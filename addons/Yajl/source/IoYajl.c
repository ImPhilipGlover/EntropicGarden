//metadoc YajlParser copyright Steve Dekorte, 2004
//metadoc YajlParser license BSD revised
/*metadoc YajlParser description
This object can be used to parse Yajl / HTML / XML.
*/
//metadoc YajlParser category XML

#include "IoYajl.h"
#include "IoState.h"
#include "IoObject.h"
#include "IoSeq.h"
#include "IoNumber.h"
#include "IoError.h"
#include <ctype.h>

#define DATA(self) ((IoYajlData *)(IoObject_dataPointer(self)))

IoTag *IoYajl_newTag(void *state)
{
	IoTag *tag = IoTag_newWithName_("YajlParser");
	IoTag_state_(tag, state);
	IoTag_cloneFunc_(tag, (IoTagCloneFunc *)IoYajl_rawClone);
	IoTag_markFunc_(tag, (IoTagMarkFunc *)IoYajl_mark);
	IoTag_freeFunc_(tag, (IoTagFreeFunc *)IoYajl_free);
	return tag;
}

IoYajl *IoYajl_proto(void *state)
{
	IoYajl *self = IoObject_new(state);
	IoObject_tag_(self, IoYajl_newTag(state));

	IoObject_setDataPointer_(self, io_calloc(1, sizeof(IoYajlData)));

	DATA(self)->addValueMessage = IoMessage_newWithName_label_(state,
													   IOSYMBOL("addValue"), IOSYMBOL("YajlParser"));
													   
	DATA(self)->startArrayMessage = IoMessage_newWithName_label_(state,
													   IOSYMBOL("startArray"), IOSYMBOL("YajlParser"));

	DATA(self)->endArrayMessage = IoMessage_newWithName_label_(state,
													 IOSYMBOL("endArray"), IOSYMBOL("YajlParser"));

	DATA(self)->startMapMessage = IoMessage_newWithName_label_(state,
													   IOSYMBOL("startMap"), IOSYMBOL("YajlParser"));

	DATA(self)->endMapMessage = IoMessage_newWithName_label_(state,
												   IOSYMBOL("endMap"), IOSYMBOL("YajlParser"));

	DATA(self)->addMapKeyMessage = IoMessage_newWithName_label_(state,
												   IOSYMBOL("addMapKey"), IOSYMBOL("YajlParser"));

	IoState_registerProtoWithFunc_(state, self, IoYajl_proto);

	{
		IoMethodTable methodTable[] = {
		{"parse", IoYajl_parse},
		{NULL, NULL},
		};
		IoObject_addMethodTable_(self, methodTable);
	}
	return self;
}


IoYajl *IoYajl_rawClone(IoYajl *proto)
{
	IoObject *self = IoObject_rawClonePrimitive(proto);
	IoObject_setDataPointer_(self, cpalloc(DATA(proto), sizeof(IoYajlData)));
	return self;
}

IoYajl *IoYajl_new(void *state)
{
	IoObject *proto = IoState_protoWithInitFunction_(state, IoYajl_proto);
	return IOCLONE(proto);
}

void IoYajl_mark(IoYajl *self)
{
	IoObject_shouldMark(DATA(self)->addValueMessage);
	IoObject_shouldMark(DATA(self)->startArrayMessage);
	IoObject_shouldMark(DATA(self)->endArrayMessage);
	IoObject_shouldMark(DATA(self)->startMapMessage);
	IoObject_shouldMark(DATA(self)->endMapMessage);
	IoObject_shouldMark(DATA(self)->addMapKeyMessage);
}

void IoYajl_free(IoYajl *self)
{


	io_free(DATA(self));
}

/* ---  callbacks ---------------------------------- */

static int IoYajl_callback_null(void *ctx)  
{  
	IoYajl *self = ctx;
	//IoState_pushRetainPool(IOSTATE);
	{
	IoMessage *m = DATA(self)->addValueMessage;
	IoMessage_setCachedArg_to_(m, 0, IONIL(self));
	IoObject_perform(self, self, m);
	}
	//IoState_popRetainPool(IOSTATE);
    return 1;  
}  
  
static int IoYajl_callback_boolean(void *ctx, int boolean)  
{  
	IoYajl *self = ctx;
	//IoState_pushRetainPool(IOSTATE);
	{
	IoMessage *m = DATA(self)->addValueMessage;
	IoMessage_setCachedArg_to_(m, 0, boolean ? IOTRUE(self) : IOFALSE(self));
	IoObject_perform(self, self, m);
	}
	//IoState_popRetainPool(IOSTATE);
    return 1;  
}  
  
#include <stdlib.h>
	 
static int IoYajl_callback_number(void *ctx, const char * s, unsigned int l)  
{  
	IoYajl *self = ctx;
	//IoState_pushRetainPool(IOSTATE);
	{
	IoMessage *m = DATA(self)->addValueMessage;
	float f = atof(s);
	IoMessage_setCachedArg_to_(m, 0, IONUMBER(f));
	IoObject_perform(self, self, m);
	}
	//IoState_popRetainPool(IOSTATE);
    return 1;  
}  

static int IoYajl_callback_string(void *ctx, const unsigned char * stringVal,  
                           unsigned int stringLen)  
{  
	IoYajl *self = ctx;
	//IoState_pushRetainPool(IOSTATE);
	{
	IoMessage *m = DATA(self)->addValueMessage;
	IoMessage_setCachedArg_to_(m, 0, IOSEQ(stringVal, stringLen));
	IoObject_perform(self, self, m);
	}
	//IoState_popRetainPool(IOSTATE);
    return 1;  
}   
  
static int IoYajl_callback_map_key(void *ctx, const unsigned char * stringVal,  
                            unsigned int stringLen)  
{  
	IoYajl *self = ctx;
	//IoState_pushRetainPool(IOSTATE);
	{
	IoMessage *m = DATA(self)->addMapKeyMessage;
	IoMessage_setCachedArg_to_(m, 0, IOSEQ(stringVal, stringLen));
	IoObject_perform(self, self, m);
	}
	//IoState_popRetainPool(IOSTATE);
    return 1;  
}  
  
static int IoYajl_callback_start_map(void *ctx)  
{  
	IoYajl *self = ctx;
	//IoState_pushRetainPool(IOSTATE);
	{
	IoMessage *m = DATA(self)->startMapMessage;
	IoObject_perform(self, self, m);
	}
	//IoState_popRetainPool(IOSTATE);
    return 1;  
}

static int IoYajl_callback_end_map(void *ctx)  
{  
	IoYajl *self = ctx;
	//IoState_pushRetainPool(IOSTATE);
	{
	IoMessage *m = DATA(self)->endMapMessage;
	IoObject_perform(self, self, m);
	}
	//IoState_popRetainPool(IOSTATE);
    return 1;  
}  
  
static int IoYajl_callback_start_array(void *ctx)  
{  
	IoYajl *self = ctx;
	//IoState_pushRetainPool(IOSTATE);
	{
	IoMessage *m = DATA(self)->startArrayMessage;
	IoObject_perform(self, self, m);
	}
	//IoState_popRetainPool(IOSTATE);
    return 1;  
}  
  
static int IoYajl_callback_end_array(void *ctx)  
{  
	IoYajl *self = ctx;
	////IoState_pushRetainPool(IOSTATE);
	{
	IoMessage *m = DATA(self)->endArrayMessage;
	IoObject_perform(self, self, m);
	}
	////IoState_popRetainPool(IOSTATE);
    return 1;  
}  
  
static yajl_callbacks callbacks = {  
    IoYajl_callback_null,  
    IoYajl_callback_boolean,  
    NULL,  
    NULL,  
    IoYajl_callback_number,  
    IoYajl_callback_string,  
    IoYajl_callback_start_map,  
    IoYajl_callback_map_key,  
    IoYajl_callback_end_map,  
    IoYajl_callback_start_array,  
    IoYajl_callback_end_array  
};  
  
IoObject *IoYajl_parse(IoYajl *self, IoObject *locals, IoMessage *m)
{
	IoSeq *dataSeq = IoMessage_locals_seqArgAt_(m, locals, 0);
	size_t dataSize = IoSeq_rawSizeInBytes(dataSeq);
	const unsigned char *data = (const unsigned char *)CSTRING(dataSeq);
	
	yajl_parser_config cfg = { 1, 0 };
	yajl_handle hand = yajl_alloc(&callbacks, &cfg,  NULL, (void *) self);  
    yajl_status stat;        
	
	stat = yajl_parse(hand, data, dataSize);  
	stat = yajl_parse_complete(hand);  

	if (stat != yajl_status_ok &&  
		stat != yajl_status_insufficient_data)  
	{  
<<<<<<< HEAD
		char *str = (char *)yajl_get_error(hand, 1, data, dataSize);
		IoObject *error = IoError_newWithCStringMessage_(IOSTATE, str);
		yajl_free_error(hand, (unsigned char *)str);
		yajl_free(hand);
		return error;
		//fprintf(stderr, (const char *) str);
		
=======
		unsigned char * str = yajl_get_error(hand, 1, data, dataSize);  
		fputs((const char *) str, stderr);  
		yajl_free_error(hand, str);  
>>>>>>> cfe797ae
	} 

    yajl_free(hand);
      
    return self;  
}

/*
void IoYajl_startElementHandler(Yajl_PARSER *parser,
							   void *userContext,
							   const char *elementName)
{
	IoYajl *self = userContext;
	//IoState_pushRetainPool(IOSTATE);
	{
	char *e = IoYajl_lowercase_(self, elementName);
	IoMessage *m = DATA(self)->startElementMessage;
	IoMessage_setCachedArg_to_(m, 0, IOSYMBOL(e));
	IoObject_perform(self, self, m);
	}
	//IoState_popRetainPool(IOSTATE);
}

void IoYajl_endElementHandler(Yajl_PARSER *parser,
							 void *userContext,
							 const char *elementName)
{
	IoYajl *self = userContext;
	//IoState_pushRetainPool(IOSTATE);
	{
	char *e = IoYajl_lowercase_(self, elementName);
	IoMessage *m = DATA(self)->endElementMessage;

	IoMessage_setCachedArg_to_(m, 0, IOSYMBOL(e));
	IoObject_perform(self, self, m);
	}
	//IoState_popRetainPool(IOSTATE);
}

void IoYajl_newAttributeHandler(Yajl_PARSER *parser,
							   void *userContext,
							   const char *attributeName,
							   const char *attributeValue)
{
	IoYajl *self = userContext;
	//IoState_pushRetainPool(IOSTATE);
	{
	IoMessage *m = DATA(self)->newAttributeMessage;

	{
		char *k = IoYajl_lowercase_(self, attributeName);
		char *v = (char *)attributeValue;
		k = k ? k : "";
		v = v ? v : "";
		IoMessage_setCachedArg_to_(m, 0, IOSYMBOL(k));
		IoMessage_setCachedArg_to_(m, 1, IOSYMBOL(v));
		IoObject_perform(self, self, m);
	}
	}
	//IoState_popRetainPool(IOSTATE);
}
*/<|MERGE_RESOLUTION|>--- conflicted
+++ resolved
@@ -243,19 +243,11 @@
 	if (stat != yajl_status_ok &&  
 		stat != yajl_status_insufficient_data)  
 	{  
-<<<<<<< HEAD
 		char *str = (char *)yajl_get_error(hand, 1, data, dataSize);
 		IoObject *error = IoError_newWithCStringMessage_(IOSTATE, str);
 		yajl_free_error(hand, (unsigned char *)str);
 		yajl_free(hand);
 		return error;
-		//fprintf(stderr, (const char *) str);
-		
-=======
-		unsigned char * str = yajl_get_error(hand, 1, data, dataSize);  
-		fputs((const char *) str, stderr);  
-		yajl_free_error(hand, str);  
->>>>>>> cfe797ae
 	} 
 
     yajl_free(hand);
