//metadoc CFFIPointer copyright 2006 Trevor Fancher. All rights reserved.
//metadoc CFFIPointer license BSD revised
//metadoc CFFIPointer category Bridges
//metadoc CFFIPointer description An Io interface to C

// docDependsOn("CFFIDataType")

#include "IoCFFIFunction.h"
#include "IoCFFILibrary.h"
#include "IoCFFIDataType.h"
#include "IoState.h"
#include "IoNumber.h"
#include "IoList.h"
#include "IoBlock.h"
#include "List.h"
#include <ffi.h>

#define DATA(self) ((IoCFFIFunctionData *)(IoObject_dataPointer(self)))
void IoCFFIFunction_closure(ffi_cif* cif, void* result, void** args, void* userdata);

IoTag *IoCFFIFunction_newTag(void *state)
{
	IoTag *tag = IoTag_newWithName_("Function");
	IoTag_state_(tag, state);
	IoTag_freeFunc_(tag, (IoTagFreeFunc *)IoCFFIFunction_free);
	IoTag_cloneFunc_(tag, (IoTagCloneFunc *)IoCFFIFunction_rawClone);
	IoTag_markFunc_(tag, (IoTagMarkFunc *)IoCFFIFunction_mark);

	// We add the posibility to activate the Function (ie: as an Io method)
	// Having the activateFunc assigned does not mean the Function is activatable,
	// we have to call setIsActivatable(true) in the Io side to take effect
	IoTag_activateFunc_(tag, (IoTagActivateFunc *)IoCFFIFunction_activate);
	return tag;
}

IoCFFIFunction *IoCFFIFunction_proto(void *state)
{
	IoObject *self = IoCFFIDataType_new(state);
	IoObject_tag_(self, IoCFFIFunction_newTag(state));

	IoObject_setDataPointer_(self, calloc(1, sizeof(IoCFFIFunctionData)));
	memset(DATA(self), 0, sizeof(IoCFFIFunctionData));
	DATA(self)->valuePointer = &(DATA(self)->code);

	IoState_registerProtoWithFunc_(state, self, IoCFFIFunction_proto);
	{
		IoMethodTable methodTable[] = {
			{"call", IoCFFIFunction_call},
			{"setCallback", IoCFFIFunction_setCallback},
			{NULL, NULL},
		};
		IoObject_addMethodTable_(self, methodTable);
	}

	return self;
}

IoCFFIFunction *IoCFFIFunction_rawClone(IoCFFIFunction *proto)
{
	IoObject *self = IoObject_rawClonePrimitive(proto);
	IoObject_setDataPointer_(self, calloc(1, sizeof(IoCFFIFunctionData)));
	memset(DATA(self), 0, sizeof(IoCFFIFunctionData));
	DATA(self)->valuePointer = &(DATA(self)->code);
	return self;
}

IoCFFIFunction *IoCFFIFunction_new(void *state)
{
	IoObject *proto = IoState_protoWithInitFunction_(state, IoCFFIFunction_proto);
	return IOCLONE(proto);
}


void IoCFFIFunction_free(IoCFFIFunction *self)
{
	if ( DATA(self)->pcl ) {
		ffi_closure_free(DATA(self)->pcl);
	}
	
	if ( DATA(self)->cbCtx ) {
		io_free(DATA(self)->cbCtx);
	}
	free(DATA(self));
}

void IoCFFIFunction_mark(IoCFFIFunction *self)
{
	CallbackContext *ctx = DATA(self)->cbCtx;
	if ( ctx ) {
		IoObject_shouldMark(ctx->self);
		IoObject_shouldMark(ctx->block);
		IoObject_shouldMark(ctx->target);
		IoObject_shouldMark(ctx->locals);
		IoObject_shouldMark(ctx->context);
	}
}

// self, target, locals, message, slotContext
void *IoCFFIFunction_activate(void *self, void *target, void *locals, void *m, void *slotContext)
{
	return (void *)IoCFFIFunction_call((IoCFFIFunction *)self, (IoObject *)locals, (IoMessage *)m);
}


/* ---------------------------------------------------------------- */

IoObject *IoCFFIFunction_call(IoCFFIFunction *self, IoObject *locals, IoMessage *m)
{
	IoCFFILibrary *library;
	const char *funName;
	void *funPointer, **funArgVals, *funRetVal;
	ffi_type **funArgTypes, *funRetType;
	ffi_cif *funInterface;
	int funArgCount, i;
	ffi_status status;
	IoObject *returnValAsObj, *funRetTypeObject, *o;
	List *funArgTypeObjects;

	funName = CSTRING(IoObject_getSlot_(self, IOSYMBOL("name")));
	if ( strlen(funName) > 0 ) {
		library = IoObject_getSlot_(self, IOSYMBOL("library"));
		funPointer = IoCFFILibrary_rawGetFuctionPointer_(library, funName);
	}
	else funPointer = *(DATA(self)->valuePointer);

	if ( NULL == funPointer ) {
		printf("\n\nNULL function pointer\n\n");
		return IONIL(self);
	}

	funInterface = &(DATA(self)->interface);
	funArgTypeObjects = IoList_rawList(IoObject_getSlot_(self, IOSYMBOL("argumentTypes")));
	funRetTypeObject = IoObject_getSlot_(self, IOSYMBOL("returnType"));

	funArgCount = (int)List_size(funArgTypeObjects);
	funArgTypes = calloc(funArgCount, sizeof(ffi_type *));
	for ( i = 0; i < funArgCount; i++ ) {
		o = List_at_(funArgTypeObjects, i);
		funArgTypes[i] = IoCFFIDataType_ffiType(o);
	}
	funRetType = IoCFFIDataType_ffiType(funRetTypeObject);

	status = ffi_prep_cif(funInterface, FFI_DEFAULT_ABI, funArgCount, funRetType, funArgTypes);
	if ( status != FFI_OK ) {
		printf("\n\nUh oh.  Something went wrong in IoCFFIFunction_call.\n\n");
		free(funArgTypes);
		return IONIL(self);
	}

	funArgVals = calloc(funArgCount, sizeof(void *));
	funRetVal = calloc(1, funRetType->size);
	IoState_pushCollectorPause(IOSTATE);
	{
		for ( i = 0; i < funArgCount; i++ ) {
			o = IoMessage_locals_valueArgAt_(m, locals, i);
<<<<<<< HEAD
			funArgVals[i] = IoCFFIDataType_ValuePointerFromObject_(NULL, o);
=======
			// cannot pass integers directly
			// see comment in IoCFFIDataType_ValuePointerFromObject_()
			funArgVals[i] = IoCFFIDataType_ValuePointerFromObject_(List_at_(funArgTypeObjects, i), o);
>>>>>>> 6a7157fb
		}
		ffi_call(funInterface, funPointer, funRetVal, funArgVals);
		returnValAsObj = IoCFFIDataType_objectFromData_(funRetTypeObject, funRetVal);
	}
	IoState_popCollectorPause(IOSTATE);

	free(funArgTypes);
	free(funArgVals);
	free(funRetVal);

	return returnValAsObj;
}


// TODO cleanup
IoObject *IoCFFIFunction_setCallback(IoCFFIFunction *self, IoObject *locals, IoMessage *m)
{
	IoObject *funRetTypeObject, *o;
	int funArgCount, i;
	ffi_status status;
	ffi_cif *funInterface;
	ffi_type **funArgTypes, *funRetType;
	List *funArgTypeObjects;

	void** code = DATA(self)->valuePointer;

	//Alloc the closure object
	DATA(self)->pcl = ffi_closure_alloc(sizeof(ffi_closure), code);

	//Prepare cif for callback
	funInterface = &(DATA(self)->interface);
	funArgTypeObjects = IoList_rawList(IoObject_getSlot_(self, IOSYMBOL("argumentTypes")));
	funRetTypeObject = IoObject_getSlot_(self, IOSYMBOL("returnType"));
	funArgCount = (int)List_size(funArgTypeObjects);
	funArgTypes = io_calloc(funArgCount, sizeof(ffi_type *));
	for ( i = 0; i < funArgCount; i++ ) {   
		funArgTypes[i] = IoCFFIDataType_ffiType(List_at_(funArgTypeObjects, i));
	}
	funRetType = IoCFFIDataType_ffiType(funRetTypeObject);

	status = ffi_prep_cif(funInterface, FFI_DEFAULT_ABI, funArgCount, funRetType, funArgTypes);
	if ( status != FFI_OK ) {
		printf("\n\nffi_prep_cif status != FFI_OK\n\n");
		io_free(funArgTypes);
		ffi_closure_free(DATA(self)->pcl);
		return IONIL(self);
	}

	//Prepare closure object
	CallbackContext *ctx = io_calloc(1, sizeof(CallbackContext));
	DATA(self)->cbCtx = ctx;
	ctx->self = IOREF(self);
	ctx->block = IOREF(IoMessage_locals_blockArgAt_(m, locals, 0));
	o = IoMessage_locals_valueArgAt_(m, locals, 1);
	if ( !ISNIL(o) ) { 
		ctx->target = ctx->locals = ctx->context = IOREF(o);
		//IoState_on_doCString_withLabel_(IOSTATE, self, "getSlot(\"_callback\") setScope(_callbackLocals)", "IoCFFIFunction_setCallback");
		((IoBlockData *)IoObject_dataPointer(ctx->block))->scope = IOREF(o);
	}
	else {
		ctx->target = ctx->locals = ctx->context = IoState_lobby(IOSTATE);
	}
	
	status = ffi_prep_closure_loc(DATA(self)->pcl, funInterface, IoCFFIFunction_closure, ctx, *code);
	if ( status != FFI_OK ) {
		printf("\n\nffi_prep_closure_loc status != FFI_OK\n\n");
		io_free(funArgTypes);
		ffi_closure_free(DATA(self)->pcl);
		return IONIL(self);
	}

	return self;
}

//When the callback is invoked from the C side, ffi transfers control here
void IoCFFIFunction_closure(ffi_cif* cif, void* result, void** args, void* userdata)
{
	IoObject* ret;
	IoCFFIDataType* retType;

	CallbackContext *ctx = (CallbackContext *)userdata;
	IoObject *self = ctx->self;
	IoMessage *newMessage = IoMessage_new(IOSTATE);

	LIST_FOREACH(IoList_rawList(IoObject_getSlot_(self, IOSYMBOL("argumentTypes"))), i, v,
		{
		IoObject* obj = IoCFFIDataType_objectFromData_(v, args[i]);
		IoMessage_addCachedArg_(newMessage, obj);
		}
	);
	ret = IoBlock_activate(ctx->block, ctx->target, ctx->locals, newMessage, ctx->context);

	//these three steps are needed bacause of Numbers being always double
	retType = IOCLONE(IoObject_getSlot_(self, IOSYMBOL("returnType")));
	IoCFFIDataType_rawSetValue(retType, ret);
<<<<<<< HEAD
	memcpy(result, (void *)IoCFFIDataType_ValuePointerFromObject_(NULL, retType), cif->rtype->size);
=======
	memcpy(result, (void *)IoCFFIDataType_ValuePointerFromObject_(retType, retType), cif->rtype->size);
>>>>>>> 6a7157fb
}

IoCFFIFunction *IoCFFIFunction_cloneWithData(IoCFFIFunction *self, void **data)
{
	IoCFFIFunction *new = IOCLONE(self);
	*(DATA(new)->valuePointer) = *data;
	return new;
}

void *IoCFFIFunction_valuePointer(IoCFFIFunction *self)
{
	return DATA(self)->valuePointer;
}

//Func called when we are member of a Struct
void IoCFFIFunction_setValuePointer_offset_(IoCFFIFunction* self, void *ptr, int offset)
{
	DATA(self)->valuePointer = ptr + offset;
}<|MERGE_RESOLUTION|>--- conflicted
+++ resolved
@@ -153,13 +153,9 @@
 	{
 		for ( i = 0; i < funArgCount; i++ ) {
 			o = IoMessage_locals_valueArgAt_(m, locals, i);
-<<<<<<< HEAD
-			funArgVals[i] = IoCFFIDataType_ValuePointerFromObject_(NULL, o);
-=======
 			// cannot pass integers directly
 			// see comment in IoCFFIDataType_ValuePointerFromObject_()
 			funArgVals[i] = IoCFFIDataType_ValuePointerFromObject_(List_at_(funArgTypeObjects, i), o);
->>>>>>> 6a7157fb
 		}
 		ffi_call(funInterface, funPointer, funRetVal, funArgVals);
 		returnValAsObj = IoCFFIDataType_objectFromData_(funRetTypeObject, funRetVal);
@@ -255,11 +251,7 @@
 	//these three steps are needed bacause of Numbers being always double
 	retType = IOCLONE(IoObject_getSlot_(self, IOSYMBOL("returnType")));
 	IoCFFIDataType_rawSetValue(retType, ret);
-<<<<<<< HEAD
-	memcpy(result, (void *)IoCFFIDataType_ValuePointerFromObject_(NULL, retType), cif->rtype->size);
-=======
 	memcpy(result, (void *)IoCFFIDataType_ValuePointerFromObject_(retType, retType), cif->rtype->size);
->>>>>>> 6a7157fb
 }
 
 IoCFFIFunction *IoCFFIFunction_cloneWithData(IoCFFIFunction *self, void **data)
