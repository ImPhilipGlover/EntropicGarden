//metadoc CFFIPointer copyright 2006 Trevor Fancher. All rights reserved.
//metadoc CFFIPointer license BSD revised
//metadoc CFFIPointer category Bridges
//metadoc CFFIPointer description An Io interface to C

#include "IoCFFIDataType.h"
#include "IoCFFIPointer.h"
#include "IoCFFIStructure.h"
#include "IoCFFIFunction.h"
#include "IoCFFIArray.h"
#include "IoSeq.h"
#include "IoNumber.h"
#include "IoObject.h"
#include "IoState.h"
#include <stdlib.h>
#include <string.h>
#include <ffi.h>

#define DATA(self) ((IoCFFIDataTypeData *)(IoObject_dataPointer(self)))
#define POINTER(data) ((data)->valuePointer)

void *IoCFFIDataType_null = NULL;

IoTag *IoCFFIDataType_newTag(void *state)
{
	IoTag *tag = IoTag_newWithName_("DataType");
	IoTag_state_(tag, state);
	IoTag_freeFunc_(tag, (IoTagFreeFunc *)IoCFFIDataType_free);
	IoTag_cloneFunc_(tag, (IoTagCloneFunc *)IoCFFIDataType_rawClone);
	//IoTag_markFunc_(tag, (IoTagMarkFunc *)IoCFFIDataType_mark);
	return tag;
}

IoCFFIDataType *IoCFFIDataType_proto(void *state)
{
	IoObject *self = IoObject_new(state);
	IoObject_tag_(self, IoCFFIDataType_newTag(state));

	IoObject_setDataPointer_(self, calloc(1, sizeof(IoCFFIDataTypeData)));
	memset(DATA(self), 0, sizeof(IoCFFIDataTypeData));
	DATA(self)->valuePointer = &(DATA(self)->type);

	IoState_registerProtoWithFunc_(state, self, IoCFFIDataType_proto);

	{
		IoMethodTable methodTable[] = {
			{"asBuffer", IoCFFIDataType_asBuffer},
			{"setValue", IoCFFIDataType_setValue},
			{"size", IoCFFIDataType_size},
			{"value", IoCFFIDataType_value},
			{NULL, NULL},
		};
		IoObject_addMethodTable_(self, methodTable);
	}

	return self;
}

IoCFFIDataType *IoCFFIDataType_rawClone(IoCFFIDataType *proto)
{
	IoObject *self = IoObject_rawClonePrimitive(proto);
	IoObject_setDataPointer_(self, calloc(1, sizeof(IoCFFIDataTypeData)));
	memset(DATA(self), 0, sizeof(IoCFFIDataTypeData));
	DATA(self)->valuePointer = &(DATA(self)->type);

	return self;
}

IoCFFIDataType *IoCFFIDataType_new(void *state)
{
	IoObject *proto = IoState_protoWithInitFunction_(state, IoCFFIDataType_proto);
	return IOCLONE(proto);
}

void IoCFFIDataType_free(IoCFFIDataType *self)
{
	IoCFFIDataTypeData *data;
	data = DATA(self);

	if ( data->needToFreeStr ) {
		free(data->type.str);
		data->needToFreeStr = 0;
	}
	free(DATA(self));
}

void IoCFFIDataType_mark(IoCFFIDataType *self)
<<<<<<< HEAD
{
}

/* ---------------------------------------------------------------- */

void *IoCFFIDataType_ValuePointerFromObject_(IoCFFIDataType* self, IoObject *o)
{
	IoObject *_self, *number;
	void* ret;
	char c;

	// this is a hack so macros relying on self will work
	//self = o;

	// When a type wants the value pointer of an object, it must
	// hold a reference to that object to protect it from GC.
	// If that type is getting the pointer temproraly (ie: to just
	// copy the data it points to) "self" is allowed to be NULL and
	// the type will not hold a reference to the object.
	if ( !self ) self = o, _self = NULL;
	else _self = self;

	if ( ISNUMBER(o) ) {
		number = IoState_doCString_(IoObject_state(o), "CFFI Types Double clone");
		DATA(number)->type.d = IoObject_dataDouble(o);
		return IoCFFIDataType_ValuePointerFromObject_(_self, number);
	}
	else if ( ISSEQ(o) ) {
		// There is an inconsistency when dealing with Sequences: they are used both for Char and CString types.
		// If a CString, we want the address where the string is stored (we have a double indirection here). If
		// a Char, we want the address where the char is stored (that is, a simple indirection).
		c = CSTRING(IoState_on_doCString_withLabel_(IOSTATE, self, "typeString", "IoCFFIDataType_setValue"))[0];
		if(c == 'c' || c == 'C')
		ret = *(void **)IoObject_dataPointer(o);
		else
		ret = (void *)IoObject_dataPointer(o);
	}
	else if ( ISNIL(o) )              ret = &IoCFFIDataType_null;
	else if ( ISCFFIDataType(o) )     ret = IoCFFIDataType_valuePointer(o);
	else if ( ISCFFIPointer(o) )      ret = IoCFFIPointer_valuePointer(o);
	else if ( ISCFFIStructure(o) )    ret = IoCFFIStructure_valuePointer(o);
	else if ( ISCFFIFunction(o) )     ret = IoCFFIFunction_valuePointer(o);
	else if ( ISCFFIArray(o) )        ret = IoCFFIArray_valuePointer(o);
	else {
		IoState_error_(IOSTATE, NULL, "unknown object to get pointer from");
		return NULL;
		//ret = o;
	}

	if ( _self )
		IoObject_setSlot_to_(_self, IOSYMBOL("_keepRef"), o);

	return ret;
=======
{
}

/* ---------------------------------------------------------------- */

void *IoCFFIDataType_ValuePointerFromObject_(IoCFFIDataType *self, IoObject *value)
{
	// we want the value pointer from an object to use its data to assign it
	// to a cffi object. So, always pass the destination object in "self".
	// It is used to exactly know the use will be given to the pointer, so
	// we can return the correct pointer when it is not very clear.
	if ( ISNUMBER(value) ) {
		// TODO Pending an issue with all integer types due to the fact that
		// Io always stores numbers as double. We lose the info about the real
		// type of the number beeing assigned, so:
		//	i:=Types Int with(1000)
		// is always ok, but:
		//	another_i:=Types Int with(i)
		// not because "i" is a "real" integeter and IoCFFIDataType_setValueFromData()
		// always expects numbers as double... :-/
		IoObject *number;

		number = IoState_doCString_(IoObject_state(self), "CFFI Types Double clone");
		DATA(number)->type.d = IoObject_dataDouble(value);
		return IoCFFIDataType_ValuePointerFromObject_(self, number);
	}
	else if ( ISSEQ(value) ) {
		IoObject *typeStr = IoState_on_doCString_withLabel_(IOSTATE, self, "?typeString", "IoCFFIDataType_ValuePointerFromObject_");
		if ( !ISNIL(typeStr) ) { // assignment to a DataType?
			// There is an inconsistency when dealing with Sequences: they are used
			// both for Char and CString types. If a CString, we want the address
			// where the string is stored (we have a double indirection here).
			// If a Char, we want the address where the char is stored (that is,
			// a simple indirection).
			char c = CSTRING(typeStr)[0];
			if(c == 'c' || c == 'C')	return *(void **)IoObject_dataPointer(value);
			else				return (void *)IoObject_dataPointer(value);
		}
		else { // or simply return the string pointer (ie: passing a string to a Function) ?
			return (void *)IoObject_dataPointer(value);
		}
	}
	else if ( ISNIL(value) )              return &IoCFFIDataType_null;
	else if ( ISCFFIDataType(value) )     return IoCFFIDataType_valuePointer(value);
	else if ( ISCFFIPointer(value) )      return IoCFFIPointer_valuePointer(value);
	else if ( ISCFFIStructure(value) )    return IoCFFIStructure_valuePointer(value);
	else if ( ISCFFIFunction(value) )     return IoCFFIFunction_valuePointer(value);
	else if ( ISCFFIArray(value) )        return IoCFFIArray_valuePointer(value);
	else {
		IoState_error_(IOSTATE, NULL, "unknown object to get pointer from");
		return NULL;
	}

	return NULL;
>>>>>>> 6a7157fb
}

IoCFFIDataType *IoCFFIDataType_value(IoCFFIDataType *self, IoObject *locals, IoMessage *m)
{
	return IoCFFIDataType_objectFromData_(self, IoCFFIDataType_valuePointer(self));
}

<<<<<<< HEAD
IoObject *IoCFFIDataType_setValueFromData(IoCFFIDataType *self, void *value)
=======
IoObject *IoCFFIDataType_setValueFromData(IoCFFIDataType *self, IoObject* source, void *value)
>>>>>>> 6a7157fb
{   
	char c, *cp;
	IoCFFIDataTypeData *data = NULL;

	if ( ISCFFIDataType(self) ) {
		data = DATA(self);
		if ( data->needToFreeStr ) {
			free(data->type.str);
			data->needToFreeStr = 0;
		}
	}

	c = CSTRING( IoState_on_doCString_withLabel_(IOSTATE, self, "typeString", "IoCFFIDataType_setValue") )[0];
<<<<<<< HEAD
=======
	//printf("typestring %c\n", c);
>>>>>>> 6a7157fb
	switch ( c ) {
		case 'c':
			// see comment in IoCFFIDataType_ValuePointerFromObject_()
			*(char *)POINTER(data) = *((char *)value); break;
		case 'C':
			// see comment in IoCFFIDataType_ValuePointerFromObject_()
			*(unsigned char *)POINTER(data) = (unsigned char)*((char *)value); break;
		case 'b':
			*(char *)POINTER(data) = (char)*(double *)value; break;
		case 'B':
			*(unsigned char *)POINTER(data) = (unsigned char)*(double *)value; break;
		case 's':
			*(short *)POINTER(data) = (short)*(double *)value; break;
		case 'S':
			*(unsigned short *)POINTER(data) = (unsigned short)*(double *)value; break;
		case 'i':
			*(int *)POINTER(data) = (int)*(double *)value; break;
		case 'I':
			*(unsigned int *)POINTER(data) = (unsigned int)*(double *)value; break;
		case 'l':
			*(long *)POINTER(data) = (long)*(double *)value; break;
		case 'L':
			*(unsigned long *)POINTER(data) = (unsigned long)*(double *)value; break;
		case 'f':
			*(float *)POINTER(data) = *(float *)value; break;
		case 'd':
			*(double *)POINTER(data) = *(double *)value;
			break;
		case '*':
			cp = *(char **)value;
<<<<<<< HEAD
			*(char **)POINTER(data) = malloc(strlen(cp) + 1);
			data->needToFreeStr = 1;
			strcpy(*(char **)POINTER(data), cp);
			break;

		case '^':
			*(((IoCFFIPointerData *)(IoObject_dataPointer(self)))->valuePointer) = *(void**)value;
=======
			if(cp != NULL) {
				*(char **)POINTER(data) = malloc(strlen(cp) + 1);
				data->needToFreeStr = 1;
				strcpy(*(char **)POINTER(data), cp);
			}
			else *(char **)POINTER(data) = NULL;
			break;

		case '^':
			IoCFFIPointer_rawSetValue(self, source, value);
>>>>>>> 6a7157fb
			break;

		case '{':
		case '(':
<<<<<<< HEAD
			//TODO take this out of here
			memcpy(((IoCFFIStructureData *)(IoObject_dataPointer(self)))->buffer, value, ((IoCFFIStructureData *)(IoObject_dataPointer(self)))->ffiType.size);
=======
			IoCFFIStructure_rawSetValue(self, source, value);
>>>>>>> 6a7157fb
			break;

		case '&':
			*(((IoCFFIFunctionData *)(IoObject_dataPointer(self)))->valuePointer) = *(void**)value;
			break;

		case '[':
			//TODO take this out of here
<<<<<<< HEAD
			memcpy(((IoCFFIArrayData *)(IoObject_dataPointer(self)))->buffer, value, ((IoCFFIArrayData *)(IoObject_dataPointer(self)))->ffiType.size);
			printf("IoCFFIDataType_setValueFromData ARRAY\n");
=======
			IoCFFIArray_rawSetValue(self, source, value);
			//memcpy(((IoCFFIArrayData *)(IoObject_dataPointer(self)))->buffer, value, ((IoCFFIArrayData *)(IoObject_dataPointer(self)))->ffiType.size);
>>>>>>> 6a7157fb
			break;

		case 'v':
			IoState_error_(IOSTATE, NULL, "attempt to setValue on void DataType");
			return IONIL(self);

		default:
			IoState_error_(IOSTATE, NULL, "unknown character '%c' in typeString", c);
			return IONIL(self);
	}

	return self;
}

IoObject *IoCFFIDataType_rawSetValue(IoCFFIDataType *self, IoObject *value)
{
	void *data;
	data = IoCFFIDataType_ValuePointerFromObject_(self, value);
<<<<<<< HEAD
	return IoCFFIDataType_setValueFromData(self, data);
=======
	return IoCFFIDataType_setValueFromData(self, value, data);
>>>>>>> 6a7157fb
}

IoCFFIDataType *IoCFFIDataType_setValue(IoCFFIDataType *self, IoObject *locals, IoMessage *m)
{
	return IoCFFIDataType_rawSetValue(self, IoMessage_locals_valueArgAt_(m, locals, 0));
}

IoObject *IoCFFIDataType_size(IoCFFIDataType *self, IoObject *locals, IoMessage *m)
{
	return IONUMBER(IoCFFIDataType_ffiType(self)->size);
}

IoObject *IoCFFIDataType_asBuffer(IoCFFIDataType *self, IoObject *locals, IoMessage *m)
{
	char *typeString, c;
	int len = 0, optLen = 0;
	unsigned char *buffer = NULL;

	if ( IoMessage_argCount(m) > 0 ) {
		optLen = IoMessage_locals_intArgAt_(m, locals, 0);
	}

<<<<<<< HEAD
	typeString = CSTRING( IoState_on_doCString_withLabel_(IOSTATE, self, "typeString", "IoCFFIDataType_objectFromData_") );
=======
	typeString = CSTRING( IoState_on_doCString_withLabel_(IOSTATE, self, "typeString", "IoCFFIDataType_asBuffer") );
>>>>>>> 6a7157fb
	switch ( c = typeString[0] ) {
		case 'c':
		case 'C':
		case 'b':
		case 'B':
		case 's':
		case 'S':
		case 'i':
		case 'I':
		case 'l':
		case 'L':
		case 'f':
		case 'd':
			len = IoCFFIDataType_ffiType(self)->size;
			buffer = (unsigned char *)POINTER(DATA(self));
			break;

		case 'v':
			break;

		case '*':
			if (*(char **)POINTER(DATA(self))) {
				len = strlen(*(char **)POINTER(DATA(self)));
				buffer = *(unsigned char **)POINTER(DATA(self));
			}
			break;

		//case '&':
		case '^':
			if(0 == optLen) {
				IoState_error_(IOSTATE, m, "Must specify length for Pointer types");
				return IONIL(self);
			}
			len = optLen;
			// We get the address where the pointer is stored, so we have to dereference once
			buffer = (unsigned char *)*((void**)IoCFFIPointer_valuePointer(self));
			break;

		case '{':
		case '(':
			len = IoCFFIStructure_ffiType(self)->size;
			buffer = (unsigned char *)IoCFFIStructure_valuePointer(self);
			break;

		case '[':
			len = IoCFFIArray_ffiType(self)->size;
			buffer = (unsigned char *)IoCFFIArray_valuePointer(self);
			break;

		default:
			IoState_error_(IOSTATE, m, "unknown character '%c' in typeString", c);
			return IONIL(self);
	}

	if ( buffer ) {
		if ( optLen && optLen < len ) len = optLen;
		return IoSeq_newWithData_length_(IOSTATE, buffer, len);
	}
	else
		return IONIL(self);
}


IoObject *IoCFFIDataType_objectFromData_(IoCFFIDataType *self, void *data)
{
	char *typeString, c;

	typeString = CSTRING( IoState_on_doCString_withLabel_(IOSTATE, self, "typeString", "IoCFFIDataType_objectFromData_") );
	switch ( c = typeString[0] ) {
		case 'c':
		case 'C':
			// see comment in IoCFFIDataType_ValuePointerFromObject_()
			return IoSeq_newWithCString_length_(IOSTATE, (char *)data, 1);
		case 'b':
			return IONUMBER(((double)(*((char *)data))));
		case 'B':
			return IONUMBER(((double)(*((unsigned char *)data))));
		case 's':
			return IONUMBER(((double)(*((short *)data))));
		case 'S':
			return IONUMBER(((double)(*((unsigned short *)data))));
		case 'i':
			return IONUMBER(((double)(*((int *)data))));
		case 'I':
			return IONUMBER(((double)(*((unsigned int *)data))));
		case 'l':
			return IONUMBER(((double)(*((long *)data))));
		case 'L':
			return IONUMBER(((double)(*((unsigned long *)data))));
		case 'f':
			return IONUMBER(((double)(*((float *)data))));
		case 'd':
			return IONUMBER((*((double *)data)));
		case 'v':
			return IONIL(self);

		case '*':
			if (*(char **)data) {
				return IoSeq_newWithCString_(IOSTATE, *(char **)data);
			}
			else {
				return IoSeq_new(IOSTATE);
			}

		case '^':
			return IoCFFIPointer_cloneWithData(self, (void **)data);

		case '{':
		case '(':
			return IoCFFIStructure_cloneWithData(self, data);

		case '&':
			return IoCFFIFunction_cloneWithData(self, (void **)data);

		case '[':
			return IoCFFIArray_cloneWithData(self, data);

		default:
			IoState_error_(IOSTATE, NULL, "unknown character '%c' in typeString", c);
			return IONIL(self);
	}
}


ffi_type *IoCFFIDataType_ffiType(IoCFFIDataType *self)
{
	char *typeString, c;

	typeString = CSTRING( IoState_on_doCString_withLabel_(IOSTATE, self, "typeString", "IoCFFIDataType_ffiType") );

	if ( strlen(typeString) < 1 ) {
		return NULL;
	}

	switch ( c = typeString[0] ) {
		case 'c':	return &ffi_type_schar;
		case 'C':	return &ffi_type_uchar;
		case 'b':	return &ffi_type_schar;
		case 'B':	return &ffi_type_uchar;
		case 's':	return &ffi_type_sshort;
		case 'S':	return &ffi_type_ushort;
		case 'i':	return &ffi_type_sint;
		case 'I':	return &ffi_type_uint;
		case 'l':	return &ffi_type_slong;
		case 'L':	return &ffi_type_ulong;
		case 'f':	return &ffi_type_float;
		case 'd':	return &ffi_type_double;
		case 'v':	return &ffi_type_void;

		case '*':
		case '^':
		case '&':	return &ffi_type_pointer;

		case '{':
		case '(':	return IoCFFIStructure_ffiType(self);

		case '[':	return IoCFFIArray_ffiType(self);

		default:
			IoState_error_(IOSTATE, NULL, "unknown character '%c' in typeString", c);
			return NULL;
	}
}

void *IoCFFIDataType_valuePointer(IoCFFIDataType* self)
{
	char c, *typeString;
	IoCFFIDataTypeData *data;

	typeString = CSTRING( IoState_on_doCString_withLabel_(IOSTATE, self, "typeString", "IoCFFIDataType_valuePointer") );
	data = DATA(self);

	switch ( c = typeString[0] ) {
		case 'c':
		case 'C':
		case 'b':
		case 'B':
		case 's':
		case 'S':
		case 'i':
		case 'I':
		case 'l':
		case 'L':
		case 'f':
		case 'd':
		case '*':
			return POINTER(data);

		case 'v':
			IoState_error_(IOSTATE, NULL, "atempt to get data pointer from Void type");
			return NULL;

		default:
			IoState_error_(IOSTATE, NULL, "unknown character '%c' in typeString", c);
			return NULL;
	}
}

void IoCFFIDataType_setValuePointer_(IoCFFIDataType* self, void *ptr)
{
	int offset = CNUMBER( IoObject_getSlot_(self, IOSYMBOL("_offset")) );

	if ( ISCFFIDataType(self) )          POINTER(DATA(self)) = ptr + offset;
	else if ( ISCFFIPointer(self) )      IoCFFIPointer_setValuePointer_offset_(self, ptr, offset);
	else if ( ISCFFIStructure(self) )    IoCFFIStructure_setValuePointer_offset_(self, ptr, offset);
	else if ( ISCFFIFunction(self) )     IoCFFIFunction_setValuePointer_offset_(self, ptr, offset);
	else if ( ISCFFIArray(self) )        IoCFFIArray_setValuePointer_offset_(self, ptr, offset);
}
<|MERGE_RESOLUTION|>--- conflicted
+++ resolved
@@ -85,61 +85,6 @@
 }
 
 void IoCFFIDataType_mark(IoCFFIDataType *self)
-<<<<<<< HEAD
-{
-}
-
-/* ---------------------------------------------------------------- */
-
-void *IoCFFIDataType_ValuePointerFromObject_(IoCFFIDataType* self, IoObject *o)
-{
-	IoObject *_self, *number;
-	void* ret;
-	char c;
-
-	// this is a hack so macros relying on self will work
-	//self = o;
-
-	// When a type wants the value pointer of an object, it must
-	// hold a reference to that object to protect it from GC.
-	// If that type is getting the pointer temproraly (ie: to just
-	// copy the data it points to) "self" is allowed to be NULL and
-	// the type will not hold a reference to the object.
-	if ( !self ) self = o, _self = NULL;
-	else _self = self;
-
-	if ( ISNUMBER(o) ) {
-		number = IoState_doCString_(IoObject_state(o), "CFFI Types Double clone");
-		DATA(number)->type.d = IoObject_dataDouble(o);
-		return IoCFFIDataType_ValuePointerFromObject_(_self, number);
-	}
-	else if ( ISSEQ(o) ) {
-		// There is an inconsistency when dealing with Sequences: they are used both for Char and CString types.
-		// If a CString, we want the address where the string is stored (we have a double indirection here). If
-		// a Char, we want the address where the char is stored (that is, a simple indirection).
-		c = CSTRING(IoState_on_doCString_withLabel_(IOSTATE, self, "typeString", "IoCFFIDataType_setValue"))[0];
-		if(c == 'c' || c == 'C')
-		ret = *(void **)IoObject_dataPointer(o);
-		else
-		ret = (void *)IoObject_dataPointer(o);
-	}
-	else if ( ISNIL(o) )              ret = &IoCFFIDataType_null;
-	else if ( ISCFFIDataType(o) )     ret = IoCFFIDataType_valuePointer(o);
-	else if ( ISCFFIPointer(o) )      ret = IoCFFIPointer_valuePointer(o);
-	else if ( ISCFFIStructure(o) )    ret = IoCFFIStructure_valuePointer(o);
-	else if ( ISCFFIFunction(o) )     ret = IoCFFIFunction_valuePointer(o);
-	else if ( ISCFFIArray(o) )        ret = IoCFFIArray_valuePointer(o);
-	else {
-		IoState_error_(IOSTATE, NULL, "unknown object to get pointer from");
-		return NULL;
-		//ret = o;
-	}
-
-	if ( _self )
-		IoObject_setSlot_to_(_self, IOSYMBOL("_keepRef"), o);
-
-	return ret;
-=======
 {
 }
 
@@ -194,7 +139,6 @@
 	}
 
 	return NULL;
->>>>>>> 6a7157fb
 }
 
 IoCFFIDataType *IoCFFIDataType_value(IoCFFIDataType *self, IoObject *locals, IoMessage *m)
@@ -202,11 +146,7 @@
 	return IoCFFIDataType_objectFromData_(self, IoCFFIDataType_valuePointer(self));
 }
 
-<<<<<<< HEAD
-IoObject *IoCFFIDataType_setValueFromData(IoCFFIDataType *self, void *value)
-=======
 IoObject *IoCFFIDataType_setValueFromData(IoCFFIDataType *self, IoObject* source, void *value)
->>>>>>> 6a7157fb
 {   
 	char c, *cp;
 	IoCFFIDataTypeData *data = NULL;
@@ -220,10 +160,7 @@
 	}
 
 	c = CSTRING( IoState_on_doCString_withLabel_(IOSTATE, self, "typeString", "IoCFFIDataType_setValue") )[0];
-<<<<<<< HEAD
-=======
 	//printf("typestring %c\n", c);
->>>>>>> 6a7157fb
 	switch ( c ) {
 		case 'c':
 			// see comment in IoCFFIDataType_ValuePointerFromObject_()
@@ -254,15 +191,6 @@
 			break;
 		case '*':
 			cp = *(char **)value;
-<<<<<<< HEAD
-			*(char **)POINTER(data) = malloc(strlen(cp) + 1);
-			data->needToFreeStr = 1;
-			strcpy(*(char **)POINTER(data), cp);
-			break;
-
-		case '^':
-			*(((IoCFFIPointerData *)(IoObject_dataPointer(self)))->valuePointer) = *(void**)value;
-=======
 			if(cp != NULL) {
 				*(char **)POINTER(data) = malloc(strlen(cp) + 1);
 				data->needToFreeStr = 1;
@@ -273,17 +201,11 @@
 
 		case '^':
 			IoCFFIPointer_rawSetValue(self, source, value);
->>>>>>> 6a7157fb
 			break;
 
 		case '{':
 		case '(':
-<<<<<<< HEAD
-			//TODO take this out of here
-			memcpy(((IoCFFIStructureData *)(IoObject_dataPointer(self)))->buffer, value, ((IoCFFIStructureData *)(IoObject_dataPointer(self)))->ffiType.size);
-=======
 			IoCFFIStructure_rawSetValue(self, source, value);
->>>>>>> 6a7157fb
 			break;
 
 		case '&':
@@ -292,13 +214,8 @@
 
 		case '[':
 			//TODO take this out of here
-<<<<<<< HEAD
-			memcpy(((IoCFFIArrayData *)(IoObject_dataPointer(self)))->buffer, value, ((IoCFFIArrayData *)(IoObject_dataPointer(self)))->ffiType.size);
-			printf("IoCFFIDataType_setValueFromData ARRAY\n");
-=======
 			IoCFFIArray_rawSetValue(self, source, value);
 			//memcpy(((IoCFFIArrayData *)(IoObject_dataPointer(self)))->buffer, value, ((IoCFFIArrayData *)(IoObject_dataPointer(self)))->ffiType.size);
->>>>>>> 6a7157fb
 			break;
 
 		case 'v':
@@ -317,11 +234,7 @@
 {
 	void *data;
 	data = IoCFFIDataType_ValuePointerFromObject_(self, value);
-<<<<<<< HEAD
-	return IoCFFIDataType_setValueFromData(self, data);
-=======
 	return IoCFFIDataType_setValueFromData(self, value, data);
->>>>>>> 6a7157fb
 }
 
 IoCFFIDataType *IoCFFIDataType_setValue(IoCFFIDataType *self, IoObject *locals, IoMessage *m)
@@ -344,11 +257,7 @@
 		optLen = IoMessage_locals_intArgAt_(m, locals, 0);
 	}
 
-<<<<<<< HEAD
-	typeString = CSTRING( IoState_on_doCString_withLabel_(IOSTATE, self, "typeString", "IoCFFIDataType_objectFromData_") );
-=======
 	typeString = CSTRING( IoState_on_doCString_withLabel_(IOSTATE, self, "typeString", "IoCFFIDataType_asBuffer") );
->>>>>>> 6a7157fb
 	switch ( c = typeString[0] ) {
 		case 'c':
 		case 'C':
