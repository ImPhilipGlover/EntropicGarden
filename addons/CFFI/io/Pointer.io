--- conflicted
+++ resolved
@@ -26,10 +26,5 @@
 		isNil := method(
 			self address isNil
 		)
-<<<<<<< HEAD
-
-		fromRef := method( self ?_keepRef )
-=======
->>>>>>> 6a7157fb
 	)
 )