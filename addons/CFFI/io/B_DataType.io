/* CFFI - An Io interface to C
Copyright (c) 2006 Trevor Fancher. All rights reserved.
All code licensed under the New BSD license.
*/

CFFI do(
	DataType do(
		newSlot("typeString")

		init := method(
			self ptr := method(
				Pointer toType(self)
			)

			self init := method(
				self ptr := method(
					self proto ptr clone setValue(self)
				)
			)
		)

		with := method(value,
			this := self clone
			this setValue(value)
			this
		)
	)

	/*Object _updSlot := Object getSlot("updateSlot")
	Object updateSlot := method(a,b,
		obj := self getSlot(a)
		if(obj isKindOf(Structure) then(obj performWithArgList("setValues", b))
		elseif(obj isKindOf(DataType) then(obj setValue(b)
		else(self _updSlot(a, b))
		self
	)*/

	Types := Object clone do(
		SChar := Char := DataType clone setTypeString("c")
		UChar := DataType clone setTypeString("C")

		SByte := Byte := DataType clone setTypeString("b")
		UByte := DataType clone setTypeString("B")

		SShort := Short := DataType clone setTypeString("s")
		UShort := DataType clone setTypeString("S")

		SInt := Int := DataType clone setTypeString("i")
		UInt := DataType clone setTypeString("I")

		SLong := Long := DataType clone setTypeString("l")
		ULong := DataType clone setTypeString("L")

		Float := DataType clone setTypeString("f")

		Double := DataType clone setTypeString("d")

		Void := DataType clone setTypeString("v")

		CString := DataType clone setTypeString("*")
<<<<<<< HEAD
		CString castTo := method(type,
			if(type isKindOf(Pointer),
				return type ptr clone setValue(self) value)
			nil
		)
=======
		/*CString castTo := method(type,
			if(type isKindOf(Pointer),
				return type clone setValue(self) value)
			nil
		)*/
>>>>>>> 6a7157fb

		types := method(
			m := Map clone
			self slotNames foreach(name,
				slot := self getSlot(name)
				slot hasProto(DataType) ifTrue(m atPut(name asLowercase, slot))
			)
			m
		) call

		at := method(name,
			name = name asMutable strip
			if(name beginsWithSeq("unsigned "), name = name slice("unsigned " size) prependSeq("u"))
			if(name beginsWithSeq("signed "),   name = name slice("signed " size)   prependSeq("s"))
			if(name endsWithSeq("*"),
				name removeLast strip
				if(name endsWithSeq("*"),
					Pointer toType(Types at(name))
				,
					Pointer toType(types at(name))
				)
			,
				types at(name)
			)
		)
	)
	Types removeSlot("type") // we are a namespace
)<|MERGE_RESOLUTION|>--- conflicted
+++ resolved
@@ -58,19 +58,11 @@
 		Void := DataType clone setTypeString("v")
 
 		CString := DataType clone setTypeString("*")
-<<<<<<< HEAD
-		CString castTo := method(type,
-			if(type isKindOf(Pointer),
-				return type ptr clone setValue(self) value)
-			nil
-		)
-=======
 		/*CString castTo := method(type,
 			if(type isKindOf(Pointer),
 				return type clone setValue(self) value)
 			nil
 		)*/
->>>>>>> 6a7157fb
 
 		types := method(
 			m := Map clone
