/*	$OpenBSD: sha1.h,v 1.23 2004/06/22 01:57:30 jfb Exp $	*/

/*
 * SHA-1 in C
 * By Steve Reid <steve@edmweb.com>
 * 100% Public Domain
 */

#ifndef _SHA1_H
#define _SHA1_H

#if defined(_MSC_VER) || defined(__MINGW32__)
#include <sys/types.h>
typedef unsigned __int8 u_int8_t;
typedef unsigned __int16 u_int16_t;
typedef unsigned __int32 u_int32_t;
typedef unsigned __int64 u_int64_t;
typedef unsigned int u_int;
#define off_t _off_t
#endif

#define	SHA1_BLOCK_LENGTH		64
#define	SHA1_DIGEST_LENGTH		20
#define	SHA1_DIGEST_STRING_LENGTH	(SHA1_DIGEST_LENGTH * 2 + 1)

#include <sys/types.h>

typedef struct {
	u_int32_t state[5];
	u_int64_t count;
	u_int8_t buffer[SHA1_BLOCK_LENGTH];
} SHA1_CTX;

<<<<<<< HEAD
#if !defined(_MSC_VER) && !defined(__MINGW32__)
=======
//#define sha1_ctx SHA1_CTX

#ifndef _MSC_VER
>>>>>>> c24ec110
#include <sys/cdefs.h>
#else
#define __BEGIN_DECLS
#define __END_DECLS
#endif

__BEGIN_DECLS
void SHA1Init(SHA1_CTX *);
void SHA1Pad(SHA1_CTX *);
void SHA1Transform(u_int32_t [5], const u_int8_t [SHA1_BLOCK_LENGTH]);
void SHA1Update(SHA1_CTX *, const u_int8_t *, size_t);
void SHA1Final(u_int8_t [SHA1_DIGEST_LENGTH], SHA1_CTX *);
char *SHA1End(SHA1_CTX *, char *);
char *SHA1File(const char *, char *);
char *SHA1FileChunk(const char *, char *, off_t, off_t);
char *SHA1Data(const u_int8_t *, size_t, char *);
__END_DECLS

#define HTONDIGEST(x) do {                                              \
		x[0] = htonl(x[0]);                                             \
		x[1] = htonl(x[1]);                                             \
		x[2] = htonl(x[2]);                                             \
		x[3] = htonl(x[3]);                                             \
		x[4] = htonl(x[4]); } while (0)

#define NTOHDIGEST(x) do {                                              \
		x[0] = ntohl(x[0]);                                             \
		x[1] = ntohl(x[1]);                                             \
		x[2] = ntohl(x[2]);                                             \
		x[3] = ntohl(x[3]);                                             \
		x[4] = ntohl(x[4]); } while (0)

#endif /* _SHA1_H */<|MERGE_RESOLUTION|>--- conflicted
+++ resolved
@@ -31,13 +31,9 @@
 	u_int8_t buffer[SHA1_BLOCK_LENGTH];
 } SHA1_CTX;
 
-<<<<<<< HEAD
-#if !defined(_MSC_VER) && !defined(__MINGW32__)
-=======
 //#define sha1_ctx SHA1_CTX
 
-#ifndef _MSC_VER
->>>>>>> c24ec110
+#if !defined(_MSC_VER) && !defined(__MINGW32__)
 #include <sys/cdefs.h>
 #else
 #define __BEGIN_DECLS
