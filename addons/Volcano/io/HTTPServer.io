--- conflicted
+++ resolved
@@ -3,19 +3,13 @@
 	setHost("127.0.0.1")
 	
 	init := method(
-		
 		recycledRequests := List clone
 	)
 	
-<<<<<<< HEAD
-	streamResponse := method(socket, request,
-		HttpResponse withSocket(socket) setBody("<html>Hello</html>") send
-=======
 	handleSocket := method(socket,
 		request := recycledRequests pop
 		if(request == nil, request = HttpRequest clone)
 		request setServer(self) @handleSocket(socket)
->>>>>>> 081b4bb4
 	)
 	
 	completedRequest := method(request, recycledRequests append(request))
