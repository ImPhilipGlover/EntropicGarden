--- conflicted
+++ resolved
@@ -38,16 +38,7 @@
 		obj unpersist
 	)
 	
-<<<<<<< HEAD
-	emptyPpidMap := method(
-		ppidMap empty
-		self
-	)
-	
-	addObjectToPersist := method(o, 
-=======
 	addObjectToPersist := method(o,
->>>>>>> 05259b44
 		objectsToPersist appendIfAbsent(o)
 	)
 	
