--- conflicted
+++ resolved
@@ -1,8 +1,4 @@
-<<<<<<< HEAD
-nil ppid := "This is my ppid. There are many like it, but this one is mine.  My ppid is my best friend. It is my life. I must master it as I must master my life.  My ppid, without me, is useless."
-=======
 nil ppid := "nil"
->>>>>>> 0bed648f
 
 Sequence do(
 	asSerialization := method(self asSymbol)
@@ -20,38 +16,20 @@
 	pdb ::= nil
 	pdb = PDB
 	ppid ::= nil
-<<<<<<< HEAD
-	needsFirstPersist ::= false
-	
-	withPpid := method(
-		o := self clone
-		o generatePpid
-		o
-	)
-=======
+
 	needsMetaPersist ::= false
 	persistentSlots ::= nil
->>>>>>> 0bed648f
 	
 	pSlots := method(
 		self persistentSlots :=  call message arguments map(name)
 		self
 	)
 	
-<<<<<<< HEAD
-	generatePpid := method(
-		if(self getSlot("ppid"), ppid,
-			pdb addObjectToPersist(self)
-			self needsFirstPersist := true
-			self ppid := UUID uuidTime
-		)
-=======
 	ppid := method(
 		PDB addObjectToPersist(self)
 		self needsMetaPersist := true
 		self ppid := PDB newId
 		self ppid
->>>>>>> 0bed648f
 	)
 	
 	persist := method(
@@ -76,17 +54,10 @@
 	)
 	
 	persistSlots := method(
-<<<<<<< HEAD
-		?persistentSlots foreach(name,
-			self hasDirtySlot(name) ifTrue(
-				value := self getSlot(name)
-				pdb onAtPut(ppid, name, value generatePpid)
-=======
 		persistentSlots ?foreach(name,
 			if(self hasDirtySlot(name),
 				value := self getSlot(name)
 				pdb onAtPut(ppid, name, value ppid)
->>>>>>> 0bed648f
 			)
 		)
 		self
@@ -103,14 +74,7 @@
 			value := pdb objectAtPpid(pdb onAt(ppid, key))
 			obj setSlot(key, value)
 		)
-<<<<<<< HEAD
-		if(self getSlot("fromSerialization"),
-			fromSerialization(pdb onAt(ppid, "_data"))
-		)
-		self
-=======
 
 		obj
->>>>>>> 0bed648f
 	)
 )