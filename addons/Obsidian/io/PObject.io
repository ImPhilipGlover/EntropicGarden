nil ppid := "This is my ppid. There are many like it, but this one is mine.  My ppid is my best friend. It is my life. I must master it as I must master my life.  My ppid, without me, is useless."

Object do(
	aliasMethodChain := method(oldName, suffix,
		self setSlot(oldName .. "Without" .. suffix asCapitalized, self getSlot(oldName))
		self setSlot(oldName, self getSlot(oldName .. "With" .. suffix asCapitalized))
		self
	)
)

Sequence do(
	asSerialization := method(self asSymbol)
	fromSerialization := method(serialization, copy(serialization))
)

Object do(
	pdb ::= nil
	ppid ::= nil
	needsMetaPersist ::= false
	
	withPpid := method(
		o := self clone
		o ppid
		o
	)
	
	pSlots := method(
		if(self getSlot("persistentSlots") not, self persistentSlots := List clone)
		m := call message arguments first
		while(m,
			slotName := m name
			self persistentSlots appendIfAbsent(slotName)
			self newSlot(slotName, nil)
			m := m next
		)
		self
	)
	
	ppid := method(
<<<<<<< HEAD
		PDB addObjectToPersist(self)
		self needsMetaPersist := true
=======
		pdb addObjectToPersist(self)
		watchPersistentSlots
		self needsFirstPersist := true
>>>>>>> 6861a302
		self ppid := UUID uuidTime
		self ppid
	)
	
	persist := method(
		if(needsFirstPersist, persistMetaData)
		self persistData 
		self persistSlots
		self
	)
	
	persistMetaData := method(
		pdb onAtPut(ppid, "_type", self type)
		needsMetaPersist = false
		self		
	)
	
	persistData := method(
		if(self getSlot("asSerialization"),
			pdb onAtPut(ppid, "_data", asSerialization)
		)
		self
	)
	
<<<<<<< HEAD
	persistSlots := method(		
		persistentSlots foreach(name,
			self hasDirtySlot(name) ifTrue(
				value = self getSlot(name)
				pdb onAtPut(ppid, slotName, value ppid)
			)
=======
	setSlotWithPersistentSlotWatching := method(name, value,
		?persistentSlots contains(name) ifTrue(
			dirtyPersistentSlots appendIfAbsent(name)
>>>>>>> 6861a302
		)
		setSlotWithoutPersistentSlotWatching(name, value)
	)
	
	updateSlotWithPersistentSlotWatching := method(name, value,
		?persistentSlots contains(name) ifTrue(
			dirtyPersistentSlots appendIfAbsent(name)
		)
		updateSlotWithoutPersistentSlotWatching(name, value)
	)
	
	watchPersistentSlots := method(
		self dirtyPersistentSlots := List clone
		self aliasMethodChain("updateSlot", "persistentSlotWatching")
		self aliasMethodChain("setSlot", "persistentSlotWatching")
		self
	)
	
	persistSlots := method(
		dirtyPersistentSlots foreach(name,
			value := self getSlot(name)
			pdb onAtPut(ppid, name, value ppid)
		)
		dirtyPersistentSlots removeAll
		self
	)
	
	unpersist := method(
		pdb onFirst(ppid, 100) select(beginsWithSeq("_") not) foreach(key,
			value := pdb objectAtPpid(pdb onAt(ppid, key))
			self setSlot(key, value)
		)
		if(self getSlot("fromSerialization"),
			fromSerialization(pdb onAt(ppid, "_data"))
		)
		watchPersistentSlots
		self
	)
)<|MERGE_RESOLUTION|>--- conflicted
+++ resolved
@@ -1,12 +1,4 @@
-nil ppid := "This is my ppid. There are many like it, but this one is mine.  My ppid is my best friend. It is my life. I must master it as I must master my life.  My ppid, without me, is useless."
-
-Object do(
-	aliasMethodChain := method(oldName, suffix,
-		self setSlot(oldName .. "Without" .. suffix asCapitalized, self getSlot(oldName))
-		self setSlot(oldName, self getSlot(oldName .. "With" .. suffix asCapitalized))
-		self
-	)
-)
+nil ppid := "nil"
 
 Sequence do(
 	asSerialization := method(self asSymbol)
@@ -15,51 +7,35 @@
 
 Object do(
 	pdb ::= nil
+	pdb = PDB
 	ppid ::= nil
 	needsMetaPersist ::= false
-	
-	withPpid := method(
-		o := self clone
-		o ppid
-		o
-	)
+	persistentSlots ::= nil
 	
 	pSlots := method(
-		if(self getSlot("persistentSlots") not, self persistentSlots := List clone)
-		m := call message arguments first
-		while(m,
-			slotName := m name
-			self persistentSlots appendIfAbsent(slotName)
-			self newSlot(slotName, nil)
-			m := m next
-		)
+		self persistentSlots :=  call message arguments map(name)
 		self
 	)
 	
 	ppid := method(
-<<<<<<< HEAD
 		PDB addObjectToPersist(self)
 		self needsMetaPersist := true
-=======
-		pdb addObjectToPersist(self)
-		watchPersistentSlots
-		self needsFirstPersist := true
->>>>>>> 6861a302
 		self ppid := UUID uuidTime
 		self ppid
 	)
 	
 	persist := method(
-		if(needsFirstPersist, persistMetaData)
+		if(persistentSlots == nil, return)
+		if(needsMetaPersist, persistMetaData)
 		self persistData 
 		self persistSlots
 		self
 	)
-	
+
 	persistMetaData := method(
 		pdb onAtPut(ppid, "_type", self type)
 		needsMetaPersist = false
-		self		
+		self
 	)
 	
 	persistData := method(
@@ -69,42 +45,13 @@
 		self
 	)
 	
-<<<<<<< HEAD
-	persistSlots := method(		
+	persistSlots := method(
 		persistentSlots foreach(name,
-			self hasDirtySlot(name) ifTrue(
-				value = self getSlot(name)
-				pdb onAtPut(ppid, slotName, value ppid)
+			if(self hasDirtySlot(name),
+				value := self getSlot(name)
+				pdb onAtPut(ppid, name, value ppid)
 			)
-=======
-	setSlotWithPersistentSlotWatching := method(name, value,
-		?persistentSlots contains(name) ifTrue(
-			dirtyPersistentSlots appendIfAbsent(name)
->>>>>>> 6861a302
 		)
-		setSlotWithoutPersistentSlotWatching(name, value)
-	)
-	
-	updateSlotWithPersistentSlotWatching := method(name, value,
-		?persistentSlots contains(name) ifTrue(
-			dirtyPersistentSlots appendIfAbsent(name)
-		)
-		updateSlotWithoutPersistentSlotWatching(name, value)
-	)
-	
-	watchPersistentSlots := method(
-		self dirtyPersistentSlots := List clone
-		self aliasMethodChain("updateSlot", "persistentSlotWatching")
-		self aliasMethodChain("setSlot", "persistentSlotWatching")
-		self
-	)
-	
-	persistSlots := method(
-		dirtyPersistentSlots foreach(name,
-			value := self getSlot(name)
-			pdb onAtPut(ppid, name, value ppid)
-		)
-		dirtyPersistentSlots removeAll
 		self
 	)
 	
@@ -116,7 +63,6 @@
 		if(self getSlot("fromSerialization"),
 			fromSerialization(pdb onAt(ppid, "_data"))
 		)
-		watchPersistentSlots
 		self
 	)
 )