--- conflicted
+++ resolved
@@ -1,40 +1,43 @@
-<<<<<<< HEAD
-PMap := Object clone do(	
-	_setSlot := getSlot("setSlot")
+PMap := Object clone do(
+	// PMap will lazily load it's slots from the DB
+	init := method(
+		resend
+		PDB addObjectToPersist(self)
+	)
 	
-=======
-PMap := Object clone do(
->>>>>>> 6861a302
 	forward := method(
+		writeln("PMap forward ", call message name)
 		slotName := call message name
 		id := pdb onAt(ppid, slotName)
 		if(id == nil, return nil)
 		obj := pdb objectAtPpid(id)
-		self _setSlot(slotName, obj) 
+		self setSlot(slotName, obj)
 		obj
 	)
 	
-	add := method(pObj,
-		atPut(pObj ppid, pObj)
+	persistSlots := method(
+		// persist all dirty slots
+		self slotNames foreach(name,
+			if(self hasDirtySlot(name),
+				value := self getSlot(name)
+				if(getSlot(name) type != "Block",
+					pdb onAtPut(ppid, name, value ppid)
+				)
+			)
+		)
 		self
 	)
 	
-	at := method(ppid,
-		self getSlot(ppid)
-	)
-	
-	atPut := method(ppid, value,
-		dirtyPersistentSlots appendIfAbsent(ppid)
-		self setSlot(ppid, value)
-		self
-	)
-	
-	unpersist := method(
-		watchPersistentSlots
-		self
-	)
+	shouldPersist := true
 	
 	unpersist := method(
 		self
 	)
+	
+	persist := method(
+		writeln("PMap persist")
+		if(needsMetaPersist, persistMetaData)
+		self persistSlots
+		self
+	)
 )