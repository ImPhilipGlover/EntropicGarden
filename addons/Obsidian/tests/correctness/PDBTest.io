PDB

PDBTest := UnitTest clone do(
	setUp := method(
		self pdb := PDB setPath("test.tc") 
	)
	
	cleanUp := method(
		pdb delete
	)
	
	testSimpleSync := method(
		// store a value in the root PMap
		pdb open
		pdb root a := "a"
		pdb root b := 1
		pdb root c := nil
		pdb sync
		pdb close
		
		// see if it's still there after a reopen
		pdb open
		assertEquals(pdb root a, "a")
		assertEquals(pdb root b, 1)
		assertEquals(pdb root c, nil)
		pdb close
	)

	testObjectSync := method(
		pdb open
		rich := Object clone pSlots(name, email)
		richPpid := rich ppid
		
		richsName := "Rich Collins"
		rich name := richsName
		
		richsEmail := "rc@gmail.com"
		rich email := richsEmail
		
		pdb root setSlot(richsEmail, rich)
		pdb sync
		pdb close
		pdb open
		
		rich2 := pdb root at(richsEmail)
		
		assertEquals(rich2 name, rich name)
		assertEquals(rich2 email, rich email)
		pdb close
		//writeln("testObjectSync")
	)
<<<<<<< HEAD
	
	testSyncWithExistingObject := method(
		clock := Object withPpid pSlots(time)
		clockPpid := clock ppid
		
		clock time := Date clone now
		
		pdb sync
		
		unpersistedClock := pdb objectAtPpid(clockPpid)
		unpersistedTime := unpersistedClock time
		unpersistedTime now
		
		pdb sync
		pdb emptyPpidMap
		
		unpersistedClock := pdb objectAtPpid(clockPpid)
		assertEquals(unpersistedTime, unpersistedClock time)
	)
)
	*/
=======
>>>>>>> 05259b44
)<|MERGE_RESOLUTION|>--- conflicted
+++ resolved
@@ -49,28 +49,4 @@
 		pdb close
 		//writeln("testObjectSync")
 	)
-<<<<<<< HEAD
-	
-	testSyncWithExistingObject := method(
-		clock := Object withPpid pSlots(time)
-		clockPpid := clock ppid
-		
-		clock time := Date clone now
-		
-		pdb sync
-		
-		unpersistedClock := pdb objectAtPpid(clockPpid)
-		unpersistedTime := unpersistedClock time
-		unpersistedTime now
-		
-		pdb sync
-		pdb emptyPpidMap
-		
-		unpersistedClock := pdb objectAtPpid(clockPpid)
-		assertEquals(unpersistedTime, unpersistedClock time)
-	)
-)
-	*/
-=======
->>>>>>> 05259b44
 )