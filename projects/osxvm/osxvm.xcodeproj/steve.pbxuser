// !$*UTF8*$!
{
	08FB7793FE84155DC02AAC07 /* Project object */ = {
		activeBuildConfigurationName = Development;
		activeExecutable = AAFFF18F08F132C9002BA44A /* osxvm */;
		activeTarget = 8DD76FA90486AB0100D96B5E /* osxvm */;
		addToTargets = (
			8DD76FA90486AB0100D96B5E /* osxvm */,
		);
		breakpoints = (
			AAE7C44B0BBCBBED005A3DF1 /* Collector.c:254 */,
			AAE7C44D0BBCBBF0005A3DF1 /* Collector.c:254 */,
			AAE7C44F0BBCBBF1005A3DF1 /* Collector.c:254 */,
			AAE7C4510BBCBC00005A3DF1 /* Collector.c:311 */,
			AAE7C4530BBCBC10005A3DF1 /* Collector.c:335 */,
		);
		breakpointsGroup = AAEB97910904820500932E2E /* XCBreakpointsBucket */;
		codeSenseManager = AAFFF73708F1335E002BA44A /* Code sense */;
		executables = (
			AAFFF18F08F132C9002BA44A /* osxvm */,
		);
		perUserDictionary = {
			"PBXConfiguration.PBXBreakpointsDataSource.v1:1CA1AED706398EBD00589147" = {
				PBXFileTableDataSourceColumnSortingDirectionKey = "-1";
				PBXFileTableDataSourceColumnSortingKey = PBXBreakpointsDataSource_BreakpointID;
				PBXFileTableDataSourceColumnWidthsKey = (
					20,
					20,
					244,
					20,
					144,
					143,
					20,
				);
				PBXFileTableDataSourceColumnsKey = (
					PBXBreakpointsDataSource_ActionID,
					PBXBreakpointsDataSource_TypeID,
					PBXBreakpointsDataSource_BreakpointID,
					PBXBreakpointsDataSource_UseID,
					PBXBreakpointsDataSource_LocationID,
					PBXBreakpointsDataSource_ConditionID,
					PBXBreakpointsDataSource_ContinueID,
				);
			};
			PBXConfiguration.PBXFileTableDataSource3.PBXFileTableDataSource = {
				PBXFileTableDataSourceColumnSortingDirectionKey = "-1";
				PBXFileTableDataSourceColumnSortingKey = PBXFileDataSource_Filename_ColumnID;
				PBXFileTableDataSourceColumnWidthsKey = (
					20,
					574,
					20,
					107,
					43,
					43,
					20,
				);
				PBXFileTableDataSourceColumnsKey = (
					PBXFileDataSource_FiletypeID,
					PBXFileDataSource_Filename_ColumnID,
					PBXFileDataSource_Built_ColumnID,
					PBXFileDataSource_ObjectSize_ColumnID,
					PBXFileDataSource_Errors_ColumnID,
					PBXFileDataSource_Warnings_ColumnID,
					PBXFileDataSource_Target_ColumnID,
				);
			};
			PBXConfiguration.PBXTargetDataSource.PBXTargetDataSource = {
				PBXFileTableDataSourceColumnSortingDirectionKey = "-1";
				PBXFileTableDataSourceColumnSortingKey = PBXFileDataSource_Filename_ColumnID;
				PBXFileTableDataSourceColumnWidthsKey = (
					20,
					200,
					290,
					20,
					48.1626,
					43,
					43,
				);
				PBXFileTableDataSourceColumnsKey = (
					PBXFileDataSource_FiletypeID,
					PBXFileDataSource_Filename_ColumnID,
					PBXTargetDataSource_PrimaryAttribute,
					PBXFileDataSource_Built_ColumnID,
					PBXFileDataSource_ObjectSize_ColumnID,
					PBXFileDataSource_Errors_ColumnID,
					PBXFileDataSource_Warnings_ColumnID,
				);
			};
<<<<<<< HEAD
			PBXPerProjectTemplateStateSaveDate = 196994605;
=======
			PBXPerProjectTemplateStateSaveDate = 196917279;
>>>>>>> 26a6907f
			PBXPrepackagedSmartGroups_v2 = (
				{
					PBXTransientLocationAtTop = bottom;
					absolutePathToBundle = "";
					activationKey = OldTargetSmartGroup;
					clz = PBXTargetSmartGroup;
					description = "Displays all targets of the project.";
					globalID = 1C37FABC04509CD000000102;
					name = Targets;
					preferences = {
						image = Targets;
					};
				},
				{
					PBXTransientLocationAtTop = bottom;
					absolutePathToBundle = "";
					clz = PBXTargetSmartGroup2;
					description = "Displays all targets of the project as well as nested build phases.";
					globalID = 1C37FBAC04509CD000000102;
					name = Targets;
					preferences = {
						image = Targets;
					};
				},
				{
					PBXTransientLocationAtTop = bottom;
					absolutePathToBundle = "";
					clz = PBXExecutablesSmartGroup;
					description = "Displays all executables of the project.";
					globalID = 1C37FAAC04509CD000000102;
					name = Executables;
					preferences = {
						image = Executable;
					};
				},
				{
					" PBXTransientLocationAtTop " = bottom;
					absolutePathToBundle = "";
					clz = PBXErrorsWarningsSmartGroup;
					description = "Displays files with errors or warnings.";
					globalID = 1C08E77C0454961000C914BD;
					name = "Errors and Warnings";
					preferences = {
						fnmatch = "";
						image = WarningsErrors;
						recursive = 1;
						regex = "";
						root = "<PROJECT>";
					};
				},
				{
					PBXTransientLocationAtTop = bottom;
					absolutePathToBundle = "";
					clz = PBXFilenameSmartGroup;
					description = "Filters items in a given group (potentially recursively) based on matching the name with the regular expression of the filter.";
					globalID = 1CC0EA4004350EF90044410B;
					name = "Implementation Files";
					preferences = {
						canSave = 1;
						fnmatch = "";
						image = SmartFolder;
						isLeaf = 0;
						recursive = 1;
						regex = "?*\\.[mcMC]";
						root = "<PROJECT>";
					};
				},
				{
					PBXTransientLocationAtTop = bottom;
					absolutePathToBundle = "";
					clz = PBXFilenameSmartGroup;
					description = "This group displays Interface Builder NIB Files.";
					globalID = 1CC0EA4004350EF90041110B;
					name = "NIB Files";
					preferences = {
						canSave = 1;
						fnmatch = "*.nib";
						image = SmartFolder;
						isLeaf = 0;
						recursive = 1;
						regex = "";
						root = "<PROJECT>";
					};
				},
				{
					PBXTransientLocationAtTop = no;
					absolutePathToBundle = "";
					clz = PBXFindSmartGroup;
					description = "Displays Find Results.";
					globalID = 1C37FABC05509CD000000102;
					name = "Find Results";
					preferences = {
						image = spyglass;
					};
				},
				{
					PBXTransientLocationAtTop = no;
					absolutePathToBundle = "";
					clz = PBXBookmarksSmartGroup;
					description = "Displays Project Bookmarks.";
					globalID = 1C37FABC05539CD112110102;
					name = Bookmarks;
					preferences = {
						image = Bookmarks;
					};
				},
				{
					PBXTransientLocationAtTop = bottom;
					absolutePathToBundle = "";
					clz = XCSCMSmartGroup;
					description = "Displays files with interesting SCM status.";
					globalID = E2644B35053B69B200211256;
					name = SCM;
					preferences = {
						image = PBXRepository;
						isLeaf = 0;
					};
				},
				{
					PBXTransientLocationAtTop = bottom;
					absolutePathToBundle = "";
					clz = PBXSymbolsSmartGroup;
					description = "Displays all symbols for the project.";
					globalID = 1C37FABC04509CD000100104;
					name = "Project Symbols";
					preferences = {
						image = ProjectSymbols;
						isLeaf = 1;
					};
				},
				{
					PBXTransientLocationAtTop = bottom;
					absolutePathToBundle = "";
					clz = PBXFilenameSmartGroup;
					description = "Filters items in a given group (potentially recursively) based on matching the name with the regular expression of the filter.";
					globalID = PBXTemplateMarker;
					name = "Simple Filter SmartGroup";
					preferences = {
						canSave = 1;
						fnmatch = "*.nib";
						image = SmartFolder;
						isLeaf = 0;
						recursive = 1;
						regex = "";
						root = "<PROJECT>";
					};
				},
				{
					PBXTransientLocationAtTop = bottom;
					absolutePathToBundle = "";
					clz = PBXFilenameSmartGroup;
					description = "Filters items in a given group (potentially recursively) based on matching the name with the regular expression of the filter.";
					globalID = PBXTemplateMarker;
					name = "Simple Regular Expression SmartGroup";
					preferences = {
						canSave = 1;
						fnmatch = "";
						image = SmartFolder;
						isLeaf = 0;
						recursive = 1;
						regex = "?*\\.[mcMC]";
						root = "<PROJECT>";
					};
				},
				{
					PBXTransientLocationAtTop = bottom;
					clz = XDDesignSmartGroup;
					description = "Displays Xdesign models";
					globalID = 2E4A936305E6979E00701470;
					name = Design;
					preferences = {
						image = Design;
						isLeaf = 0;
					};
				},
			);
<<<<<<< HEAD
			PBXWorkspaceStateSaveDate = 196994605;
=======
			PBXWorkspaceStateSaveDate = 196917279;
>>>>>>> 26a6907f
		};
		perUserProjectItems = {
			AA248B5F0BA25917006365D4 = AA248B5F0BA25917006365D4 /* PBXTextBookmark */;
			AA248B760BA36F9D006365D4 = AA248B760BA36F9D006365D4 /* PBXTextBookmark */;
			AA248B780BA36F9D006365D4 = AA248B780BA36F9D006365D4 /* PBXTextBookmark */;
			AA248B7B0BA36F9D006365D4 = AA248B7B0BA36F9D006365D4 /* PBXTextBookmark */;
			AA248B900BA37118006365D4 = AA248B900BA37118006365D4 /* PBXTextBookmark */;
			AA248B940BA37118006365D4 = AA248B940BA37118006365D4 /* PBXTextBookmark */;
			AA248BAE0BA372AE006365D4 = AA248BAE0BA372AE006365D4 /* PBXTextBookmark */;
			AA248BAF0BA372AE006365D4 = AA248BAF0BA372AE006365D4 /* PBXTextBookmark */;
			AA248BB50BA372AE006365D4 = AA248BB50BA372AE006365D4 /* PBXTextBookmark */;
			AA248BB70BA372AE006365D4 = AA248BB70BA372AE006365D4 /* PBXTextBookmark */;
			AA248BB90BA372AE006365D4 = AA248BB90BA372AE006365D4 /* PBXTextBookmark */;
			AA248C050BA376D7006365D4 = AA248C050BA376D7006365D4 /* PBXTextBookmark */;
			AA2AEABF0B616B8300C76486 = AA2AEABF0B616B8300C76486 /* PBXTextBookmark */;
			AA3160820BB284AD001DBAD2 = AA3160820BB284AD001DBAD2 /* PBXTextBookmark */;
<<<<<<< HEAD
=======
			AA3160840BB284AD001DBAD2 = AA3160840BB284AD001DBAD2 /* PBXTextBookmark */;
>>>>>>> 26a6907f
			AA3160850BB284AD001DBAD2 = AA3160850BB284AD001DBAD2 /* PBXTextBookmark */;
			AA3160870BB284AD001DBAD2 = AA3160870BB284AD001DBAD2 /* PBXTextBookmark */;
			AA31608A0BB284AD001DBAD2 = AA31608A0BB284AD001DBAD2 /* PBXTextBookmark */;
			AA31608B0BB284AD001DBAD2 = AA31608B0BB284AD001DBAD2 /* PBXTextBookmark */;
			AA31608D0BB284AD001DBAD2 = AA31608D0BB284AD001DBAD2 /* PBXTextBookmark */;
<<<<<<< HEAD
=======
			AA3160950BB285E6001DBAD2 = AA3160950BB285E6001DBAD2 /* PBXTextBookmark */;
>>>>>>> 26a6907f
			AA3160970BB285E6001DBAD2 = AA3160970BB285E6001DBAD2 /* PBXTextBookmark */;
			AA4709700B820A990071A6B6 = AA4709700B820A990071A6B6 /* PBXTextBookmark */;
			AA4709770B820A990071A6B6 = AA4709770B820A990071A6B6 /* PBXTextBookmark */;
			AA4709780B820A990071A6B6 = AA4709780B820A990071A6B6 /* PBXTextBookmark */;
			AA4709990B820C930071A6B6 = AA4709990B820C930071A6B6 /* PBXTextBookmark */;
			AA47099D0B820C930071A6B6 = AA47099D0B820C930071A6B6 /* PBXTextBookmark */;
			AA47099E0B820C930071A6B6 = AA47099E0B820C930071A6B6 /* PBXTextBookmark */;
			AA470A750B821E210071A6B6 = AA470A750B821E210071A6B6 /* PBXTextBookmark */;
			AA470A7C0B821E210071A6B6 = AA470A7C0B821E210071A6B6 /* PBXTextBookmark */;
			AA470A7F0B821E210071A6B6 = AA470A7F0B821E210071A6B6 /* PBXTextBookmark */;
			AA470A8A0B821E210071A6B6 = AA470A8A0B821E210071A6B6 /* PBXTextBookmark */;
			AA470A920B821E210071A6B6 = AA470A920B821E210071A6B6 /* PBXTextBookmark */;
			AA470A930B821E210071A6B6 = AA470A930B821E210071A6B6 /* PBXTextBookmark */;
			AA470A940B821E210071A6B6 = AA470A940B821E210071A6B6 /* PBXTextBookmark */;
			AA470A950B821E210071A6B6 = AA470A950B821E210071A6B6 /* PBXTextBookmark */;
			AA470B230B82560D0071A6B6 = AA470B230B82560D0071A6B6 /* PBXTextBookmark */;
			AA470B2F0B82560D0071A6B6 = AA470B2F0B82560D0071A6B6 /* PBXTextBookmark */;
			AA470B300B82560D0071A6B6 = AA470B300B82560D0071A6B6 /* PBXTextBookmark */;
			AA470B420B82560D0071A6B6 = AA470B420B82560D0071A6B6 /* PBXTextBookmark */;
			AA470B460B82560D0071A6B6 = AA470B460B82560D0071A6B6 /* PBXTextBookmark */;
			AA470B480B82560D0071A6B6 = AA470B480B82560D0071A6B6 /* PBXTextBookmark */;
			AA470B580B82560D0071A6B6 = AA470B580B82560D0071A6B6 /* PBXTextBookmark */;
			AA470B5E0B82560D0071A6B6 = AA470B5E0B82560D0071A6B6 /* PBXTextBookmark */;
			AA470B7E0B82560D0071A6B6 = AA470B7E0B82560D0071A6B6 /* PBXTextBookmark */;
			AA470BA40B8258EF0071A6B6 = AA470BA40B8258EF0071A6B6 /* PBXTextBookmark */;
			AA470BAA0B8258EF0071A6B6 = AA470BAA0B8258EF0071A6B6 /* PBXTextBookmark */;
			AA53DB660BA3854B0079B870 = AA53DB660BA3854B0079B870 /* PBXTextBookmark */;
			AA53DB6D0BA3854B0079B870 = AA53DB6D0BA3854B0079B870 /* PBXTextBookmark */;
			AA53DB6E0BA3854B0079B870 = AA53DB6E0BA3854B0079B870 /* PBXTextBookmark */;
			AA6AC4DF0BAB4FC20049770F = AA6AC4DF0BAB4FC20049770F /* PBXTextBookmark */;
			AA6AC4E00BAB4FC20049770F = AA6AC4E00BAB4FC20049770F /* PBXTextBookmark */;
			AA6AC4E10BAB4FC20049770F = AA6AC4E10BAB4FC20049770F /* PBXTextBookmark */;
			AA6AC4E20BAB4FC20049770F = AA6AC4E20BAB4FC20049770F /* PBXTextBookmark */;
			AA6AC4E30BAB4FC20049770F = AA6AC4E30BAB4FC20049770F /* PBXTextBookmark */;
			AA6AC4E40BAB4FC20049770F = AA6AC4E40BAB4FC20049770F /* PBXTextBookmark */;
			AA6AC4E70BAB4FC20049770F = AA6AC4E70BAB4FC20049770F /* PBXTextBookmark */;
			AA6AC4E90BAB4FC20049770F = AA6AC4E90BAB4FC20049770F /* PBXTextBookmark */;
			AA6AC4EA0BAB4FC20049770F = AA6AC4EA0BAB4FC20049770F /* PBXTextBookmark */;
			AA6AC4EB0BAB4FC20049770F = AA6AC4EB0BAB4FC20049770F /* PBXTextBookmark */;
			AA6AC4EC0BAB4FC20049770F = AA6AC4EC0BAB4FC20049770F /* PBXTextBookmark */;
			AA6AC4ED0BAB4FC20049770F = AA6AC4ED0BAB4FC20049770F /* PBXTextBookmark */;
			AA6AC4F30BAB4FC20049770F = AA6AC4F30BAB4FC20049770F /* PBXTextBookmark */;
			AA6AC4F40BAB4FC20049770F = AA6AC4F40BAB4FC20049770F /* PBXTextBookmark */;
			AA6AC4F60BAB4FC20049770F = AA6AC4F60BAB4FC20049770F /* PBXTextBookmark */;
			AA6AC4F70BAB4FC20049770F = AA6AC4F70BAB4FC20049770F /* PBXTextBookmark */;
			AA6AC4F80BAB4FC20049770F = AA6AC4F80BAB4FC20049770F /* PBXTextBookmark */;
			AA6AC4F90BAB4FC20049770F = AA6AC4F90BAB4FC20049770F /* PBXTextBookmark */;
			AA6AC4FB0BAB4FC20049770F = AA6AC4FB0BAB4FC20049770F /* PBXTextBookmark */;
			AA6AC4FC0BAB4FC20049770F = AA6AC4FC0BAB4FC20049770F /* PBXTextBookmark */;
			AA6AC4FD0BAB4FC20049770F = AA6AC4FD0BAB4FC20049770F /* PBXTextBookmark */;
			AA6AC4FF0BAB4FC20049770F = AA6AC4FF0BAB4FC20049770F /* PBXTextBookmark */;
			AA6AC5000BAB4FC20049770F = AA6AC5000BAB4FC20049770F /* PBXTextBookmark */;
			AA6AC5060BAB4FC20049770F = AA6AC5060BAB4FC20049770F /* PBXTextBookmark */;
			AA6AC5080BAB4FC20049770F = AA6AC5080BAB4FC20049770F /* PBXTextBookmark */;
			AA6AC5130BAB53710049770F = AA6AC5130BAB53710049770F /* PBXTextBookmark */;
			AA6AC5210BAB57300049770F = AA6AC5210BAB57300049770F /* PBXTextBookmark */;
			AA6AC5240BAB57300049770F = AA6AC5240BAB57300049770F /* PBXTextBookmark */;
			AA6AC5250BAB57300049770F = AA6AC5250BAB57300049770F /* PBXTextBookmark */;
			AA6AC5930BACB6580049770F = AA6AC5930BACB6580049770F /* PBXTextBookmark */;
			AA6AC5940BACB6580049770F = AA6AC5940BACB6580049770F /* PBXTextBookmark */;
			AA6AC5950BACB6580049770F = AA6AC5950BACB6580049770F /* PBXTextBookmark */;
			AA6AC5970BACB6580049770F = AA6AC5970BACB6580049770F /* PBXTextBookmark */;
			AA6AC59A0BACB6580049770F = AA6AC59A0BACB6580049770F /* PBXTextBookmark */;
			AA6AC59B0BACB6580049770F = AA6AC59B0BACB6580049770F /* PBXTextBookmark */;
			AA6AC59E0BACB6580049770F = AA6AC59E0BACB6580049770F /* PBXTextBookmark */;
			AA6AC5A10BACB6580049770F = AA6AC5A10BACB6580049770F /* PBXTextBookmark */;
			AA6AC5A20BACB6580049770F = AA6AC5A20BACB6580049770F /* PBXTextBookmark */;
			AA6AC5A40BACB6580049770F = AA6AC5A40BACB6580049770F /* PBXTextBookmark */;
			AA6AC5B00BACB6780049770F = AA6AC5B00BACB6780049770F /* PBXTextBookmark */;
<<<<<<< HEAD
			AA6AC7670BAF80620049770F = AA6AC7670BAF80620049770F /* PBXTextBookmark */;
=======
			AA6AC76A0BAF80620049770F = AA6AC76A0BAF80620049770F /* PBXTextBookmark */;
>>>>>>> 26a6907f
			AA6AC76E0BAF80620049770F = AA6AC76E0BAF80620049770F /* PBXTextBookmark */;
			AA6AC76F0BAF80620049770F = AA6AC76F0BAF80620049770F /* PBXTextBookmark */;
			AA6AC7700BAF80620049770F = AA6AC7700BAF80620049770F /* PBXTextBookmark */;
			AA750F990B7808FC005C3ACA = AA750F990B7808FC005C3ACA /* PBXTextBookmark */;
			AA7B43800BA63D6B0065226F = AA7B43800BA63D6B0065226F /* PBXTextBookmark */;
			AA7B43810BA63D6B0065226F = AA7B43810BA63D6B0065226F /* PBXTextBookmark */;
			AA7B43820BA63D6B0065226F = AA7B43820BA63D6B0065226F /* PBXTextBookmark */;
			AA7B43860BA63D6B0065226F = AA7B43860BA63D6B0065226F /* PBXTextBookmark */;
			AA7B43880BA63D6B0065226F = AA7B43880BA63D6B0065226F /* PBXTextBookmark */;
			AA7B438D0BA63D6B0065226F = AA7B438D0BA63D6B0065226F /* PBXTextBookmark */;
			AA7B438E0BA63D6B0065226F = AA7B438E0BA63D6B0065226F /* PBXTextBookmark */;
			AA7B43EA0BA64A710065226F = AA7B43EA0BA64A710065226F /* PBXTextBookmark */;
			AA7B44A60BA657BE0065226F = AA7B44A60BA657BE0065226F /* PBXTextBookmark */;
			AA7B44A80BA657BE0065226F = AA7B44A80BA657BE0065226F /* PBXTextBookmark */;
			AA7B44C80BA65C720065226F = AA7B44C80BA65C720065226F /* PBXTextBookmark */;
			AA7B44D90BA676CA0065226F = AA7B44D90BA676CA0065226F /* PBXTextBookmark */;
			AA7B45010BA67AF80065226F = AA7B45010BA67AF80065226F /* PBXTextBookmark */;
			AA7B45640BA683240065226F = AA7B45640BA683240065226F /* PBXTextBookmark */;
<<<<<<< HEAD
			AA7EC9010BB4BA1700BA645F = AA7EC9010BB4BA1700BA645F /* PBXTextBookmark */;
			AA7EC9020BB4BA1700BA645F = AA7EC9020BB4BA1700BA645F /* PBXTextBookmark */;
			AA7EC9030BB4BA1700BA645F = AA7EC9030BB4BA1700BA645F /* PBXTextBookmark */;
			AA7EC9040BB4BA1700BA645F = AA7EC9040BB4BA1700BA645F /* PBXTextBookmark */;
			AA7EC90C0BB4BA2800BA645F = AA7EC90C0BB4BA2800BA645F /* PBXTextBookmark */;
			AA7EC9130BB4BA3E00BA645F = AA7EC9130BB4BA3E00BA645F /* PBXTextBookmark */;
			AA7EC9170BB4BAD200BA645F = AA7EC9170BB4BAD200BA645F /* PBXTextBookmark */;
			AA7EC91A0BB4BAD200BA645F = AA7EC91A0BB4BAD200BA645F /* PBXTextBookmark */;
			AA7EC91B0BB4BAD200BA645F = AA7EC91B0BB4BAD200BA645F /* PBXTextBookmark */;
			AA7EC91C0BB4BAD200BA645F = AA7EC91C0BB4BAD200BA645F /* PBXTextBookmark */;
			AA7EC92A0BB4BE1D00BA645F = AA7EC92A0BB4BE1D00BA645F /* PBXTextBookmark */;
			AA7EC92C0BB4BE1D00BA645F = AA7EC92C0BB4BE1D00BA645F /* PBXTextBookmark */;
			AA7EC92D0BB4BE1D00BA645F = AA7EC92D0BB4BE1D00BA645F /* PBXTextBookmark */;
			AA7EC9480BBB19B500BA645F = AA7EC9480BBB19B500BA645F /* PBXTextBookmark */;
			AA7EC94A0BBB19B500BA645F = AA7EC94A0BBB19B500BA645F /* PBXTextBookmark */;
			AA7EC94B0BBB19B500BA645F = AA7EC94B0BBB19B500BA645F /* PBXTextBookmark */;
			AA7EC94C0BBB19B500BA645F = AA7EC94C0BBB19B500BA645F /* PBXTextBookmark */;
			AA7EC94D0BBB19B500BA645F = AA7EC94D0BBB19B500BA645F /* PBXTextBookmark */;
			AA7EC9500BBB19B500BA645F = AA7EC9500BBB19B500BA645F /* PBXTextBookmark */;
			AA7EC9510BBB19B500BA645F = AA7EC9510BBB19B500BA645F /* PBXTextBookmark */;
			AA7EC9530BBB19B500BA645F = AA7EC9530BBB19B500BA645F /* PBXTextBookmark */;
			AA7EC9540BBB19B500BA645F = AA7EC9540BBB19B500BA645F /* PBXTextBookmark */;
			AA7EC9550BBB19B500BA645F = AA7EC9550BBB19B500BA645F /* PBXTextBookmark */;
			AA7EC9560BBB19B500BA645F = AA7EC9560BBB19B500BA645F /* PBXTextBookmark */;
			AA7EC9750BBCC85300BA645F = AA7EC9750BBCC85300BA645F /* PBXTextBookmark */;
			AA7EC9760BBCC85300BA645F = AA7EC9760BBCC85300BA645F /* PBXTextBookmark */;
			AA7EC9770BBCC85300BA645F = AA7EC9770BBCC85300BA645F /* PBXTextBookmark */;
			AA7EC9780BBCC85300BA645F = AA7EC9780BBCC85300BA645F /* PBXTextBookmark */;
			AA7EC9790BBCC85300BA645F = AA7EC9790BBCC85300BA645F /* PBXTextBookmark */;
			AA7EC97A0BBCC85300BA645F = AA7EC97A0BBCC85300BA645F /* PBXTextBookmark */;
			AA7EC97B0BBCC85300BA645F = AA7EC97B0BBCC85300BA645F /* PBXTextBookmark */;
			AA7EC97C0BBCC85300BA645F = AA7EC97C0BBCC85300BA645F /* PBXTextBookmark */;
			AA7EC97D0BBCC85300BA645F = AA7EC97D0BBCC85300BA645F /* PBXTextBookmark */;
			AA7EC97E0BBCC85300BA645F = AA7EC97E0BBCC85300BA645F /* PBXTextBookmark */;
=======
			AA7EC9030BB4BA1700BA645F = AA7EC9030BB4BA1700BA645F /* PBXTextBookmark */;
			AA7EC9170BB4BAD200BA645F = AA7EC9170BB4BAD200BA645F /* PBXTextBookmark */;
			AA7EC92A0BB4BE1D00BA645F = AA7EC92A0BB4BE1D00BA645F /* PBXTextBookmark */;
>>>>>>> 26a6907f
			AA86B0060B8C6FAE00364054 = AA86B0060B8C6FAE00364054 /* PBXTextBookmark */;
			AA86B00A0B8C6FC800364054 = AA86B00A0B8C6FC800364054 /* PBXTextBookmark */;
			AA86B00C0B8C6FC800364054 = AA86B00C0B8C6FC800364054 /* PBXTextBookmark */;
			AA86B01D0B8CFFA000364054 = AA86B01D0B8CFFA000364054 /* PBXTextBookmark */;
			AA86B0380B8D01AF00364054 = AA86B0380B8D01AF00364054 /* PBXTextBookmark */;
			AA86B0760B8D167B00364054 = AA86B0760B8D167B00364054 /* PBXTextBookmark */;
			AA86B07A0B8D167B00364054 = AA86B07A0B8D167B00364054 /* PBXTextBookmark */;
			AA86B08C0B8D23BD00364054 = AA86B08C0B8D23BD00364054 /* PBXTextBookmark */;
			AA89D0C50B11886100775BF6 = AA89D0C50B11886100775BF6 /* PBXTextBookmark */;
			AA89D0CE0B11886100775BF6 = AA89D0CE0B11886100775BF6 /* PBXTextBookmark */;
			AA89D0CF0B11886100775BF6 = AA89D0CF0B11886100775BF6 /* PBXTextBookmark */;
<<<<<<< HEAD
			AA9E44EA0BBDE651009C4019 /* PBXTextBookmark */ = AA9E44EA0BBDE651009C4019 /* PBXTextBookmark */;
			AA9E44EB0BBDE651009C4019 /* PBXTextBookmark */ = AA9E44EB0BBDE651009C4019 /* PBXTextBookmark */;
			AA9E44EF0BBDE656009C4019 /* PBXTextBookmark */ = AA9E44EF0BBDE656009C4019 /* PBXTextBookmark */;
			AA9E44F00BBDE656009C4019 /* PBXTextBookmark */ = AA9E44F00BBDE656009C4019 /* PBXTextBookmark */;
			AA9E44F10BBDE656009C4019 /* PBXTextBookmark */ = AA9E44F10BBDE656009C4019 /* PBXTextBookmark */;
			AA9E455E0BBE44AE009C4019 /* PBXTextBookmark */ = AA9E455E0BBE44AE009C4019 /* PBXTextBookmark */;
			AA9E455F0BBE44AE009C4019 /* PBXTextBookmark */ = AA9E455F0BBE44AE009C4019 /* PBXTextBookmark */;
			AA9E45600BBE44AE009C4019 /* PBXTextBookmark */ = AA9E45600BBE44AE009C4019 /* PBXTextBookmark */;
			AA9E45610BBE44AE009C4019 /* PBXTextBookmark */ = AA9E45610BBE44AE009C4019 /* PBXTextBookmark */;
			AA9E45620BBE44AE009C4019 /* PBXTextBookmark */ = AA9E45620BBE44AE009C4019 /* PBXTextBookmark */;
			AA9E45630BBE44AE009C4019 /* PBXTextBookmark */ = AA9E45630BBE44AE009C4019 /* PBXTextBookmark */;
			AA9E45C70BBE9402009C4019 /* PBXTextBookmark */ = AA9E45C70BBE9402009C4019 /* PBXTextBookmark */;
			AA9E45C80BBE9402009C4019 /* PBXTextBookmark */ = AA9E45C80BBE9402009C4019 /* PBXTextBookmark */;
			AA9E45C90BBE9402009C4019 /* PBXTextBookmark */ = AA9E45C90BBE9402009C4019 /* PBXTextBookmark */;
			AA9E45CA0BBE9402009C4019 /* PBXTextBookmark */ = AA9E45CA0BBE9402009C4019 /* PBXTextBookmark */;
			AA9E45CB0BBE9402009C4019 /* PBXTextBookmark */ = AA9E45CB0BBE9402009C4019 /* PBXTextBookmark */;
			AA9E45CC0BBE9402009C4019 /* PBXTextBookmark */ = AA9E45CC0BBE9402009C4019 /* PBXTextBookmark */;
			AA9E45CD0BBE9402009C4019 /* PBXTextBookmark */ = AA9E45CD0BBE9402009C4019 /* PBXTextBookmark */;
			AA9E45CE0BBE9402009C4019 /* PBXTextBookmark */ = AA9E45CE0BBE9402009C4019 /* PBXTextBookmark */;
			AA9E45CF0BBE9402009C4019 /* PBXTextBookmark */ = AA9E45CF0BBE9402009C4019 /* PBXTextBookmark */;
			AA9E45D00BBE9402009C4019 /* PBXTextBookmark */ = AA9E45D00BBE9402009C4019 /* PBXTextBookmark */;
			AA9E45D10BBE9402009C4019 /* PBXTextBookmark */ = AA9E45D10BBE9402009C4019 /* PBXTextBookmark */;
			AA9E45D20BBE9402009C4019 /* PBXTextBookmark */ = AA9E45D20BBE9402009C4019 /* PBXTextBookmark */;
			AA9E45D30BBE9402009C4019 /* PBXTextBookmark */ = AA9E45D30BBE9402009C4019 /* PBXTextBookmark */;
			AA9E45E60BBE96D5009C4019 /* PBXTextBookmark */ = AA9E45E60BBE96D5009C4019 /* PBXTextBookmark */;
			AA9E45E70BBE9708009C4019 /* PBXTextBookmark */ = AA9E45E70BBE9708009C4019 /* PBXTextBookmark */;
			AA9E45E80BBE970A009C4019 /* PBXTextBookmark */ = AA9E45E80BBE970A009C4019 /* PBXTextBookmark */;
			AA9E45E90BBE970A009C4019 /* PBXTextBookmark */ = AA9E45E90BBE970A009C4019 /* PBXTextBookmark */;
			AA9E45EB0BBE970A009C4019 /* PBXTextBookmark */ = AA9E45EB0BBE970A009C4019 /* PBXTextBookmark */;
			AA9E45EC0BBE970A009C4019 /* PBXTextBookmark */ = AA9E45EC0BBE970A009C4019 /* PBXTextBookmark */;
			AA9E45ED0BBE970A009C4019 /* PBXTextBookmark */ = AA9E45ED0BBE970A009C4019 /* PBXTextBookmark */;
			AA9E45EF0BBE970A009C4019 /* PBXTextBookmark */ = AA9E45EF0BBE970A009C4019 /* PBXTextBookmark */;
			AA9E45F60BBE9784009C4019 /* PBXTextBookmark */ = AA9E45F60BBE9784009C4019 /* PBXTextBookmark */;
			AA9E45FA0BBE97A5009C4019 /* PBXTextBookmark */ = AA9E45FA0BBE97A5009C4019 /* PBXTextBookmark */;
			AA9E45FE0BBE9801009C4019 /* PBXTextBookmark */ = AA9E45FE0BBE9801009C4019 /* PBXTextBookmark */;
			AA9E46020BBE9ABE009C4019 /* PBXTextBookmark */ = AA9E46020BBE9ABE009C4019 /* PBXTextBookmark */;
			AA9E46030BBE9ABE009C4019 /* PBXTextBookmark */ = AA9E46030BBE9ABE009C4019 /* PBXTextBookmark */;
			AA9E46040BBF4A20009C4019 /* PBXTextBookmark */ = AA9E46040BBF4A20009C4019 /* PBXTextBookmark */;
			AA9E46050BBF4A20009C4019 /* PBXTextBookmark */ = AA9E46050BBF4A20009C4019 /* PBXTextBookmark */;
			AA9E46060BBF4A20009C4019 /* PBXTextBookmark */ = AA9E46060BBF4A20009C4019 /* PBXTextBookmark */;
			AA9E46070BBF4A27009C4019 /* PBXTextBookmark */ = AA9E46070BBF4A27009C4019 /* PBXTextBookmark */;
			AA9E460B0BBF54AB009C4019 /* PBXTextBookmark */ = AA9E460B0BBF54AB009C4019 /* PBXTextBookmark */;
			AA9E460E0BBF55A8009C4019 /* PBXTextBookmark */ = AA9E460E0BBF55A8009C4019 /* PBXTextBookmark */;
			AA9E460F0BBF55AC009C4019 /* PBXTextBookmark */ = AA9E460F0BBF55AC009C4019 /* PBXTextBookmark */;
			AA9E462F0BC22038009C4019 /* PBXTextBookmark */ = AA9E462F0BC22038009C4019 /* PBXTextBookmark */;
			AA9E46300BC22038009C4019 /* PBXTextBookmark */ = AA9E46300BC22038009C4019 /* PBXTextBookmark */;
			AA9E46310BC22038009C4019 /* PBXTextBookmark */ = AA9E46310BC22038009C4019 /* PBXTextBookmark */;
			AA9E46320BC22038009C4019 /* PBXTextBookmark */ = AA9E46320BC22038009C4019 /* PBXTextBookmark */;
=======
			AAA1DD1C0BBA90BD00AA93DC = AAA1DD1C0BBA90BD00AA93DC /* PBXTextBookmark */;
			AAA1DD360BBA942500AA93DC = AAA1DD360BBA942500AA93DC /* PBXTextBookmark */;
			AAA1DD680BBA97F400AA93DC = AAA1DD680BBA97F400AA93DC /* PBXTextBookmark */;
			AAA1DD690BBA97F400AA93DC = AAA1DD690BBA97F400AA93DC /* PBXTextBookmark */;
			AAA1DD6A0BBA97F400AA93DC = AAA1DD6A0BBA97F400AA93DC /* PBXTextBookmark */;
			AAA1DD6C0BBA97F400AA93DC = AAA1DD6C0BBA97F400AA93DC /* PBXTextBookmark */;
			AAA1DD810BBA99E500AA93DC = AAA1DD810BBA99E500AA93DC /* PBXTextBookmark */;
			AAA1DD860BBA9A6700AA93DC = AAA1DD860BBA9A6700AA93DC /* PBXTextBookmark */;
			AAA1DDDD0BBAAF6900AA93DC = AAA1DDDD0BBAAF6900AA93DC /* PBXTextBookmark */;
			AAA1DDDE0BBAAF6900AA93DC = AAA1DDDE0BBAAF6900AA93DC /* PBXTextBookmark */;
			AAA1DDF20BBAAFCD00AA93DC = AAA1DDF20BBAAFCD00AA93DC /* PBXTextBookmark */;
			AAA1DDF30BBAAFCD00AA93DC = AAA1DDF30BBAAFCD00AA93DC /* PBXTextBookmark */;
			AAA1DDF40BBAAFCD00AA93DC = AAA1DDF40BBAAFCD00AA93DC /* PBXTextBookmark */;
			AAA1DE010BBAB03100AA93DC = AAA1DE010BBAB03100AA93DC /* PBXTextBookmark */;
			AAA1DE020BBAB03100AA93DC = AAA1DE020BBAB03100AA93DC /* PBXTextBookmark */;
			AAA1DE030BBAB03100AA93DC = AAA1DE030BBAB03100AA93DC /* PBXTextBookmark */;
			AAA1DE7D0BBB330800AA93DC = AAA1DE7D0BBB330800AA93DC /* PBXTextBookmark */;
			AAA1DE7E0BBB330800AA93DC = AAA1DE7E0BBB330800AA93DC /* PBXTextBookmark */;
			AAA3C8890B12EE6E004C257F = AAA3C8890B12EE6E004C257F /* PBXTextBookmark */;
>>>>>>> 26a6907f
			AAA3C88B0B12EE6E004C257F = AAA3C88B0B12EE6E004C257F /* PBXTextBookmark */;
			AAA4F4460B376DC1009BDAC0 = AAA4F4460B376DC1009BDAC0 /* PBXTextBookmark */;
			AAA4F4470B376DC1009BDAC0 = AAA4F4470B376DC1009BDAC0 /* PBXTextBookmark */;
			AAAB88580BAFC97B0007CA5A = AAAB88580BAFC97B0007CA5A /* PBXTextBookmark */;
			AAAB88590BAFC97B0007CA5A = AAAB88590BAFC97B0007CA5A /* PBXTextBookmark */;
			AAAB88670BAFCA0B0007CA5A = AAAB88670BAFCA0B0007CA5A /* PBXTextBookmark */;
			AABF81EA0B75A461002DBAB5 = AABF81EA0B75A461002DBAB5 /* PBXTextBookmark */;
			AABF81EB0B75A461002DBAB5 = AABF81EB0B75A461002DBAB5 /* PBXTextBookmark */;
			AABF83880B76E40D002DBAB5 = AABF83880B76E40D002DBAB5 /* PBXTextBookmark */;
			AAC4F5F20B8F04590043C20D = AAC4F5F20B8F04590043C20D /* PBXTextBookmark */;
			AAC4F5F30B8F04590043C20D = AAC4F5F30B8F04590043C20D /* PBXTextBookmark */;
			AAC4F6030B8FCC100043C20D = AAC4F6030B8FCC100043C20D /* PBXTextBookmark */;
			AAC4F6110B8FD7910043C20D = AAC4F6110B8FD7910043C20D /* PBXTextBookmark */;
			AAC4F6120B8FD7910043C20D = AAC4F6120B8FD7910043C20D /* PBXTextBookmark */;
			AAC4F6170B8FD7910043C20D = AAC4F6170B8FD7910043C20D /* PBXTextBookmark */;
			AAC4F6180B8FD7910043C20D = AAC4F6180B8FD7910043C20D /* PBXTextBookmark */;
			AAC4F7510B9158970043C20D = AAC4F7510B9158970043C20D /* PBXTextBookmark */;
			AAC4F7540B9158970043C20D = AAC4F7540B9158970043C20D /* PBXTextBookmark */;
			AAC4F78F0B9292750043C20D = AAC4F78F0B9292750043C20D /* PBXTextBookmark */;
			AAC4F7A10B9293E30043C20D = AAC4F7A10B9293E30043C20D /* PBXTextBookmark */;
			AAC4F7DF0B9299020043C20D = AAC4F7DF0B9299020043C20D /* PBXTextBookmark */;
			AAC4F7F80BA0C8D7008D8E0B = AAC4F7F80BA0C8D7008D8E0B /* PBXTextBookmark */;
			AAC4F8150B929F8C0043C20D = AAC4F8150B929F8C0043C20D /* PBXTextBookmark */;
			AAC4F8180BA0D001008D8E0B = AAC4F8180BA0D001008D8E0B /* PBXTextBookmark */;
			AAC4F8270B92BAEE0043C20D = AAC4F8270B92BAEE0043C20D /* PBXTextBookmark */;
			AAC4F9850B944F240043C20D = AAC4F9850B944F240043C20D /* PBXTextBookmark */;
			AAD1718B0BAFBD6D00738864 = AAD1718B0BAFBD6D00738864 /* PBXTextBookmark */;
			AAD1718C0BAFBD6D00738864 = AAD1718C0BAFBD6D00738864 /* PBXTextBookmark */;
			AAD1718E0BAFBD6D00738864 = AAD1718E0BAFBD6D00738864 /* PBXTextBookmark */;
			AAD1718F0BAFBD6D00738864 = AAD1718F0BAFBD6D00738864 /* PBXTextBookmark */;
			AAD171900BAFBD6D00738864 = AAD171900BAFBD6D00738864 /* PBXTextBookmark */;
<<<<<<< HEAD
			AAD171910BAFBD6D00738864 = AAD171910BAFBD6D00738864 /* PBXTextBookmark */;
=======
>>>>>>> 26a6907f
			AAD171940BAFBD6D00738864 = AAD171940BAFBD6D00738864 /* PBXTextBookmark */;
			AAD171950BAFBD6D00738864 = AAD171950BAFBD6D00738864 /* PBXTextBookmark */;
			AAD171960BAFBD6D00738864 = AAD171960BAFBD6D00738864 /* PBXTextBookmark */;
			AAD171980BAFBD6D00738864 = AAD171980BAFBD6D00738864 /* PBXTextBookmark */;
			AAD892E50B7833B6001C28DD = AAD892E50B7833B6001C28DD /* PBXTextBookmark */;
			AAD98D590B5D57DB00BCBE06 = AAD98D590B5D57DB00BCBE06 /* PBXTextBookmark */;
			AAD98D5D0B5D57DB00BCBE06 = AAD98D5D0B5D57DB00BCBE06 /* PBXTextBookmark */;
			AAE7C4070BBCB81F005A3DF1 /* PBXTextBookmark */ = AAE7C4070BBCB81F005A3DF1 /* PBXTextBookmark */;
			AAE7C4130BBCB820005A3DF1 /* PBXTextBookmark */ = AAE7C4130BBCB820005A3DF1 /* PBXTextBookmark */;
			AAE7C4140BBCB820005A3DF1 /* PBXTextBookmark */ = AAE7C4140BBCB820005A3DF1 /* PBXTextBookmark */;
			AAE7C41B0BBCB89C005A3DF1 /* PBXTextBookmark */ = AAE7C41B0BBCB89C005A3DF1 /* PBXTextBookmark */;
			AAE7C41C0BBCB89C005A3DF1 /* PBXTextBookmark */ = AAE7C41C0BBCB89C005A3DF1 /* PBXTextBookmark */;
			AAE7C41D0BBCB89C005A3DF1 /* PBXTextBookmark */ = AAE7C41D0BBCB89C005A3DF1 /* PBXTextBookmark */;
			AAE7C41E0BBCB89C005A3DF1 /* PBXTextBookmark */ = AAE7C41E0BBCB89C005A3DF1 /* PBXTextBookmark */;
			AAE7C41F0BBCB89C005A3DF1 /* PBXTextBookmark */ = AAE7C41F0BBCB89C005A3DF1 /* PBXTextBookmark */;
			AAE7C4210BBCB933005A3DF1 /* PBXTextBookmark */ = AAE7C4210BBCB933005A3DF1 /* PBXTextBookmark */;
			AAE7C42A0BBCBAB6005A3DF1 /* PBXTextBookmark */ = AAE7C42A0BBCBAB6005A3DF1 /* PBXTextBookmark */;
			AAE7C42B0BBCBAB6005A3DF1 /* PBXTextBookmark */ = AAE7C42B0BBCBAB6005A3DF1 /* PBXTextBookmark */;
			AAE7C42C0BBCBAB6005A3DF1 /* PBXTextBookmark */ = AAE7C42C0BBCBAB6005A3DF1 /* PBXTextBookmark */;
			AAE7C43B0BBCBB0B005A3DF1 /* PBXTextBookmark */ = AAE7C43B0BBCBB0B005A3DF1 /* PBXTextBookmark */;
			AAE7C43C0BBCBB0B005A3DF1 /* PBXTextBookmark */ = AAE7C43C0BBCBB0B005A3DF1 /* PBXTextBookmark */;
			AAE7C43D0BBCBB0B005A3DF1 /* PBXTextBookmark */ = AAE7C43D0BBCBB0B005A3DF1 /* PBXTextBookmark */;
			AAE7C43E0BBCBB0B005A3DF1 /* PBXTextBookmark */ = AAE7C43E0BBCBB0B005A3DF1 /* PBXTextBookmark */;
			AAE7C4400BBCBB0D005A3DF1 /* PBXTextBookmark */ = AAE7C4400BBCBB0D005A3DF1 /* PBXTextBookmark */;
			AAE7C4540BBCBC2D005A3DF1 /* PBXTextBookmark */ = AAE7C4540BBCBC2D005A3DF1 /* PBXTextBookmark */;
			AAE7C4750BBCC96E005A3DF1 /* PBXTextBookmark */ = AAE7C4750BBCC96E005A3DF1 /* PBXTextBookmark */;
			AAE7C4760BBCC96E005A3DF1 /* PBXTextBookmark */ = AAE7C4760BBCC96E005A3DF1 /* PBXTextBookmark */;
			AAE7C4770BBCC96E005A3DF1 /* PBXTextBookmark */ = AAE7C4770BBCC96E005A3DF1 /* PBXTextBookmark */;
			AAE7C4780BBCC96E005A3DF1 /* PBXTextBookmark */ = AAE7C4780BBCC96E005A3DF1 /* PBXTextBookmark */;
			AAE7C4790BBCC96E005A3DF1 /* PBXTextBookmark */ = AAE7C4790BBCC96E005A3DF1 /* PBXTextBookmark */;
			AAE7C47A0BBCC96E005A3DF1 /* PBXTextBookmark */ = AAE7C47A0BBCC96E005A3DF1 /* PBXTextBookmark */;
			AAE7C47B0BBCC96E005A3DF1 /* PBXTextBookmark */ = AAE7C47B0BBCC96E005A3DF1 /* PBXTextBookmark */;
			AAE7C47C0BBCC96E005A3DF1 /* PBXTextBookmark */ = AAE7C47C0BBCC96E005A3DF1 /* PBXTextBookmark */;
			AAE7C47D0BBCC96E005A3DF1 /* PBXTextBookmark */ = AAE7C47D0BBCC96E005A3DF1 /* PBXTextBookmark */;
			AAE7C47E0BBCC96E005A3DF1 /* PBXTextBookmark */ = AAE7C47E0BBCC96E005A3DF1 /* PBXTextBookmark */;
			AAE7C47F0BBCC96E005A3DF1 /* PBXTextBookmark */ = AAE7C47F0BBCC96E005A3DF1 /* PBXTextBookmark */;
			AAE7C4800BBCC96E005A3DF1 /* PBXTextBookmark */ = AAE7C4800BBCC96E005A3DF1 /* PBXTextBookmark */;
			AAE7C4810BBCC96E005A3DF1 /* PBXTextBookmark */ = AAE7C4810BBCC96E005A3DF1 /* PBXTextBookmark */;
			AAE7C4830BBCC9BB005A3DF1 /* PBXTextBookmark */ = AAE7C4830BBCC9BB005A3DF1 /* PBXTextBookmark */;
			AAE7C4860BBCC9F7005A3DF1 /* PBXTextBookmark */ = AAE7C4860BBCC9F7005A3DF1 /* PBXTextBookmark */;
			AAE7C4870BBCC9F7005A3DF1 /* PBXTextBookmark */ = AAE7C4870BBCC9F7005A3DF1 /* PBXTextBookmark */;
			AAE7C4880BBCC9F7005A3DF1 /* PBXTextBookmark */ = AAE7C4880BBCC9F7005A3DF1 /* PBXTextBookmark */;
			AAF099FA0B9567DD0014EFE4 = AAF099FA0B9567DD0014EFE4 /* PBXTextBookmark */;
			AAF795490B5EF45300064A7E = AAF795490B5EF45300064A7E /* PBXTextBookmark */;
			AAFD8D590B5D277600D5D2A6 = AAFD8D590B5D277600D5D2A6 /* PBXTextBookmark */;
			AAFE6ECE0B9798200024993A = AAFE6ECE0B9798200024993A /* PBXTextBookmark */;
			AAFE6ECF0B9798200024993A = AAFE6ECF0B9798200024993A /* PBXTextBookmark */;
			AAFE6F8C0B97B96A0024993A = AAFE6F8C0B97B96A0024993A /* PBXTextBookmark */;
			AAFE70310B9880280024993A = AAFE70310B9880280024993A /* PBXTextBookmark */;
			AAFE70330B9880280024993A = AAFE70330B9880280024993A /* PBXTextBookmark */;
			AAFE70650B98EB650024993A = AAFE70650B98EB650024993A /* PBXTextBookmark */;
			AAFE706B0B98EB650024993A = AAFE706B0B98EB650024993A /* PBXTextBookmark */;
			AAFE70AE0B98F2D60024993A = AAFE70AE0B98F2D60024993A /* PBXTextBookmark */;
			AAFE711E0BA07C9B0024993A = AAFE711E0BA07C9B0024993A /* PBXTextBookmark */;
			AAFE71280BA07C9B0024993A = AAFE71280BA07C9B0024993A /* PBXTextBookmark */;
		};
		sourceControlManager = AAFFF73608F1335E002BA44A /* Source Control */;
		userBuildSettings = {
		};
	};
	8DD76FA90486AB0100D96B5E /* osxvm */ = {
		activeExec = 0;
		executables = (
			AAFFF18F08F132C9002BA44A /* osxvm */,
		);
	};
<<<<<<< HEAD
	AA248B440BA25839006365D4 /* main.c:41 */ = {
		isa = PBXFileBreakpoint;
		actions = (
		);
		breakpointStyle = 0;
		continueAfterActions = 0;
		delayBeforeContinue = 0;
		fileReference = AAE6A14F0B110B8F006E309B /* main.c */;
		functionName = "main()";
		hitCount = 1;
		lineNumber = 41;
		location = main.ob;
		modificationTime = 197038951.046062;
		state = 2;
	};
	AA248B510BA25863006365D4 /* main.c:37 */ = {
		isa = PBXFileBreakpoint;
		actions = (
		);
		breakpointStyle = 0;
		continueAfterActions = 0;
		delayBeforeContinue = 0;
		fileReference = AAE6A14F0B110B8F006E309B /* main.c */;
		functionName = "main()";
		hitCount = 1;
		lineNumber = 37;
		location = main.ob;
		modificationTime = 197038951.046069;
		state = 2;
	};
	AA248B540BA25884006365D4 /* IoState.c:41 */ = {
		isa = PBXFileBreakpoint;
		actions = (
		);
		breakpointStyle = 0;
		continueAfterActions = 0;
		delayBeforeContinue = 0;
		fileReference = AAE69EE70B110796006E309B /* IoState.c */;
		functionName = "IoState_new()";
		hitCount = 1;
		lineNumber = 41;
		location = IoState.ob;
		modificationTime = 197038951.046076;
		state = 2;
	};
	AA248B560BA2588D006365D4 /* IoState.c:332 */ = {
		isa = PBXFileBreakpoint;
		actions = (
		);
		breakpointStyle = 0;
		continueAfterActions = 0;
		delayBeforeContinue = 0;
		fileReference = AAE69EE70B110796006E309B /* IoState.c */;
		functionName = "IoState_init()";
		hitCount = 1;
		lineNumber = 332;
		location = IoState.ob;
		modificationTime = 197038951.046083;
		state = 2;
	};
	AA248B5A0BA258A1006365D4 /* IoState.c:202 */ = {
		isa = PBXFileBreakpoint;
		actions = (
		);
		breakpointStyle = 0;
		continueAfterActions = 0;
		delayBeforeContinue = 0;
		fileReference = AAE69EE70B110796006E309B /* IoState.c */;
		functionName = "IoState_new()";
		hitCount = 1;
		lineNumber = 202;
		location = IoState.ob;
		modificationTime = 197038951.04609;
		state = 2;
	};
	AA248B5D0BA25902006365D4 /* IoVMInit.c:6 */ = {
		isa = PBXFileBreakpoint;
		actions = (
		);
		breakpointStyle = 0;
		continueAfterActions = 0;
		delayBeforeContinue = 0;
		fileReference = AAE69F050B110796006E309B /* IoVMInit.c */;
		functionName = "IoVMCodeInit()";
		hitCount = 1;
		lineNumber = 6;
		location = IoVMInit.ob;
		modificationTime = 197038951.046097;
		state = 2;
	};
=======
>>>>>>> 26a6907f
	AA248B5F0BA25917006365D4 /* PBXTextBookmark */ = {
		isa = PBXTextBookmark;
		fRef = AAE6A14F0B110B8F006E309B /* main.c */;
		name = "main.c: 57";
		rLen = 0;
		rLoc = 1168;
		rType = 0;
		vrLen = 1055;
		vrLoc = 590;
	};
	AA248B760BA36F9D006365D4 /* PBXTextBookmark */ = {
		isa = PBXTextBookmark;
		fRef = AAE69F050B110796006E309B /* IoVMInit.c */;
		name = "IoVMInit.c: 2802";
		rLen = 0;
		rLoc = 98528;
		rType = 0;
		vrLen = 1265;
		vrLoc = 0;
	};
	AA248B780BA36F9D006365D4 /* PBXTextBookmark */ = {
		isa = PBXTextBookmark;
		fRef = AAE69E180B110795006E309B /* CollectorMarker_inline.h */;
		name = CollectorMarker_isEmpty;
		rLen = 23;
		rLoc = 1525;
		rType = 0;
		vrLen = 1388;
		vrLoc = 261;
	};
	AA248B7B0BA36F9D006365D4 /* PBXTextBookmark */ = {
		isa = PBXTextBookmark;
		fRef = AAE69F050B110796006E309B /* IoVMInit.c */;
		name = "IoVMInit.c: 2802";
		rLen = 0;
		rLoc = 98528;
		rType = 0;
		vrLen = 1265;
		vrLoc = 0;
	};
	AA248B900BA37118006365D4 /* PBXTextBookmark */ = {
		isa = PBXTextBookmark;
		fRef = AAE69E150B110795006E309B /* Collector_inline.h */;
		name = "Collector_inline.h: 33";
		rLen = 0;
		rLoc = 773;
		rType = 0;
		vrLen = 1628;
		vrLoc = 0;
	};
	AA248B940BA37118006365D4 /* PBXTextBookmark */ = {
		isa = PBXTextBookmark;
		fRef = AAE69E140B110795006E309B /* Collector.h */;
		name = "Collector.h: 46";
		rLen = 0;
		rLoc = 903;
		rType = 0;
		vrLen = 1394;
		vrLoc = 0;
	};
	AA248BAE0BA372AE006365D4 /* PBXTextBookmark */ = {
		isa = PBXTextBookmark;
		fRef = AAE69E160B110795006E309B /* CollectorMarker.c */;
		name = CollectorMarker_free;
		rLen = 20;
		rLoc = 575;
		rType = 0;
		vrLen = 1098;
		vrLoc = 0;
	};
	AA248BAF0BA372AE006365D4 /* PBXTextBookmark */ = {
		isa = PBXTextBookmark;
		fRef = AAE69EAC0B110795006E309B /* IoCFunction.c */;
		name = "IoCFunction.c: 169";
		rLen = 0;
		rLoc = 5125;
		rType = 0;
		vrLen = 1899;
		vrLoc = 3962;
	};
	AA248BB50BA372AE006365D4 /* PBXTextBookmark */ = {
		isa = PBXTextBookmark;
		fRef = AAE69DF90B110795006E309B /* Coro.c */;
		name = "Coro.c: 199";
		rLen = 0;
		rLoc = 4770;
		rType = 0;
		vrLen = 1599;
		vrLoc = 3837;
	};
	AA248BB70BA372AE006365D4 /* PBXTextBookmark */ = {
		isa = PBXTextBookmark;
		fRef = AAE69E160B110795006E309B /* CollectorMarker.c */;
		name = CollectorMarker_free;
		rLen = 20;
		rLoc = 575;
		rType = 0;
		vrLen = 1098;
		vrLoc = 0;
	};
	AA248BB90BA372AE006365D4 /* PBXTextBookmark */ = {
		isa = PBXTextBookmark;
		fRef = AAE69EAC0B110795006E309B /* IoCFunction.c */;
		name = "IoCFunction.c: 169";
		rLen = 0;
		rLoc = 5125;
		rType = 0;
		vrLen = 1899;
		vrLoc = 3962;
	};
<<<<<<< HEAD
	AA248BDC0BA374C2006365D4 /* Collector.c:350 */ = {
		isa = PBXFileBreakpoint;
		actions = (
		);
		breakpointStyle = 0;
		continueAfterActions = 0;
		delayBeforeContinue = 0;
		fileReference = AAE69E130B110795006E309B /* Collector.c */;
		functionName = "Collector_freeAllValues()";
		hitCount = 1;
		lineNumber = 350;
		location = Collector.ob;
		modificationTime = 197038951.046104;
		state = 2;
	};
	AA248BDE0BA374CA006365D4 /* Collector.c:67 */ = {
		isa = PBXFileBreakpoint;
		actions = (
		);
		breakpointStyle = 0;
		continueAfterActions = 0;
		delayBeforeContinue = 0;
		fileReference = AAE69E130B110795006E309B /* Collector.c */;
		functionName = "Collector_free()";
		hitCount = 1;
		lineNumber = 67;
		location = Collector.ob;
		modificationTime = 197038951.046111;
		state = 2;
	};
	AA248BE00BA374E1006365D4 /* Collector.c:354 */ = {
		isa = PBXFileBreakpoint;
		actions = (
		);
		breakpointStyle = 0;
		continueAfterActions = 0;
		delayBeforeContinue = 0;
		fileReference = AAE69E130B110795006E309B /* Collector.c */;
		functionName = "Collector_freeAllValues()";
		hitCount = 1;
		lineNumber = 354;
		location = Collector.ob;
		modificationTime = 197038951.046119;
		state = 2;
	};
	AA248BE30BA3752E006365D4 /* Common.c:207 */ = {
		isa = PBXFileBreakpoint;
		actions = (
		);
		breakpointStyle = 0;
		continueAfterActions = 0;
		delayBeforeContinue = 0;
		fileReference = AAE69DB40B110795006E309B /* Common.c */;
		functionName = "io_free()";
		hitCount = 1;
		lineNumber = 207;
		location = Common.ob;
		modificationTime = 197038951.046127;
		state = 2;
	};
	AA248BE50BA3752E006365D4 /* Common.c:208 */ = {
		isa = PBXFileBreakpoint;
		actions = (
		);
		breakpointStyle = 0;
		continueAfterActions = 0;
		delayBeforeContinue = 0;
		fileReference = AAE69DB40B110795006E309B /* Common.c */;
		functionName = "io_free()";
		hitCount = 1;
		lineNumber = 208;
		location = Common.ob;
		modificationTime = 197038951.046133;
		state = 2;
	};
	AA248BEA0BA37577006365D4 /* Collector.c:355 */ = {
		isa = PBXFileBreakpoint;
		actions = (
		);
		breakpointStyle = 0;
		continueAfterActions = 0;
		delayBeforeContinue = 0;
		fileReference = AAE69E130B110795006E309B /* Collector.c */;
		functionName = "Collector_freeAllValues()";
		hitCount = 1;
		lineNumber = 355;
		location = Collector.ob;
		modificationTime = 197038951.046141;
		state = 2;
	};
=======
>>>>>>> 26a6907f
	AA248C050BA376D7006365D4 /* PBXTextBookmark */ = {
		isa = PBXTextBookmark;
		fRef = AAE69E170B110795006E309B /* CollectorMarker.h */;
		name = "CollectorMarker.h: 40";
		rLen = 0;
		rLoc = 881;
		rType = 0;
		vrLen = 1775;
		vrLoc = 744;
	};
	AA2AEABF0B616B8300C76486 /* PBXTextBookmark */ = {
		isa = PBXTextBookmark;
		fRef = AAE69ED40B110795006E309B /* IoObject_flow.h */;
		name = "IoObject_flow.h: 1";
		rLen = 0;
		rLoc = 0;
		rType = 0;
		vrLen = 876;
		vrLoc = 0;
	};
	AA2E9CA10B6DA6CB0075FC67 /* ConvertUTF.c */ = {
		uiCtxt = {
			sepNavIntBoundsRect = "{{0, 0}, {1163, 10170}}";
			sepNavSelRange = "{1632, 0}";
			sepNavVisRect = "{{0, 8982}, {1163, 1188}}";
		};
	};
	AA2E9CA20B6DA6CB0075FC67 /* ConvertUTF.h */ = {
		uiCtxt = {
			sepNavIntBoundsRect = "{{0, 0}, {1163, 2700}}";
			sepNavSelRange = "{4070, 4}";
			sepNavVisRect = "{{0, 1494}, {1163, 1188}}";
			sepNavWindowFrame = "{{606, 113}, {1039, 1322}}";
		};
	};
	AA3160820BB284AD001DBAD2 /* PBXTextBookmark */ = {
		isa = PBXTextBookmark;
		fRef = AABF81300B759BC8002DBAB5 /* UArray.h */;
		name = CTYPE_float32_t;
		rLen = 15;
		rLoc = 620;
		rType = 0;
		vrLen = 594;
		vrLoc = 278;
	};
<<<<<<< HEAD
=======
	AA3160840BB284AD001DBAD2 /* PBXTextBookmark */ = {
		isa = PBXTextBookmark;
		fRef = AAE69EE00B110796006E309B /* IoSeq.c */;
		name = "IoSeq.c: IoSeq_rawUArray";
		rLen = 0;
		rLoc = 5658;
		rType = 0;
		vrLen = 853;
		vrLoc = 0;
	};
>>>>>>> 26a6907f
	AA3160850BB284AD001DBAD2 /* PBXTextBookmark */ = {
		isa = PBXTextBookmark;
		fRef = AAE69EE10B110796006E309B /* IoSeq.h */;
		name = "IoSeq.h: ISSEQ";
		rLen = 0;
		rLoc = 381;
		rType = 0;
		vrLen = 1182;
		vrLoc = 0;
	};
	AA3160870BB284AD001DBAD2 /* PBXTextBookmark */ = {
		isa = PBXTextBookmark;
		fRef = AA6AC7430BAF7EBD0049770F /* simd_cp_emu.h */;
		name = __UNK__EMU__;
		rLen = 12;
		rLoc = 1506;
		rType = 0;
		vrLen = 1526;
		vrLoc = 1263;
	};
	AA31608A0BB284AD001DBAD2 /* PBXTextBookmark */ = {
		isa = PBXTextBookmark;
		fRef = AABF812F0B759BC8002DBAB5 /* UArray.c */;
		name = "UArray.c: 738";
		rLen = 0;
		rLoc = 16172;
		rType = 0;
		vrLen = 776;
		vrLoc = 8631;
	};
	AA31608B0BB284AD001DBAD2 /* PBXTextBookmark */ = {
		isa = PBXTextBookmark;
		fRef = AAE69EE00B110796006E309B /* IoSeq.c */;
		name = "IoSeq.c: IoSeq_rawUArray";
		rLen = 0;
		rLoc = 5658;
		rType = 0;
		vrLen = 853;
		vrLoc = 0;
	};
	AA31608D0BB284AD001DBAD2 /* PBXTextBookmark */ = {
		isa = PBXTextBookmark;
		fRef = AAE69EE50B110796006E309B /* IoSeq_mutable.c */;
		name = "IoSeq_mutable.c: 897";
		rLen = 0;
		rLoc = 22329;
		rType = 0;
		vrLen = 1438;
		vrLoc = 24958;
	};
<<<<<<< HEAD
=======
	AA3160950BB285E6001DBAD2 /* PBXTextBookmark */ = {
		isa = PBXTextBookmark;
		fRef = AABF81270B759BC8002DBAB5 /* UArray_math.c */;
		name = "UArray_math.c: __UNK__EMU__";
		rLen = 0;
		rLoc = 220;
		rType = 0;
		vrLen = 936;
		vrLoc = 0;
	};
>>>>>>> 26a6907f
	AA3160970BB285E6001DBAD2 /* PBXTextBookmark */ = {
		isa = PBXTextBookmark;
		fRef = AABF81270B759BC8002DBAB5 /* UArray_math.c */;
		name = "UArray_math.c: __UNK__EMU__";
		rLen = 0;
		rLoc = 220;
		rType = 0;
		vrLen = 936;
		vrLoc = 0;
	};
	AA4709700B820A990071A6B6 /* PBXTextBookmark */ = {
		isa = PBXTextBookmark;
		fRef = AABF81250B759BC8002DBAB5 /* UArray_format.c */;
		name = UArray_newWithVargs_;
		rLen = 20;
		rLoc = 384;
		rType = 0;
		vrLen = 1328;
		vrLoc = 94;
	};
	AA4709770B820A990071A6B6 /* PBXTextBookmark */ = {
		isa = PBXTextBookmark;
		fRef = AABF81250B759BC8002DBAB5 /* UArray_format.c */;
		name = UArray_newWithVargs_;
		rLen = 20;
		rLoc = 384;
		rType = 0;
		vrLen = 1328;
		vrLoc = 94;
	};
	AA4709780B820A990071A6B6 /* PBXTextBookmark */ = {
		isa = PBXTextBookmark;
		fRef = AAE69EF10B110796006E309B /* IoState_exceptions.c */;
		name = UArray_newWithVargs_;
		rLen = 20;
		rLoc = 464;
		rType = 0;
		vrLen = 751;
		vrLoc = 0;
	};
	AA4709990B820C930071A6B6 /* PBXTextBookmark */ = {
		isa = PBXTextBookmark;
		fRef = AABF81240B759BC8002DBAB5 /* UArray_character.h */;
		name = "UArray_character.h: 1";
		rLen = 0;
		rLoc = 0;
		rType = 0;
		vrLen = 808;
		vrLoc = 0;
	};
	AA47099D0B820C930071A6B6 /* PBXTextBookmark */ = {
		isa = PBXTextBookmark;
		fRef = AABF81240B759BC8002DBAB5 /* UArray_character.h */;
		name = "UArray_character.h: 1";
		rLen = 0;
		rLoc = 0;
		rType = 0;
		vrLen = 808;
		vrLoc = 0;
	};
	AA47099E0B820C930071A6B6 /* PBXTextBookmark */ = {
		isa = PBXTextBookmark;
		fRef = AABF81230B759BC8002DBAB5 /* UArray_character.c */;
		name = "UArray_character.c: 12";
		rLen = 0;
		rLoc = 237;
		rType = 0;
		vrLen = 776;
		vrLoc = 0;
	};
	AA470A750B821E210071A6B6 /* PBXTextBookmark */ = {
		isa = PBXTextBookmark;
		fRef = AAE69DD90B110795006E309B /* Sorting.h */;
		name = "Sorting.h: 1";
		rLen = 0;
		rLoc = 0;
		rType = 0;
		vrLen = 743;
		vrLoc = 0;
	};
	AA470A7C0B821E210071A6B6 /* PBXTextBookmark */ = {
		isa = PBXTextBookmark;
		fRef = AAE69DD50B110795006E309B /* PortableUsleep.h */;
		name = "PortableUsleep.h: 1";
		rLen = 0;
		rLoc = 0;
		rType = 0;
		vrLen = 131;
		vrLoc = 0;
	};
	AA470A7F0B821E210071A6B6 /* PBXTextBookmark */ = {
		isa = PBXTextBookmark;
		fRef = AAE69DCD0B110795006E309B /* PortableStdint.h */;
		name = "PortableStdint.h: 78";
		rLen = 0;
		rLoc = 2348;
		rType = 0;
		vrLen = 1470;
		vrLoc = 1658;
	};
	AA470A8A0B821E210071A6B6 /* PBXTextBookmark */ = {
		isa = PBXTextBookmark;
		fRef = AAE69DD90B110795006E309B /* Sorting.h */;
		name = "Sorting.h: 1";
		rLen = 0;
		rLoc = 0;
		rType = 0;
		vrLen = 743;
		vrLoc = 0;
	};
	AA470A920B821E210071A6B6 /* PBXTextBookmark */ = {
		isa = PBXTextBookmark;
		fRef = AAE69DD50B110795006E309B /* PortableUsleep.h */;
		name = "PortableUsleep.h: 1";
		rLen = 0;
		rLoc = 0;
		rType = 0;
		vrLen = 131;
		vrLoc = 0;
	};
	AA470A930B821E210071A6B6 /* PBXTextBookmark */ = {
		isa = PBXTextBookmark;
		fRef = AAE69DD30B110795006E309B /* PortableTruncate.h */;
		name = "PortableTruncate.h: 1";
		rLen = 0;
		rLoc = 0;
		rType = 0;
		vrLen = 215;
		vrLoc = 0;
	};
	AA470A940B821E210071A6B6 /* PBXTextBookmark */ = {
		isa = PBXTextBookmark;
		fRef = AAE69DD10B110795006E309B /* PortableStrptime.h */;
		name = "PortableStrptime.h: 1";
		rLen = 0;
		rLoc = 0;
		rType = 0;
		vrLen = 185;
		vrLoc = 0;
	};
	AA470A950B821E210071A6B6 /* PBXTextBookmark */ = {
		isa = PBXTextBookmark;
		fRef = AAE69DCD0B110795006E309B /* PortableStdint.h */;
		name = "PortableStdint.h: 78";
		rLen = 0;
		rLoc = 2348;
		rType = 0;
		vrLen = 1470;
		vrLoc = 1658;
	};
	AA470B230B82560D0071A6B6 /* PBXTextBookmark */ = {
		isa = PBXTextBookmark;
		fRef = AAE69EEE0B110796006E309B /* IoState_debug.h */;
		name = "IoState_debug.h: 1";
		rLen = 0;
		rLoc = 0;
		rType = 0;
		vrLen = 360;
		vrLoc = 0;
	};
	AA470B2F0B82560D0071A6B6 /* PBXTextBookmark */ = {
		isa = PBXTextBookmark;
		fRef = AAE69F030B110796006E309B /* IoVersion.h */;
		name = "IoVersion.h: IO_VERSION_NUMBER";
		rLen = 0;
		rLoc = 0;
		rType = 0;
		vrLen = 35;
		vrLoc = 0;
	};
	AA470B300B82560D0071A6B6 /* PBXTextBookmark */ = {
		isa = PBXTextBookmark;
		fRef = AAE69F040B110796006E309B /* IoVM.h */;
		name = "IoVM.h: 1";
		rLen = 0;
		rLoc = 0;
		rType = 0;
		vrLen = 304;
		vrLoc = 0;
	};
	AA470B420B82560D0071A6B6 /* PBXTextBookmark */ = {
		isa = PBXTextBookmark;
		fRef = AAE69DAC0B110795006E309B /* Base.h */;
		name = "Base.h: 1";
		rLen = 0;
		rLoc = 0;
		rType = 0;
		vrLen = 214;
		vrLoc = 0;
	};
	AA470B460B82560D0071A6B6 /* PBXTextBookmark */ = {
		isa = PBXTextBookmark;
		fRef = AABF81290B759BC8002DBAB5 /* UArray_path.c */;
		name = "UArray_path.c: 21";
		rLen = 0;
		rLoc = 551;
		rType = 0;
		vrLen = 1561;
		vrLoc = 0;
	};
	AA470B480B82560D0071A6B6 /* PBXTextBookmark */ = {
		isa = PBXTextBookmark;
		fRef = AABF81230B759BC8002DBAB5 /* UArray_character.c */;
		name = "UArray_character.c: 32";
		rLen = 0;
		rLoc = 652;
		rType = 0;
		vrLen = 782;
		vrLoc = 0;
	};
	AA470B580B82560D0071A6B6 /* PBXTextBookmark */ = {
		isa = PBXTextBookmark;
		fRef = AAE69EEE0B110796006E309B /* IoState_debug.h */;
		name = "IoState_debug.h: 1";
		rLen = 0;
		rLoc = 0;
		rType = 0;
		vrLen = 360;
		vrLoc = 0;
	};
	AA470B5E0B82560D0071A6B6 /* PBXTextBookmark */ = {
		isa = PBXTextBookmark;
		fRef = AAE69EF70B110796006E309B /* IoState_symbols.h */;
		name = "IoState_symbols.h: 12";
		rLen = 0;
		rLoc = 465;
		rType = 0;
		vrLen = 605;
		vrLoc = 0;
	};
	AA470B7E0B82560D0071A6B6 /* PBXTextBookmark */ = {
		isa = PBXTextBookmark;
		fRef = AAE69DAC0B110795006E309B /* Base.h */;
		name = "Base.h: 1";
		rLen = 0;
		rLoc = 0;
		rType = 0;
		vrLen = 214;
		vrLoc = 0;
	};
	AA470BA40B8258EF0071A6B6 /* PBXTextBookmark */ = {
		isa = PBXTextBookmark;
		fRef = AAE69DD30B110795006E309B /* PortableTruncate.h */;
		name = "PortableTruncate.h: 1";
		rLen = 0;
		rLoc = 0;
		rType = 0;
		vrLen = 215;
		vrLoc = 0;
	};
	AA470BAA0B8258EF0071A6B6 /* PBXTextBookmark */ = {
		isa = PBXTextBookmark;
		fRef = AAE69DD80B110795006E309B /* Sorting.c */;
		name = "Sorting.c: 1";
		rLen = 0;
		rLoc = 0;
		rType = 0;
		vrLen = 969;
		vrLoc = 233;
	};
	AA53DB660BA3854B0079B870 /* PBXTextBookmark */ = {
		isa = PBXTextBookmark;
		fRef = AAE69ED60B110795006E309B /* IoObject_persistence.c */;
		name = "IoObject_persistence.c: 71";
		rLen = 0;
		rLoc = 1798;
		rType = 0;
		vrLen = 983;
		vrLoc = 1301;
	};
	AA53DB6D0BA3854B0079B870 /* PBXTextBookmark */ = {
		isa = PBXTextBookmark;
		fRef = AAE69ED60B110795006E309B /* IoObject_persistence.c */;
		name = "IoObject_persistence.c: 71";
		rLen = 0;
		rLoc = 1798;
		rType = 0;
		vrLen = 983;
		vrLoc = 1301;
	};
	AA53DB6E0BA3854B0079B870 /* PBXTextBookmark */ = {
		isa = PBXTextBookmark;
		fRef = AAE69ED50B110795006E309B /* IoObject_inline.h */;
		name = IoObject_mark;
		rLen = 13;
		rLoc = 4354;
		rType = 0;
		vrLen = 591;
		vrLoc = 4212;
	};
	AA6AC0260BA8E5D10049770F /* IoSeq_vector.c */ = {
		uiCtxt = {
			sepNavIntBoundsRect = "{{0, 0}, {855, 3060}}";
			sepNavSelRange = "{3333, 0}";
			sepNavVisRect = "{{0, 2284}, {855, 776}}";
		};
	};
	AA6AC0270BA8E5D10049770F /* IoSeq_vector.h */ = {
		uiCtxt = {
			sepNavIntBoundsRect = "{{0, 0}, {733, 1008}}";
			sepNavSelRange = "{361, 0}";
			sepNavVisRect = "{{0, 0}, {733, 940}}";
		};
	};
	AA6AC4DF0BAB4FC20049770F /* PBXTextBookmark */ = {
		isa = PBXTextBookmark;
		fRef = AA6AC0270BA8E5D10049770F /* IoSeq_vector.h */;
		name = "IoSeq_vector.h: 12";
		rLen = 0;
		rLoc = 361;
		rType = 0;
		vrLen = 1476;
		vrLoc = 0;
	};
	AA6AC4E00BAB4FC20049770F /* PBXTextBookmark */ = {
		isa = PBXTextBookmark;
		fRef = AAE69EF20B110796006E309B /* IoState_exceptions.h */;
		name = "IoState_exceptions.h: 1";
		rLen = 0;
		rLoc = 0;
		rType = 0;
		vrLen = 241;
		vrLoc = 0;
	};
	AA6AC4E10BAB4FC20049770F /* PBXTextBookmark */ = {
		isa = PBXTextBookmark;
		fRef = AAE69EF10B110796006E309B /* IoState_exceptions.c */;
		name = UArray_newWithVargs_;
		rLen = 20;
		rLoc = 464;
		rType = 0;
		vrLen = 751;
		vrLoc = 0;
	};
	AA6AC4E20BAB4FC20049770F /* PBXTextBookmark */ = {
		isa = PBXTextBookmark;
		fRef = AAE69EFE0B110796006E309B /* IoTag_inline.h */;
		name = "IoTag_inline.h: IoTag_performFunc_";
		rLen = 0;
		rLoc = 2595;
		rType = 0;
		vrLen = 1041;
		vrLoc = 1762;
	};
	AA6AC4E30BAB4FC20049770F /* PBXTextBookmark */ = {
		isa = PBXTextBookmark;
		fRef = AAE69EFF0B110796006E309B /* IoToken.c */;
		name = "IoToken.c: 14";
		rLen = 0;
		rLoc = 266;
		rType = 0;
		vrLen = 1389;
		vrLoc = 0;
	};
	AA6AC4E40BAB4FC20049770F /* PBXTextBookmark */ = {
		isa = PBXTextBookmark;
		fRef = AAE69F000B110796006E309B /* IoToken.h */;
		name = "IoToken.h: 14";
		rLen = 0;
		rLoc = 200;
		rType = 0;
		vrLen = 1254;
		vrLoc = 342;
	};
	AA6AC4E70BAB4FC20049770F /* PBXTextBookmark */ = {
		isa = PBXTextBookmark;
		fRef = AABF812E0B759BC8002DBAB5 /* UArray_utf.h */;
		name = "UArray_utf.h: 5";
		rLen = 0;
		rLoc = 94;
		rType = 0;
		vrLen = 655;
		vrLoc = 0;
	};
	AA6AC4E90BAB4FC20049770F /* PBXTextBookmark */ = {
		isa = PBXTextBookmark;
		fRef = AAE69EE90B110796006E309B /* IoState_callbacks.c */;
		name = "IoState_callbacks.c: 128";
		rLen = 0;
		rLoc = 2623;
		rType = 0;
		vrLen = 1175;
		vrLoc = 1448;
	};
	AA6AC4EA0BAB4FC20049770F /* PBXTextBookmark */ = {
		isa = PBXTextBookmark;
		fRef = AAE69EEA0B110796006E309B /* IoState_callbacks.h */;
		name = IoState_justPrintba_;
		rLen = 20;
		rLoc = 1045;
		rType = 0;
		vrLen = 1706;
		vrLoc = 0;
	};
	AA6AC4EB0BAB4FC20049770F /* PBXTextBookmark */ = {
		isa = PBXTextBookmark;
		fRef = AAE69EF60B110796006E309B /* IoState_symbols.c */;
		name = "IoState_symbols.c: 72";
		rLen = 0;
		rLoc = 1569;
		rType = 0;
		vrLen = 1254;
		vrLoc = 649;
	};
	AA6AC4EC0BAB4FC20049770F /* PBXTextBookmark */ = {
		isa = PBXTextBookmark;
		fRef = AAE69EF70B110796006E309B /* IoState_symbols.h */;
		name = "IoState_symbols.h: 12";
		rLen = 0;
		rLoc = 465;
		rType = 0;
		vrLen = 605;
		vrLoc = 0;
	};
	AA6AC4ED0BAB4FC20049770F /* PBXTextBookmark */ = {
		isa = PBXTextBookmark;
		fRef = AAE69EF50B110796006E309B /* IoState_inline.h */;
		name = "IoState_inline.h: 111";
		rLen = 0;
		rLoc = 2563;
		rType = 0;
		vrLen = 1182;
		vrLoc = 1810;
	};
	AA6AC4F30BAB4FC20049770F /* PBXTextBookmark */ = {
		isa = PBXTextBookmark;
		fRef = AA6AC0270BA8E5D10049770F /* IoSeq_vector.h */;
		name = "IoSeq_vector.h: 12";
		rLen = 0;
		rLoc = 361;
		rType = 0;
		vrLen = 1476;
		vrLoc = 0;
	};
	AA6AC4F40BAB4FC20049770F /* PBXTextBookmark */ = {
		isa = PBXTextBookmark;
		fRef = AAE69EF20B110796006E309B /* IoState_exceptions.h */;
		name = "IoState_exceptions.h: 1";
		rLen = 0;
		rLoc = 0;
		rType = 0;
		vrLen = 241;
		vrLoc = 0;
	};
	AA6AC4F60BAB4FC20049770F /* PBXTextBookmark */ = {
		isa = PBXTextBookmark;
		fRef = AAE69EFE0B110796006E309B /* IoTag_inline.h */;
		name = "IoTag_inline.h: IoTag_performFunc_";
		rLen = 0;
		rLoc = 2595;
		rType = 0;
		vrLen = 1041;
		vrLoc = 1762;
	};
	AA6AC4F70BAB4FC20049770F /* PBXTextBookmark */ = {
		isa = PBXTextBookmark;
		fRef = AAE69EFD0B110796006E309B /* IoTag.h */;
		name = "IoTag.h: IoTagReadFromStreamFunc";
		rLen = 0;
		rLoc = 1063;
		rType = 0;
		vrLen = 1547;
		vrLoc = 0;
	};
	AA6AC4F80BAB4FC20049770F /* PBXTextBookmark */ = {
		isa = PBXTextBookmark;
		fRef = AAE69EFF0B110796006E309B /* IoToken.c */;
		name = "IoToken.c: 14";
		rLen = 0;
		rLoc = 266;
		rType = 0;
		vrLen = 1389;
		vrLoc = 0;
	};
	AA6AC4F90BAB4FC20049770F /* PBXTextBookmark */ = {
		isa = PBXTextBookmark;
		fRef = AAE69F000B110796006E309B /* IoToken.h */;
		name = "IoToken.h: 14";
		rLen = 0;
		rLoc = 200;
		rType = 0;
		vrLen = 1254;
		vrLoc = 342;
	};
	AA6AC4FB0BAB4FC20049770F /* PBXTextBookmark */ = {
		isa = PBXTextBookmark;
		fRef = AAE69EFC0B110796006E309B /* IoTag.c */;
		name = "IoTag.c: 29";
		rLen = 0;
		rLoc = 562;
		rType = 0;
		vrLen = 943;
		vrLoc = 0;
	};
	AA6AC4FC0BAB4FC20049770F /* PBXTextBookmark */ = {
		isa = PBXTextBookmark;
		fRef = AABF812E0B759BC8002DBAB5 /* UArray_utf.h */;
		name = "UArray_utf.h: 5";
		rLen = 0;
		rLoc = 94;
		rType = 0;
		vrLen = 655;
		vrLoc = 0;
	};
	AA6AC4FD0BAB4FC20049770F /* PBXTextBookmark */ = {
		isa = PBXTextBookmark;
		fRef = AABF81300B759BC8002DBAB5 /* UArray.h */;
		name = "UArray.h: UArray_stackFree";
		rLen = 0;
		rLoc = 3019;
		rType = 0;
		vrLen = 2279;
		vrLoc = 1688;
	};
	AA6AC4FF0BAB4FC20049770F /* PBXTextBookmark */ = {
		isa = PBXTextBookmark;
		fRef = AAE69EEA0B110796006E309B /* IoState_callbacks.h */;
		name = IoStateThreadLockCallback;
		rLen = 14;
		rLoc = 442;
		rType = 0;
		vrLen = 1608;
		vrLoc = 0;
	};
	AA6AC5000BAB4FC20049770F /* PBXTextBookmark */ = {
		isa = PBXTextBookmark;
		fRef = AAE69EE90B110796006E309B /* IoState_callbacks.c */;
		name = IoStateThreadLockCallback;
		rLen = 0;
		rLoc = 2623;
		rType = 0;
		vrLen = 1136;
		vrLoc = 1811;
	};
	AA6AC5060BAB4FC20049770F /* PBXTextBookmark */ = {
		isa = PBXTextBookmark;
		fRef = AAE69EF60B110796006E309B /* IoState_symbols.c */;
		name = "IoState_symbols.c: 72";
		rLen = 0;
		rLoc = 1569;
		rType = 0;
		vrLen = 1254;
		vrLoc = 649;
	};
	AA6AC5080BAB4FC20049770F /* PBXTextBookmark */ = {
		isa = PBXTextBookmark;
		fRef = AAE69EF50B110796006E309B /* IoState_inline.h */;
		name = "IoState_inline.h: 111";
		rLen = 0;
		rLoc = 2563;
		rType = 0;
		vrLen = 1182;
		vrLoc = 1810;
	};
	AA6AC5130BAB53710049770F /* PBXTextBookmark */ = {
		isa = PBXTextBookmark;
		fRef = AAE69EAE0B110795006E309B /* IoCollector.c */;
		name = "IoCollector.c: 115";
		rLen = 288;
		rLoc = 4183;
		rType = 0;
		vrLen = 1854;
		vrLoc = 3404;
	};
	AA6AC5210BAB57300049770F /* PBXTextBookmark */ = {
		isa = PBXTextBookmark;
		fRef = AAE69EE70B110796006E309B /* IoState.c */;
		name = "IoState.c: 495";
		rLen = 0;
		rLoc = 15073;
		rType = 0;
		vrLen = 1194;
		vrLoc = 13879;
	};
	AA6AC5240BAB57300049770F /* PBXTextBookmark */ = {
		isa = PBXTextBookmark;
		fRef = AAE69EE80B110796006E309B /* IoState.h */;
		name = "IoState.h: IoState_argc_argv_";
		rLen = 0;
		rLoc = 3556;
		rType = 0;
		vrLen = 1441;
		vrLoc = 2495;
	};
	AA6AC5250BAB57300049770F /* PBXTextBookmark */ = {
		isa = PBXTextBookmark;
		fRef = AAE69EE70B110796006E309B /* IoState.c */;
		name = "IoState.c: 495";
		rLen = 0;
		rLoc = 15073;
		rType = 0;
		vrLen = 1194;
		vrLoc = 13879;
	};
	AA6AC5930BACB6580049770F /* PBXTextBookmark */ = {
		isa = PBXTextBookmark;
		fRef = AAE69ED40B110795006E309B /* IoObject_flow.h */;
		name = IoObject_return;
		rLen = 15;
		rLoc = 484;
		rType = 0;
		vrLen = 1027;
		vrLoc = 0;
	};
	AA6AC5940BACB6580049770F /* PBXTextBookmark */ = {
		isa = PBXTextBookmark;
		fRef = AAE69ECB0B110795006E309B /* IoMessage.h */;
		name = IoMessage_name;
		rLen = 14;
		rLoc = 8916;
		rType = 0;
		vrLen = 1771;
		vrLoc = 0;
	};
	AA6AC5950BACB6580049770F /* PBXTextBookmark */ = {
		isa = PBXTextBookmark;
		fRef = AAE69F060B110796006E309B /* IoWeakLink.c */;
		name = IS;
		rLen = 2;
		rLoc = 3564;
		rType = 0;
		vrLen = 1509;
		vrLoc = 2442;
	};
	AA6AC5970BACB6580049770F /* PBXTextBookmark */ = {
		isa = PBXTextBookmark;
		fRef = AAE69ED20B110795006E309B /* IoObject.h */;
		name = IOOBJECT_ISTYPE;
		rLen = 15;
		rLoc = 436;
		rType = 0;
		vrLen = 2616;
		vrLoc = 0;
	};
<<<<<<< HEAD
	AA6AC5980BACB6580049770F /* PBXTextBookmark */ = {
		isa = PBXTextBookmark;
		fRef = AAE69ED50B110795006E309B /* IoObject_inline.h */;
		name = IoObject_mark;
		rLen = 13;
		rLoc = 4354;
		rType = 0;
		vrLen = 1986;
		vrLoc = 4990;
	};
	AA6AC5990BACB6580049770F /* PBXTextBookmark */ = {
		isa = PBXTextBookmark;
		fRef = AAE69ED80B110795006E309B /* IoObject_struct.h */;
		name = "IoObject_struct.h: 64";
		rLen = 0;
		rLoc = 1476;
		rType = 0;
		vrLen = 2684;
		vrLoc = 569;
	};
=======
>>>>>>> 26a6907f
	AA6AC59A0BACB6580049770F /* PBXTextBookmark */ = {
		isa = PBXTextBookmark;
		fRef = AAE69EFC0B110796006E309B /* IoTag.c */;
		name = "IoTag.c: 29";
		rLen = 0;
		rLoc = 562;
		rType = 0;
		vrLen = 1173;
		vrLoc = 0;
	};
	AA6AC59B0BACB6580049770F /* PBXTextBookmark */ = {
		isa = PBXTextBookmark;
		fRef = AAE69EFA0B110796006E309B /* IoSystem.c */;
		name = "IoSystem.c: 440";
		rLen = 0;
		rLoc = 9863;
		rType = 0;
		vrLen = 1608;
		vrLoc = 8870;
	};
	AA6AC59E0BACB6580049770F /* PBXTextBookmark */ = {
		isa = PBXTextBookmark;
		fRef = AAE69EFA0B110796006E309B /* IoSystem.c */;
		name = "IoSystem.c: 500";
		rLen = 0;
		rLoc = 11236;
		rType = 0;
		vrLen = 1465;
		vrLoc = 9774;
	};
	AA6AC5A10BACB6580049770F /* PBXTextBookmark */ = {
		isa = PBXTextBookmark;
		fRef = AAE69ED20B110795006E309B /* IoObject.h */;
		name = "IoObject.h: IOOBJECT_ISTYPE";
		rLen = 0;
		rLoc = 442;
		rType = 0;
		vrLen = 2616;
		vrLoc = 0;
	};
	AA6AC5A20BACB6580049770F /* PBXTextBookmark */ = {
		isa = PBXTextBookmark;
		fRef = AAE69F060B110796006E309B /* IoWeakLink.c */;
		name = IS;
		rLen = 2;
		rLoc = 3564;
		rType = 0;
		vrLen = 1509;
		vrLoc = 2442;
	};
	AA6AC5A40BACB6580049770F /* PBXTextBookmark */ = {
		isa = PBXTextBookmark;
		fRef = AAE69EE10B110796006E309B /* IoSeq.h */;
		name = "IoSeq.h: ISSEQ";
		rLen = 0;
		rLoc = 381;
		rType = 0;
		vrLen = 2156;
		vrLoc = 0;
	};
	AA6AC5B00BACB6780049770F /* PBXTextBookmark */ = {
		isa = PBXTextBookmark;
		fRef = AAE69EFD0B110796006E309B /* IoTag.h */;
		name = "IoTag.h: 48";
		rLen = 0;
		rLoc = 1333;
		rType = 0;
		vrLen = 1996;
		vrLoc = 183;
	};
	AA6AC7410BAF7EBD0049770F /* simd_cp.h */ = {
		uiCtxt = {
			sepNavIntBoundsRect = "{{0, 0}, {994, 2430}}";
			sepNavSelRange = "{0, 0}";
			sepNavVisRect = "{{0, 1224}, {994, 1181}}";
		};
	};
	AA6AC7420BAF7EBD0049770F /* simd_cp_arm-iwmmx.h */ = {
		uiCtxt = {
			sepNavIntBoundsRect = "{{0, 0}, {994, 5220}}";
			sepNavSelRange = "{0, 0}";
			sepNavVisRect = "{{0, 0}, {994, 1181}}";
		};
	};
	AA6AC7430BAF7EBD0049770F /* simd_cp_emu.h */ = {
		uiCtxt = {
			sepNavIntBoundsRect = "{{0, 0}, {855, 6120}}";
			sepNavSelRange = "{1506, 12}";
			sepNavVisRect = "{{0, 690}, {855, 776}}";
		};
	};
	AA6AC7440BAF7EBD0049770F /* simd_cp_x86.h */ = {
		uiCtxt = {
			sepNavIntBoundsRect = "{{0, 0}, {994, 4500}}";
			sepNavSelRange = "{0, 0}";
			sepNavVisRect = "{{0, 0}, {994, 1181}}";
		};
	};
<<<<<<< HEAD
	AA6AC7670BAF80620049770F /* PBXTextBookmark */ = {
=======
	AA6AC76A0BAF80620049770F /* PBXTextBookmark */ = {
>>>>>>> 26a6907f
		isa = PBXTextBookmark;
		fRef = AABF81280B759BC8002DBAB5 /* UArray_math.h */;
		name = UArray_setItemsToLong_;
		rLen = 22;
		rLoc = 165;
		rType = 0;
		vrLen = 2421;
		vrLoc = 0;
	};
	AA6AC76E0BAF80620049770F /* PBXTextBookmark */ = {
		isa = PBXTextBookmark;
		fRef = AAE69DB50B110795006E309B /* Common.h */;
		name = "Common.h: 141";
		rLen = 0;
		rLoc = 3907;
		rType = 0;
		vrLen = 2441;
		vrLoc = 2623;
	};
	AA6AC76F0BAF80620049770F /* PBXTextBookmark */ = {
		isa = PBXTextBookmark;
		fRef = AA6AC7410BAF7EBD0049770F /* simd_cp.h */;
		name = "simd_cp.h: 1";
		rLen = 0;
		rLoc = 0;
		rType = 0;
		vrLen = 1683;
		vrLoc = 1930;
	};
	AA6AC7700BAF80620049770F /* PBXTextBookmark */ = {
		isa = PBXTextBookmark;
		fRef = AABF81280B759BC8002DBAB5 /* UArray_math.h */;
		name = UArray_setItemsToLong_;
		rLen = 22;
		rLoc = 165;
		rType = 0;
		vrLen = 2421;
		vrLoc = 0;
	};
	AA750F990B7808FC005C3ACA /* PBXTextBookmark */ = {
		isa = PBXTextBookmark;
		fRef = AAE69DD80B110795006E309B /* Sorting.c */;
		name = "Sorting.c: 1";
		rLen = 0;
		rLoc = 0;
		rType = 0;
		vrLen = 1177;
		vrLoc = 0;
	};
<<<<<<< HEAD
	AA7B435C0BA634840065226F /* Date.c:321 */ = {
		isa = PBXFileBreakpoint;
		actions = (
		);
		breakpointStyle = 0;
		continueAfterActions = 0;
		delayBeforeContinue = 0;
		fileReference = AAE69DB70B110795006E309B /* Date.c */;
		functionName = "Date_secondsSinceNow()";
		hitCount = 1;
		lineNumber = 321;
		location = Date.ob;
		modificationTime = 197038951.046148;
		state = 2;
	};
	AA7B436F0BA638470065226F /* Date.c:62 */ = {
		isa = PBXFileBreakpoint;
		actions = (
		);
		breakpointStyle = 0;
		continueAfterActions = 0;
		delayBeforeContinue = 0;
		fileReference = AAE69DB70B110795006E309B /* Date.c */;
		functionName = "Date_now()";
		hitCount = 1;
		lineNumber = 62;
		location = Date.ob;
		modificationTime = 197038951.046155;
		state = 2;
	};
=======
>>>>>>> 26a6907f
	AA7B43800BA63D6B0065226F /* PBXTextBookmark */ = {
		isa = PBXTextBookmark;
		fRef = AAE69EB70B110795006E309B /* IoDate.h */;
		name = "IoDate.h: 1";
		rLen = 0;
		rLoc = 0;
		rType = 0;
		vrLen = 2102;
		vrLoc = 0;
	};
	AA7B43810BA63D6B0065226F /* PBXTextBookmark */ = {
		isa = PBXTextBookmark;
		fRef = AAE69DBB0B110795006E309B /* Duration.c */;
		name = "Duration.c: 173";
		rLen = 0;
		rLoc = 3947;
		rType = 0;
		vrLen = 1404;
		vrLoc = 3326;
	};
	AA7B43820BA63D6B0065226F /* PBXTextBookmark */ = {
		isa = PBXTextBookmark;
		fRef = AAE69DBC0B110795006E309B /* Duration.h */;
		name = "Duration.h: 1";
		rLen = 0;
		rLoc = 0;
		rType = 0;
		vrLen = 1426;
		vrLoc = 0;
	};
	AA7B43860BA63D6B0065226F /* PBXTextBookmark */ = {
		isa = PBXTextBookmark;
		fRef = AAE69DB80B110795006E309B /* Date.h */;
		name = "Date.h: 1";
		rLen = 0;
		rLoc = 0;
		rType = 0;
		vrLen = 1356;
		vrLoc = 0;
	};
	AA7B43880BA63D6B0065226F /* PBXTextBookmark */ = {
		isa = PBXTextBookmark;
		fRef = AAE69EB70B110795006E309B /* IoDate.h */;
		name = "IoDate.h: 1";
		rLen = 0;
		rLoc = 0;
		rType = 0;
		vrLen = 2102;
		vrLoc = 0;
	};
	AA7B438D0BA63D6B0065226F /* PBXTextBookmark */ = {
		isa = PBXTextBookmark;
		fRef = AAE69DBB0B110795006E309B /* Duration.c */;
		name = "Duration.c: 173";
		rLen = 0;
		rLoc = 3947;
		rType = 0;
		vrLen = 1404;
		vrLoc = 3326;
	};
	AA7B438E0BA63D6B0065226F /* PBXTextBookmark */ = {
		isa = PBXTextBookmark;
		fRef = AAE69DBC0B110795006E309B /* Duration.h */;
		name = "Duration.h: 1";
		rLen = 0;
		rLoc = 0;
		rType = 0;
		vrLen = 1426;
		vrLoc = 0;
	};
<<<<<<< HEAD
	AA7B43E50BA64A5C0065226F /* Date.c:335 */ = {
		isa = PBXFileBreakpoint;
		actions = (
		);
		breakpointStyle = 0;
		continueAfterActions = 0;
		delayBeforeContinue = 0;
		fileReference = AAE69DB70B110795006E309B /* Date.c */;
		functionName = "Date_asString()";
		hitCount = 1;
		lineNumber = 335;
		location = Date.ob;
		modificationTime = 197038951.046162;
		state = 2;
=======
	AA7B43E80BA64A710065226F /* PBXTextBookmark */ = {
		isa = PBXTextBookmark;
		fRef = AAE69ED30B110795006E309B /* IoObject_flow.c */;
		name = "IoObject_flow.c: 269";
		rLen = 0;
		rLoc = 5840;
		rType = 0;
		vrLen = 1206;
		vrLoc = 4634;
>>>>>>> 26a6907f
	};
	AA7B43EA0BA64A710065226F /* PBXTextBookmark */ = {
		isa = PBXTextBookmark;
		fRef = AAE69DD10B110795006E309B /* PortableStrptime.h */;
		name = "char *io_strptime(char *buf, char *fmt, struct tm *tm);";
		rLen = 56;
		rLoc = 89;
		rType = 0;
		vrLen = 185;
		vrLoc = 0;
	};
<<<<<<< HEAD
	AA7B43F50BA64B680065226F /* Date.c:63 */ = {
		isa = PBXFileBreakpoint;
		actions = (
		);
		breakpointStyle = 0;
		continueAfterActions = 0;
		delayBeforeContinue = 0;
		fileReference = AAE69DB70B110795006E309B /* Date.c */;
		functionName = "Date_now()";
		hitCount = 1;
		lineNumber = 63;
		location = Date.ob;
		modificationTime = 197038951.04617;
		state = 2;
	};
	AA7B43FE0BA64BA90065226F /* Date.c:73 */ = {
		isa = PBXFileBreakpoint;
		actions = (
		);
		breakpointStyle = 0;
		continueAfterActions = 0;
		delayBeforeContinue = 0;
		fileReference = AAE69DB70B110795006E309B /* Date.c */;
		functionName = "Date_now()";
		hitCount = 1;
		lineNumber = 73;
		location = Date.ob;
		modificationTime = 197038951.046177;
		state = 2;
	};
=======
>>>>>>> 26a6907f
	AA7B44A60BA657BE0065226F /* PBXTextBookmark */ = {
		isa = PBXTextBookmark;
		fRef = AAE69DF90B110795006E309B /* Coro.c */;
		name = "Coro.c: 84";
		rLen = 0;
		rLoc = 2187;
		rType = 0;
		vrLen = 999;
		vrLoc = 1709;
	};
	AA7B44A80BA657BE0065226F /* PBXTextBookmark */ = {
		isa = PBXTextBookmark;
		fRef = AAE69DB70B110795006E309B /* Date.c */;
		name = "Date.c: 337";
		rLen = 0;
		rLoc = 6783;
		rType = 0;
		vrLen = 1354;
		vrLoc = 5409;
	};
	AA7B44C80BA65C720065226F /* PBXTextBookmark */ = {
		isa = PBXTextBookmark;
		fRef = AAE69DB80B110795006E309B /* Date.h */;
		name = "Date.h: 68";
		rLen = 0;
		rLoc = 1834;
		rType = 0;
		vrLen = 1657;
		vrLoc = 955;
	};
	AA7B44D90BA676CA0065226F /* PBXTextBookmark */ = {
		isa = PBXTextBookmark;
		fRef = AAE69EB60B110795006E309B /* IoDate.c */;
		name = "IoDate.c: 278";
		rLen = 0;
		rLoc = 7732;
		rType = 0;
		vrLen = 1314;
		vrLoc = 6754;
	};
	AA7B45010BA67AF80065226F /* PBXTextBookmark */ = {
		isa = PBXTextBookmark;
		fRef = AAE69E130B110795006E309B /* Collector.c */;
		name = "Collector.c: 310";
		rLen = 0;
		rLoc = 7231;
		rType = 0;
		vrLen = 1267;
		vrLoc = 6325;
	};
<<<<<<< HEAD
	AA7B450E0BA67B9C0065226F /* Collector.c:207 */ = {
		isa = PBXFileBreakpoint;
		actions = (
		);
		breakpointStyle = 0;
		continueAfterActions = 0;
		delayBeforeContinue = 0;
		fileReference = AAE69E130B110795006E309B /* Collector.c */;
		functionName = "Collector_markGrays()";
		hitCount = 1;
		lineNumber = 207;
		location = Collector.ob;
		modificationTime = 197038951.046184;
		state = 2;
	};
	AA7B45130BA67BB90065226F /* Collector.c:276 */ = {
		isa = PBXFileBreakpoint;
		actions = (
		);
		breakpointStyle = 0;
		continueAfterActions = 0;
		delayBeforeContinue = 0;
		fileReference = AAE69E130B110795006E309B /* Collector.c */;
		functionName = "Collector_markPhase()";
		hitCount = 1;
		lineNumber = 276;
		location = Collector.ob;
		modificationTime = 197038951.046191;
		state = 2;
	};
=======
>>>>>>> 26a6907f
	AA7B45640BA683240065226F /* PBXTextBookmark */ = {
		isa = PBXTextBookmark;
		fRef = AAE69EAD0B110795006E309B /* IoCFunction.h */;
		name = "IoCFunction.h: ";
		rLen = 0;
		rLoc = 734;
		rType = 0;
		vrLen = 1784;
		vrLoc = 0;
	};
<<<<<<< HEAD
	AA7EC9010BB4BA1700BA645F /* PBXTextBookmark */ = {
=======
	AA7EC9030BB4BA1700BA645F /* PBXTextBookmark */ = {
		isa = PBXTextBookmark;
		fRef = AAE69DB40B110795006E309B /* Common.c */;
		name = "Common.c: 280";
		rLen = 0;
		rLoc = 5987;
		rType = 0;
		vrLen = 558;
		vrLoc = 5365;
	};
	AA7EC9170BB4BAD200BA645F /* PBXTextBookmark */ = {
		isa = PBXTextBookmark;
		fRef = AABF812F0B759BC8002DBAB5 /* UArray.c */;
		name = UArray_isFloat;
		rLen = 14;
		rLoc = 3815;
		rType = 0;
		vrLen = 855;
		vrLoc = 3337;
	};
	AA7EC92A0BB4BE1D00BA645F /* PBXTextBookmark */ = {
		isa = PBXTextBookmark;
		fRef = AAE69DB50B110795006E309B /* Common.h */;
		name = "Common.h: io_freerealloc";
		rLen = 0;
		rLoc = 5178;
		rType = 0;
		vrLen = 1210;
		vrLoc = 4064;
	};
	AA86B0060B8C6FAE00364054 /* PBXTextBookmark */ = {
		isa = PBXTextBookmark;
		fRef = AAE69EC60B110795006E309B /* IoList.c */;
		name = "IoList.c: IoList_preallocateToSize";
		rLen = 0;
		rLoc = 21073;
		rType = 0;
		vrLen = 1282;
		vrLoc = 1963;
	};
	AA86B00A0B8C6FC800364054 /* PBXTextBookmark */ = {
>>>>>>> 26a6907f
		isa = PBXTextBookmark;
		fRef = AAE69EC70B110795006E309B /* IoList.h */;
		name = preallocateToSize;
		rLen = 17;
		rLoc = 2826;
		rType = 0;
		vrLen = 2829;
		vrLoc = 730;
	};
	AA86B00C0B8C6FC800364054 /* PBXTextBookmark */ = {
		isa = PBXTextBookmark;
		fRef = AAE69EC70B110795006E309B /* IoList.h */;
		name = preallocateToSize;
		rLen = 17;
		rLoc = 2826;
		rType = 0;
		vrLen = 2829;
		vrLoc = 730;
	};
	AA86B01D0B8CFFA000364054 /* PBXTextBookmark */ = {
		isa = PBXTextBookmark;
		fRef = AAE69EC60B110795006E309B /* IoList.c */;
		name = "IoList.c: 94";
		rLen = 0;
		rLoc = 2507;
		rType = 0;
		vrLen = 1353;
		vrLoc = 1887;
	};
	AA86B0380B8D01AF00364054 /* PBXTextBookmark */ = {
		isa = PBXTextBookmark;
		fRef = AAE69EB50B110795006E309B /* IoCoroutine.h */;
		name = IoCoroutine_cid;
		rLen = 15;
		rLoc = 1090;
		rType = 0;
		vrLen = 1134;
		vrLoc = 0;
	};
<<<<<<< HEAD
	AA7EC90C0BB4BA2800BA645F /* PBXTextBookmark */ = {
=======
	AA86B0760B8D167B00364054 /* PBXTextBookmark */ = {
		isa = PBXTextBookmark;
		fRef = AAE69EB50B110795006E309B /* IoCoroutine.h */;
		name = IoCoroutine_cid;
		rLen = 15;
		rLoc = 1090;
		rType = 0;
		vrLen = 1134;
		vrLoc = 0;
	};
	AA86B07A0B8D167B00364054 /* PBXTextBookmark */ = {
		isa = PBXTextBookmark;
		fRef = AAE69EB40B110795006E309B /* IoCoroutine.c */;
		name = "IoCoroutine.c: 343";
		rLen = 0;
		rLoc = 8234;
		rType = 0;
		vrLen = 1182;
		vrLoc = 7832;
	};
	AA86B08C0B8D23BD00364054 /* PBXTextBookmark */ = {
		isa = PBXTextBookmark;
		fRef = AAE69ECF0B110795006E309B /* IoNumber.c */;
		name = "IoNumber.c: 513";
		rLen = 0;
		rLoc = 13226;
		rType = 0;
		vrLen = 1066;
		vrLoc = 0;
	};
	AA89D0C50B11886100775BF6 /* PBXTextBookmark */ = {
>>>>>>> 26a6907f
		isa = PBXTextBookmark;
		fRef = AAE69EB90B110795006E309B /* IoDebugger.h */;
		name = "IoDebugger.h: 1";
		rLen = 0;
		rLoc = 0;
		rType = 0;
		vrLen = 286;
		vrLoc = 0;
	};
<<<<<<< HEAD
	AA7EC9130BB4BA3E00BA645F /* PBXTextBookmark */ = {
=======
	AA89D0CE0B11886100775BF6 /* PBXTextBookmark */ = {
>>>>>>> 26a6907f
		isa = PBXTextBookmark;
		fRef = AAE69EB80B110795006E309B /* IoDebugger.c */;
		name = "IoDebugger.c: 1";
		rLen = 0;
		rLoc = 0;
		rType = 0;
		vrLen = 465;
		vrLoc = 0;
	};
<<<<<<< HEAD
	AA7EC9170BB4BAD200BA645F /* PBXTextBookmark */ = {
		isa = PBXTextBookmark;
		fRef = AABF812F0B759BC8002DBAB5 /* UArray.c */;
		name = UArray_isFloat;
		rLen = 14;
		rLoc = 3815;
		rType = 0;
		vrLen = 855;
		vrLoc = 3337;
	};
	AA7EC91A0BB4BAD200BA645F /* PBXTextBookmark */ = {
		isa = PBXTextBookmark;
		fRef = AABF812F0B759BC8002DBAB5 /* UArray.c */;
		name = UArray_isFloat;
		rLen = 14;
		rLoc = 3815;
		rType = 0;
		vrLen = 855;
		vrLoc = 3337;
	};
	AA7EC91B0BB4BAD200BA645F /* PBXTextBookmark */ = {
		isa = PBXTextBookmark;
		fRef = AAE69DB40B110795006E309B /* Common.c */;
		name = "Common.c: io_freerealloc";
		rLen = 0;
		rLoc = 5846;
		rType = 0;
		vrLen = 554;
		vrLoc = 5362;
	};
	AA7EC91C0BB4BAD200BA645F /* PBXTextBookmark */ = {
=======
	AA89D0CF0B11886100775BF6 /* PBXTextBookmark */ = {
		isa = PBXTextBookmark;
		fRef = AAE69EB90B110795006E309B /* IoDebugger.h */;
		name = "IoDebugger.h: 1";
		rLen = 0;
		rLoc = 0;
		rType = 0;
		vrLen = 286;
		vrLoc = 0;
	};
	AAA1DD1C0BBA90BD00AA93DC /* PBXTextBookmark */ = {
		isa = PBXTextBookmark;
		fRef = AAE69DB40B110795006E309B /* Common.c */;
		name = "Common.c: 290";
		rLen = 0;
		rLoc = 6002;
		rType = 0;
		vrLen = 556;
		vrLoc = 5450;
	};
	AAA1DD360BBA942500AA93DC /* PBXTextBookmark */ = {
		isa = PBXTextBookmark;
		fRef = AAE69EA80B110795006E309B /* IoBlock.c */;
		name = "it's";
		rLen = 4;
		rLoc = 8119;
		rType = 0;
		vrLen = 1105;
		vrLoc = 7416;
	};
	AAA1DD680BBA97F400AA93DC /* PBXTextBookmark */ = {
>>>>>>> 26a6907f
		isa = PBXTextBookmark;
		fRef = AAE69ED80B110795006E309B /* IoObject_struct.h */;
		name = IoObjectData;
		rLen = 12;
		rLoc = 1606;
		rType = 0;
<<<<<<< HEAD
		vrLen = 1322;
		vrLoc = 3979;
	};
	AA7EC92A0BB4BE1D00BA645F /* PBXTextBookmark */ = {
		isa = PBXTextBookmark;
		fRef = AAE69DB50B110795006E309B /* Common.h */;
		name = "Common.h: io_freerealloc";
		rLen = 0;
		rLoc = 5178;
		rType = 0;
		vrLen = 1210;
		vrLoc = 4064;
	};
	AA7EC92C0BB4BE1D00BA645F /* PBXTextBookmark */ = {
		isa = PBXTextBookmark;
		fRef = AAE69DB40B110795006E309B /* Common.c */;
		name = "Common.c: io_freerealloc";
		rLen = 179;
		rLoc = 5825;
		rType = 0;
		vrLen = 584;
		vrLoc = 5365;
	};
	AA7EC92D0BB4BE1D00BA645F /* PBXTextBookmark */ = {
		isa = PBXTextBookmark;
		fRef = AAE69DB50B110795006E309B /* Common.h */;
		name = "Common.h: io_freerealloc";
		rLen = 0;
		rLoc = 5178;
		rType = 0;
		vrLen = 1210;
		vrLoc = 4064;
	};
	AA7EC9480BBB19B500BA645F /* PBXTextBookmark */ = {
		isa = PBXTextBookmark;
		fRef = AA7EC9490BBB19B500BA645F /* IoMySQL.c */;
		name = "(null): 214";
		rLen = 0;
		rLoc = 7117;
		rType = 0;
		vrLen = 1293;
		vrLoc = 5952;
	};
	AA7EC9490BBB19B500BA645F /* IoMySQL.c */ = {
		isa = PBXFileReference;
		lastKnownFileType = sourcecode.c.c;
		name = IoMySQL.c;
		path = /Volumes/Internal500GB/Users/steve/IoProject/Io/addons/MySQL/source/IoMySQL.c;
		sourceTree = "<absolute>";
	};
	AA7EC94A0BBB19B500BA645F /* PBXTextBookmark */ = {
		isa = PBXTextBookmark;
		fRef = AAE69DB40B110795006E309B /* Common.c */;
		name = "Common.c: 290";
		rLen = 0;
		rLoc = 6002;
		rType = 0;
		vrLen = 540;
		vrLoc = 5466;
	};
	AA7EC94B0BBB19B500BA645F /* PBXTextBookmark */ = {
		isa = PBXTextBookmark;
		fRef = AABF81280B759BC8002DBAB5 /* UArray_math.h */;
		name = UArray_setItemsToLong_;
		rLen = 22;
		rLoc = 165;
		rType = 0;
		vrLen = 1788;
		vrLoc = 0;
	};
	AA7EC94C0BBB19B500BA645F /* PBXTextBookmark */ = {
		isa = PBXTextBookmark;
		fRef = AABF81270B759BC8002DBAB5 /* UArray_math.c */;
		name = "UArray_math.c: 36";
		rLen = 0;
		rLoc = 807;
		rType = 0;
		vrLen = 936;
		vrLoc = 0;
	};
	AA7EC94D0BBB19B500BA645F /* PBXTextBookmark */ = {
		isa = PBXTextBookmark;
		fRef = AAE69ED10B110795006E309B /* IoObject.c */;
		name = IoObject_stopStatus;
		rLen = 19;
		rLoc = 4879;
		rType = 0;
		vrLen = 1117;
		vrLoc = 4188;
	};
	AA7EC9500BBB19B500BA645F /* PBXTextBookmark */ = {
		isa = PBXTextBookmark;
		fRef = AAE69DB40B110795006E309B /* Common.c */;
		name = "Common.c: 290";
		rLen = 0;
		rLoc = 6002;
		rType = 0;
		vrLen = 538;
		vrLoc = 5468;
	};
	AA7EC9510BBB19B500BA645F /* PBXTextBookmark */ = {
		isa = PBXTextBookmark;
		fRef = AA7EC9520BBB19B500BA645F /* IoMySQL.c */;
		name = "(null): 214";
		rLen = 0;
		rLoc = 7117;
		rType = 0;
		vrLen = 1293;
		vrLoc = 5952;
	};
	AA7EC9520BBB19B500BA645F /* IoMySQL.c */ = {
		isa = PBXFileReference;
		lastKnownFileType = sourcecode.c.c;
		name = IoMySQL.c;
		path = /Volumes/Internal500GB/Users/steve/IoProject/Io/addons/MySQL/source/IoMySQL.c;
		sourceTree = "<absolute>";
	};
	AA7EC9530BBB19B500BA645F /* PBXTextBookmark */ = {
		isa = PBXTextBookmark;
		fRef = AAE69DB40B110795006E309B /* Common.c */;
		name = "Common.c: 290";
		rLen = 0;
		rLoc = 6002;
		rType = 0;
		vrLen = 540;
		vrLoc = 5466;
	};
	AA7EC9540BBB19B500BA645F /* PBXTextBookmark */ = {
		isa = PBXTextBookmark;
		fRef = AABF81280B759BC8002DBAB5 /* UArray_math.h */;
		name = UArray_setItemsToLong_;
		rLen = 22;
		rLoc = 165;
		rType = 0;
		vrLen = 1788;
		vrLoc = 0;
	};
	AA7EC9550BBB19B500BA645F /* PBXTextBookmark */ = {
		isa = PBXTextBookmark;
		fRef = AABF81270B759BC8002DBAB5 /* UArray_math.c */;
		name = "UArray_math.c: 36";
		rLen = 0;
		rLoc = 807;
		rType = 0;
		vrLen = 936;
		vrLoc = 0;
	};
	AA7EC9560BBB19B500BA645F /* PBXTextBookmark */ = {
		isa = PBXTextBookmark;
		fRef = AAE69ED10B110795006E309B /* IoObject.c */;
		name = IoObject_stopStatus;
		rLen = 19;
		rLoc = 4879;
		rType = 0;
		vrLen = 1117;
		vrLoc = 4188;
	};
	AA7EC9750BBCC85300BA645F /* PBXTextBookmark */ = {
		isa = PBXTextBookmark;
		fRef = AAE69ED30B110795006E309B /* IoObject_flow.c */;
		name = "IoObject_flow.c: IoObject_stopStatus";
		rLen = 0;
		rLoc = 4742;
		rType = 0;
		vrLen = 1139;
		vrLoc = 4148;
	};
	AA7EC9760BBCC85300BA645F /* PBXTextBookmark */ = {
		isa = PBXTextBookmark;
		fRef = AAE69EE80B110796006E309B /* IoState.h */;
		name = returnValue;
		rLen = 11;
		rLoc = 2164;
		rType = 0;
		vrLen = 899;
		vrLoc = 974;
	};
	AA7EC9770BBCC85300BA645F /* PBXTextBookmark */ = {
		isa = PBXTextBookmark;
		fRef = AAE69EE00B110796006E309B /* IoSeq.c */;
		name = "IoSeq.c: 251";
		rLen = 0;
		rLoc = 5658;
		rType = 0;
		vrLen = 905;
		vrLoc = 2;
	};
	AA7EC9780BBCC85300BA645F /* PBXTextBookmark */ = {
		isa = PBXTextBookmark;
		fRef = AA6AC0260BA8E5D10049770F /* IoSeq_vector.c */;
		name = "IoSeq_vector.c: IoSeq_setX";
		rLen = 0;
		rLoc = 3333;
		rType = 0;
		vrLen = 1149;
		vrLoc = 2825;
	};
	AA7EC9790BBCC85300BA645F /* PBXTextBookmark */ = {
		isa = PBXTextBookmark;
		fRef = AAE69EB40B110795006E309B /* IoCoroutine.c */;
		name = "IoCoroutine.c: current";
		rLen = 0;
		rLoc = 8274;
		rType = 0;
		vrLen = 899;
		vrLoc = 7694;
	};
	AA7EC97A0BBCC85300BA645F /* PBXTextBookmark */ = {
		isa = PBXTextBookmark;
		fRef = AAE69ED30B110795006E309B /* IoObject_flow.c */;
		name = "IoObject_flow.c: IoObject_stopStatus";
		rLen = 0;
		rLoc = 4742;
		rType = 0;
		vrLen = 1139;
		vrLoc = 4148;
	};
	AA7EC97B0BBCC85300BA645F /* PBXTextBookmark */ = {
		isa = PBXTextBookmark;
		fRef = AAE69EE80B110796006E309B /* IoState.h */;
		name = returnValue;
		rLen = 11;
		rLoc = 2164;
		rType = 0;
		vrLen = 899;
		vrLoc = 974;
	};
	AA7EC97C0BBCC85300BA645F /* PBXTextBookmark */ = {
		isa = PBXTextBookmark;
		fRef = AAE69EE00B110796006E309B /* IoSeq.c */;
		name = "IoSeq.c: 251";
		rLen = 0;
		rLoc = 5658;
		rType = 0;
		vrLen = 905;
		vrLoc = 2;
	};
	AA7EC97D0BBCC85300BA645F /* PBXTextBookmark */ = {
		isa = PBXTextBookmark;
		fRef = AA6AC0260BA8E5D10049770F /* IoSeq_vector.c */;
		name = "IoSeq_vector.c: IoSeq_setX";
		rLen = 0;
		rLoc = 3333;
		rType = 0;
		vrLen = 1149;
		vrLoc = 2825;
	};
	AA7EC97E0BBCC85300BA645F /* PBXTextBookmark */ = {
		isa = PBXTextBookmark;
		fRef = AAE69EB40B110795006E309B /* IoCoroutine.c */;
		name = "IoCoroutine.c: IoCoroutine_freeStack";
		rLen = 0;
		rLoc = 7145;
		rType = 0;
		vrLen = 1292;
		vrLoc = 6406;
=======
		vrLen = 739;
		vrLoc = 0;
	};
	AAA1DD690BBA97F400AA93DC /* PBXTextBookmark */ = {
		isa = PBXTextBookmark;
		fRef = AAE69EE80B110796006E309B /* IoState.h */;
		name = "IoState.h: 20";
		rLen = 0;
		rLoc = 321;
		rType = 0;
		vrLen = 947;
		vrLoc = 122;
	};
	AAA1DD6A0BBA97F400AA93DC /* PBXTextBookmark */ = {
		isa = PBXTextBookmark;
		fRef = AAE69E140B110795006E309B /* Collector.h */;
		name = "Collector.h: 112";
		rLen = 0;
		rLoc = 2924;
		rType = 0;
		vrLen = 922;
		vrLoc = 265;
	};
	AAA1DD6C0BBA97F400AA93DC /* PBXTextBookmark */ = {
		isa = PBXTextBookmark;
		fRef = AAE69E170B110795006E309B /* CollectorMarker.h */;
		name = "CollectorMarker.h: IoObjectDataDefined";
		rLen = 0;
		rLoc = 827;
		rType = 0;
		vrLen = 850;
		vrLoc = 178;
	};
	AAA1DD810BBA99E500AA93DC /* PBXTextBookmark */ = {
		isa = PBXTextBookmark;
		fRef = AAE69ECA0B110795006E309B /* IoMessage.c */;
		name = "IoMessage.c: 495";
		rLen = 0;
		rLoc = 12933;
		rType = 0;
		vrLen = 966;
		vrLoc = 12572;
	};
	AAA1DD860BBA9A6700AA93DC /* PBXTextBookmark */ = {
		isa = PBXTextBookmark;
		fRef = AAE69ED50B110795006E309B /* IoObject_inline.h */;
		name = IoObject_rawRemoveAllProtos;
		rLen = 27;
		rLoc = 1482;
		rType = 0;
		vrLen = 566;
		vrLoc = 1248;
	};
	AAA1DDDD0BBAAF6900AA93DC /* PBXTextBookmark */ = {
		isa = PBXTextBookmark;
		fRef = AAE69ED10B110795006E309B /* IoObject.c */;
		name = IoObject_setProtoTo_;
		rLen = 20;
		rLoc = 8283;
		rType = 0;
		vrLen = 1037;
		vrLoc = 8142;
	};
	AAA1DDDE0BBAAF6900AA93DC /* PBXTextBookmark */ = {
		isa = PBXTextBookmark;
		fRef = AAE69ED10B110795006E309B /* IoObject.c */;
		name = IoObject_setProtoTo_;
		rLen = 20;
		rLoc = 8283;
		rType = 0;
		vrLen = 1037;
		vrLoc = 8142;
	};
	AAA1DDF20BBAAFCD00AA93DC /* PBXTextBookmark */ = {
		isa = PBXTextBookmark;
		fRef = AAE69EE50B110796006E309B /* IoSeq_mutable.c */;
		name = "IoSeq_mutable.c: 789";
		rLen = 0;
		rLoc = 19346;
		rType = 0;
		vrLen = 554;
		vrLoc = 19068;
>>>>>>> 26a6907f
	};
	AAA1DDF30BBAAFCD00AA93DC /* PBXTextBookmark */ = {
		isa = PBXTextBookmark;
		fRef = AAE69ED30B110795006E309B /* IoObject_flow.c */;
		name = "IoObject_flow.c: 269";
		rLen = 0;
		rLoc = 5840;
		rType = 0;
		vrLen = 459;
		vrLoc = 5380;
	};
	AAA1DDF40BBAAFCD00AA93DC /* PBXTextBookmark */ = {
		isa = PBXTextBookmark;
<<<<<<< HEAD
		fRef = AAE69EC70B110795006E309B /* IoList.h */;
		name = preallocateToSize;
		rLen = 17;
		rLoc = 2826;
		rType = 0;
		vrLen = 2829;
		vrLoc = 730;
	};
	AA86B00C0B8C6FC800364054 /* PBXTextBookmark */ = {
		isa = PBXTextBookmark;
		fRef = AAE69EC70B110795006E309B /* IoList.h */;
		name = preallocateToSize;
		rLen = 17;
		rLoc = 2826;
		rType = 0;
		vrLen = 2829;
		vrLoc = 730;
	};
	AA86B01D0B8CFFA000364054 /* PBXTextBookmark */ = {
		isa = PBXTextBookmark;
		fRef = AAE69EC60B110795006E309B /* IoList.c */;
		name = "IoList.c: 94";
		rLen = 0;
		rLoc = 2507;
		rType = 0;
		vrLen = 1353;
		vrLoc = 1887;
	};
	AA86B0380B8D01AF00364054 /* PBXTextBookmark */ = {
		isa = PBXTextBookmark;
		fRef = AAE69EB50B110795006E309B /* IoCoroutine.h */;
		name = IoCoroutine_cid;
		rLen = 15;
		rLoc = 1090;
		rType = 0;
		vrLen = 1134;
		vrLoc = 0;
	};
	AA86B0760B8D167B00364054 /* PBXTextBookmark */ = {
		isa = PBXTextBookmark;
		fRef = AAE69EB50B110795006E309B /* IoCoroutine.h */;
		name = IoCoroutine_cid;
		rLen = 15;
		rLoc = 1090;
		rType = 0;
		vrLen = 1134;
		vrLoc = 0;
	};
	AA86B07A0B8D167B00364054 /* PBXTextBookmark */ = {
		isa = PBXTextBookmark;
		fRef = AAE69EB40B110795006E309B /* IoCoroutine.c */;
		name = "IoCoroutine.c: 343";
		rLen = 0;
		rLoc = 8250;
		rType = 0;
		vrLen = 1182;
		vrLoc = 7832;
	};
	AA86B08C0B8D23BD00364054 /* PBXTextBookmark */ = {
		isa = PBXTextBookmark;
		fRef = AAE69ECF0B110795006E309B /* IoNumber.c */;
		name = "IoNumber.c: 513";
		rLen = 0;
		rLoc = 13226;
		rType = 0;
		vrLen = 1066;
		vrLoc = 0;
	};
	AA89D0C50B11886100775BF6 /* PBXTextBookmark */ = {
		isa = PBXTextBookmark;
		fRef = AAE69EB90B110795006E309B /* IoDebugger.h */;
		name = "IoDebugger.h: 1";
		rLen = 0;
		rLoc = 0;
		rType = 0;
		vrLen = 286;
		vrLoc = 0;
	};
	AA89D0CE0B11886100775BF6 /* PBXTextBookmark */ = {
		isa = PBXTextBookmark;
		fRef = AAE69EB80B110795006E309B /* IoDebugger.c */;
		name = "IoDebugger.c: 1";
		rLen = 0;
		rLoc = 0;
		rType = 0;
		vrLen = 465;
		vrLoc = 0;
	};
	AA89D0CF0B11886100775BF6 /* PBXTextBookmark */ = {
		isa = PBXTextBookmark;
		fRef = AAE69EB90B110795006E309B /* IoDebugger.h */;
		name = "IoDebugger.h: 1";
		rLen = 0;
		rLoc = 0;
		rType = 0;
		vrLen = 286;
		vrLoc = 0;
	};
	AA9E44EA0BBDE651009C4019 /* PBXTextBookmark */ = {
		isa = PBXTextBookmark;
		fRef = AAE69EAE0B110795006E309B /* IoCollector.c */;
		rLen = 5;
		rLoc = 2259;
		rType = 0;
	};
	AA9E44EB0BBDE651009C4019 /* PBXTextBookmark */ = {
		isa = PBXTextBookmark;
		fRef = AAE69EAE0B110795006E309B /* IoCollector.c */;
		name = "IoCollector.c: 56";
		rLen = 0;
		rLoc = 2365;
		rType = 0;
		vrLen = 374;
		vrLoc = 1770;
	};
	AA9E44EF0BBDE656009C4019 /* PBXTextBookmark */ = {
		isa = PBXTextBookmark;
		fRef = AAE69EB40B110795006E309B /* IoCoroutine.c */;
		name = "IoCoroutine.c: IoCoroutine_freeStack";
		rLen = 0;
		rLoc = 7145;
		rType = 0;
		vrLen = 1295;
		vrLoc = 6406;
	};
	AA9E44F00BBDE656009C4019 /* PBXTextBookmark */ = {
		isa = PBXTextBookmark;
		fRef = AAE69EB40B110795006E309B /* IoCoroutine.c */;
		name = "IoCoroutine.c: IoCoroutine_freeStack";
		rLen = 0;
		rLoc = 7145;
		rType = 0;
		vrLen = 1295;
		vrLoc = 6406;
	};
	AA9E44F10BBDE656009C4019 /* PBXTextBookmark */ = {
		isa = PBXTextBookmark;
		fRef = AAE69EAE0B110795006E309B /* IoCollector.c */;
		name = "IoCollector.c: 56";
		rLen = 0;
		rLoc = 2365;
		rType = 0;
		vrLen = 1333;
		vrLoc = 1550;
	};
	AA9E455E0BBE44AE009C4019 /* PBXTextBookmark */ = {
		isa = PBXTextBookmark;
		fRef = AAE69EAE0B110795006E309B /* IoCollector.c */;
		name = "IoCollector.c: 56";
		rLen = 0;
		rLoc = 2365;
		rType = 0;
		vrLen = 374;
		vrLoc = 1770;
	};
	AA9E455F0BBE44AE009C4019 /* PBXTextBookmark */ = {
		isa = PBXTextBookmark;
		fRef = AAE69EE80B110796006E309B /* IoState.h */;
		name = IoState_argc_argv_;
		rLen = 18;
		rLoc = 3489;
		rType = 0;
		vrLen = 396;
		vrLoc = 3335;
	};
	AA9E45600BBE44AE009C4019 /* PBXTextBookmark */ = {
		isa = PBXTextBookmark;
		fRef = AAE69EE70B110796006E309B /* IoState.c */;
		rLen = 18;
		rLoc = 13410;
		rType = 0;
	};
	AA9E45610BBE44AE009C4019 /* PBXTextBookmark */ = {
		isa = PBXTextBookmark;
		fRef = AAE69EAE0B110795006E309B /* IoCollector.c */;
		name = "IoCollector.c: 56";
		rLen = 0;
		rLoc = 2365;
		rType = 0;
		vrLen = 374;
		vrLoc = 1770;
	};
	AA9E45620BBE44AE009C4019 /* PBXTextBookmark */ = {
		isa = PBXTextBookmark;
		fRef = AAE69EE80B110796006E309B /* IoState.h */;
		name = IoState_argc_argv_;
		rLen = 18;
		rLoc = 3489;
		rType = 0;
		vrLen = 396;
		vrLoc = 3335;
	};
	AA9E45630BBE44AE009C4019 /* PBXTextBookmark */ = {
		isa = PBXTextBookmark;
		fRef = AAE69EE70B110796006E309B /* IoState.c */;
		name = "IoState.c: 417";
		rLen = 0;
		rLoc = 13475;
		rType = 0;
		vrLen = 602;
		vrLoc = 13319;
	};
	AA9E45C70BBE9402009C4019 /* PBXTextBookmark */ = {
		isa = PBXTextBookmark;
		fRef = AAE69EAE0B110795006E309B /* IoCollector.c */;
		name = "IoCollector.c: 56";
		rLen = 0;
		rLoc = 2365;
		rType = 0;
		vrLen = 1200;
		vrLoc = 1753;
	};
	AA9E45C80BBE9402009C4019 /* PBXTextBookmark */ = {
		isa = PBXTextBookmark;
		fRef = AAE69EF70B110796006E309B /* IoState_symbols.h */;
		name = IoState_symbolWithCString_;
		rLen = 26;
		rLoc = 308;
		rType = 0;
		vrLen = 605;
		vrLoc = 0;
	};
	AA9E45C90BBE9402009C4019 /* PBXTextBookmark */ = {
		isa = PBXTextBookmark;
		fRef = AAE69EE80B110796006E309B /* IoState.h */;
		name = IoState_argc_argv_;
		rLen = 18;
		rLoc = 3489;
		rType = 0;
		vrLen = 1168;
		vrLoc = 2768;
	};
	AA9E45CA0BBE9402009C4019 /* PBXTextBookmark */ = {
		isa = PBXTextBookmark;
		fRef = AAE6A14F0B110B8F006E309B /* main.c */;
		name = "main.c: 24";
		rLen = 0;
		rLoc = 396;
		rType = 0;
		vrLen = 936;
		vrLoc = 85;
	};
	AA9E45CB0BBE9402009C4019 /* PBXTextBookmark */ = {
		isa = PBXTextBookmark;
		fRef = AAE69EF00B110796006E309B /* IoState_eval.h */;
		name = IoState_doCString_;
		rLen = 18;
		rLoc = 396;
		rType = 0;
		vrLen = 1045;
		vrLoc = 0;
	};
	AA9E45CC0BBE9402009C4019 /* PBXTextBookmark */ = {
		isa = PBXTextBookmark;
		fRef = AAE69ED80B110795006E309B /* IoObject_struct.h */;
		name = "IoObject_struct.h: 64";
		rLen = 0;
		rLoc = 1476;
		rType = 0;
		vrLen = 1923;
		vrLoc = 662;
	};
	AA9E45CD0BBE9402009C4019 /* PBXTextBookmark */ = {
		isa = PBXTextBookmark;
		fRef = AAE69EAE0B110795006E309B /* IoCollector.c */;
		name = "IoCollector.c: 56";
		rLen = 0;
		rLoc = 2365;
		rType = 0;
		vrLen = 1200;
		vrLoc = 1753;
	};
	AA9E45CE0BBE9402009C4019 /* PBXTextBookmark */ = {
		isa = PBXTextBookmark;
		fRef = AAE69EF70B110796006E309B /* IoState_symbols.h */;
		name = IoState_symbolWithCString_;
		rLen = 26;
		rLoc = 308;
		rType = 0;
		vrLen = 605;
		vrLoc = 0;
	};
	AA9E45CF0BBE9402009C4019 /* PBXTextBookmark */ = {
		isa = PBXTextBookmark;
		fRef = AAE6A14F0B110B8F006E309B /* main.c */;
		name = "main.c: 51";
		rLen = 0;
		rLoc = 1021;
		rType = 0;
		vrLen = 936;
		vrLoc = 85;
	};
	AA9E45D00BBE9402009C4019 /* PBXTextBookmark */ = {
		isa = PBXTextBookmark;
		fRef = AAE69EE80B110796006E309B /* IoState.h */;
		name = IoState_argc_argv_;
		rLen = 18;
		rLoc = 3489;
		rType = 0;
		vrLen = 1168;
		vrLoc = 2768;
	};
	AA9E45D10BBE9402009C4019 /* PBXTextBookmark */ = {
		isa = PBXTextBookmark;
		fRef = AAE6A14F0B110B8F006E309B /* main.c */;
		name = "main.c: 24";
		rLen = 0;
		rLoc = 396;
		rType = 0;
		vrLen = 936;
		vrLoc = 85;
	};
	AA9E45D20BBE9402009C4019 /* PBXTextBookmark */ = {
		isa = PBXTextBookmark;
		fRef = AAE69EF00B110796006E309B /* IoState_eval.h */;
		name = IoState_doCString_;
		rLen = 18;
		rLoc = 396;
		rType = 0;
		vrLen = 1045;
		vrLoc = 0;
	};
	AA9E45D30BBE9402009C4019 /* PBXTextBookmark */ = {
		isa = PBXTextBookmark;
		fRef = AAE69ED80B110795006E309B /* IoObject_struct.h */;
		name = "IoObject_struct.h: 46";
		rLen = 0;
		rLoc = 753;
		rType = 0;
		vrLen = 1268;
		vrLoc = 408;
	};
	AA9E45E60BBE96D5009C4019 /* PBXTextBookmark */ = {
		isa = PBXTextBookmark;
		fRef = AAE69EE70B110796006E309B /* IoState.c */;
		name = "IoState.c: 417";
		rLen = 0;
		rLoc = 13475;
		rType = 0;
		vrLen = 639;
		vrLoc = 13151;
	};
	AA9E45E70BBE9708009C4019 /* PBXTextBookmark */ = {
		isa = PBXTextBookmark;
		fRef = AAE69EE70B110796006E309B /* IoState.c */;
		name = "IoState.c: 417";
		rLen = 0;
		rLoc = 13475;
		rType = 0;
		vrLen = 639;
		vrLoc = 13151;
	};
	AA9E45E80BBE970A009C4019 /* PBXTextBookmark */ = {
		isa = PBXTextBookmark;
		fRef = AAE69ED80B110795006E309B /* IoObject_struct.h */;
		name = "((IoObjectData *)(((CollectorMarker *)(self))->object))";
		rLen = 55;
		rLoc = 1542;
		rType = 0;
		vrLen = 1268;
		vrLoc = 408;
	};
	AA9E45E90BBE970A009C4019 /* PBXTextBookmark */ = {
		isa = PBXTextBookmark;
		fRef = AA9E45EA0BBE970A009C4019 /* IoGLUT.c */;
		name = coroutine;
		rLen = 9;
		rLoc = 4305;
		rType = 0;
		vrLen = 1379;
		vrLoc = 2551;
	};
	AA9E45EA0BBE970A009C4019 /* IoGLUT.c */ = {
		isa = PBXFileReference;
		name = IoGLUT.c;
		path = /Volumes/Internal500GB/Users/steve/IoProject/Io/addons/OpenGL/source/IoGLUT.c;
		sourceTree = "<absolute>";
	};
	AA9E45EB0BBE970A009C4019 /* PBXTextBookmark */ = {
		isa = PBXTextBookmark;
		fRef = AAE69ED50B110795006E309B /* IoObject_inline.h */;
		name = "IoObject_inline.h: 226";
		rLen = 13;
		rLoc = 4354;
		rType = 0;
		vrLen = 1581;
		vrLoc = 4990;
	};
	AA9E45EC0BBE970A009C4019 /* PBXTextBookmark */ = {
		isa = PBXTextBookmark;
		fRef = AAE69ED80B110795006E309B /* IoObject_struct.h */;
		name = "((IoObjectData *)(((CollectorMarker *)(self))->object))";
		rLen = 55;
		rLoc = 1542;
		rType = 0;
		vrLen = 1268;
		vrLoc = 408;
	};
	AA9E45ED0BBE970A009C4019 /* PBXTextBookmark */ = {
		isa = PBXTextBookmark;
		fRef = AA9E45EE0BBE970A009C4019 /* IoGLUT.c */;
		name = coroutine;
		rLen = 9;
		rLoc = 4305;
		rType = 0;
		vrLen = 1379;
		vrLoc = 2551;
	};
	AA9E45EE0BBE970A009C4019 /* IoGLUT.c */ = {
		isa = PBXFileReference;
		name = IoGLUT.c;
		path = /Volumes/Internal500GB/Users/steve/IoProject/Io/addons/OpenGL/source/IoGLUT.c;
		sourceTree = "<absolute>";
	};
	AA9E45EF0BBE970A009C4019 /* PBXTextBookmark */ = {
		isa = PBXTextBookmark;
		fRef = AAE69ED50B110795006E309B /* IoObject_inline.h */;
		name = "IoObject_shouldMark(self);";
		rLen = 29;
		rLoc = 1830;
		rType = 0;
		vrLen = 1020;
		vrLoc = 1172;
	};
	AA9E45F60BBE9784009C4019 /* PBXTextBookmark */ = {
		isa = PBXTextBookmark;
		fRef = AAE69ED50B110795006E309B /* IoObject_inline.h */;
		name = "IoObject_shouldMark(self);";
		rLen = 29;
		rLoc = 1830;
		rType = 0;
		vrLen = 1020;
		vrLoc = 1172;
	};
	AA9E45FA0BBE97A5009C4019 /* PBXTextBookmark */ = {
		isa = PBXTextBookmark;
		fRef = AAE69ED50B110795006E309B /* IoObject_inline.h */;
		name = "IoObject_shouldMark(self);";
		rLen = 29;
		rLoc = 1830;
		rType = 0;
		vrLen = 1020;
		vrLoc = 1172;
	};
	AA9E45FE0BBE9801009C4019 /* PBXTextBookmark */ = {
		isa = PBXTextBookmark;
		fRef = AAE69ED50B110795006E309B /* IoObject_inline.h */;
		name = "IoObject_shouldMark(self);";
		rLen = 29;
		rLoc = 1830;
		rType = 0;
		vrLen = 1020;
		vrLoc = 1172;
	};
	AA9E46020BBE9ABE009C4019 /* PBXTextBookmark */ = {
		isa = PBXTextBookmark;
		fRef = AAE69ED50B110795006E309B /* IoObject_inline.h */;
		rLen = 5;
		rLoc = 4299;
		rType = 0;
	};
	AA9E46030BBE9ABE009C4019 /* PBXTextBookmark */ = {
		isa = PBXTextBookmark;
		fRef = AAE69ED50B110795006E309B /* IoObject_inline.h */;
		name = _mark;
		rLen = 5;
		rLoc = 4299;
		rType = 0;
		vrLen = 672;
		vrLoc = 3995;
	};
	AA9E46040BBF4A20009C4019 /* PBXTextBookmark */ = {
		isa = PBXTextBookmark;
		fRef = AAE69EE70B110796006E309B /* IoState.c */;
		name = "IoState.c: 417";
		rLen = 0;
		rLoc = 13475;
		rType = 0;
		vrLen = 639;
		vrLoc = 13151;
	};
	AA9E46050BBF4A20009C4019 /* PBXTextBookmark */ = {
		isa = PBXTextBookmark;
		fRef = AAE69EE70B110796006E309B /* IoState.c */;
		name = "IoState.c: 417";
		rLen = 0;
		rLoc = 13475;
		rType = 0;
		vrLen = 639;
		vrLoc = 13151;
	};
	AA9E46060BBF4A20009C4019 /* PBXTextBookmark */ = {
		isa = PBXTextBookmark;
		fRef = AAE69ED50B110795006E309B /* IoObject_inline.h */;
		name = "Collector_shouldMark_(IOCOLLECTOR, self);";
		rLen = 43;
		rLoc = 1709;
		rType = 0;
		vrLen = 482;
		vrLoc = 1345;
	};
	AA9E46070BBF4A27009C4019 /* PBXTextBookmark */ = {
		isa = PBXTextBookmark;
		fRef = AAE69ED50B110795006E309B /* IoObject_inline.h */;
		name = _mark;
		rLen = 5;
		rLoc = 4299;
		rType = 0;
		vrLen = 672;
		vrLoc = 3995;
	};
	AA9E460B0BBF54AB009C4019 /* PBXTextBookmark */ = {
		isa = PBXTextBookmark;
		fRef = AAE69ED50B110795006E309B /* IoObject_inline.h */;
		name = _mark;
		rLen = 5;
		rLoc = 4299;
		rType = 0;
		vrLen = 672;
		vrLoc = 3995;
	};
	AA9E460E0BBF55A8009C4019 /* PBXTextBookmark */ = {
		isa = PBXTextBookmark;
		fRef = AAE69ED50B110795006E309B /* IoObject_inline.h */;
		name = "Collector_shouldMark_(IOCOLLECTOR, self);";
		rLen = 43;
		rLoc = 1709;
		rType = 0;
		vrLen = 482;
		vrLoc = 1345;
	};
	AA9E460F0BBF55AC009C4019 /* PBXTextBookmark */ = {
		isa = PBXTextBookmark;
		fRef = AAE69ED50B110795006E309B /* IoObject_inline.h */;
		name = _mark;
		rLen = 5;
		rLoc = 4299;
		rType = 0;
		vrLen = 672;
		vrLoc = 3995;
	};
	AA9E462F0BC22038009C4019 /* PBXTextBookmark */ = {
		isa = PBXTextBookmark;
		fRef = AAE69ED50B110795006E309B /* IoObject_inline.h */;
		name = _mark;
		rLen = 5;
		rLoc = 4299;
		rType = 0;
		vrLen = 672;
		vrLoc = 3995;
	};
	AA9E46300BC22038009C4019 /* PBXTextBookmark */ = {
		isa = PBXTextBookmark;
		fRef = AAE69EB40B110795006E309B /* IoCoroutine.c */;
		name = "IoCoroutine.c: IoCoroutine_freeStack";
		rLen = 0;
		rLoc = 7145;
		rType = 0;
		vrLen = 1295;
		vrLoc = 6406;
=======
		fRef = AAE69EE50B110796006E309B /* IoSeq_mutable.c */;
		name = "IoSeq_mutable.c: 789";
		rLen = 0;
		rLoc = 19346;
		rType = 0;
		vrLen = 554;
		vrLoc = 19068;
	};
	AAA1DE010BBAB03100AA93DC /* PBXTextBookmark */ = {
		isa = PBXTextBookmark;
		fRef = AAE69EE50B110796006E309B /* IoSeq_mutable.c */;
		name = "IoSeq_mutable.c: 791";
		rLen = 0;
		rLoc = 19303;
		rType = 0;
		vrLen = 660;
		vrLoc = 19477;
	};
	AAA1DE020BBAB03100AA93DC /* PBXTextBookmark */ = {
		isa = PBXTextBookmark;
		comments = "error: Common.h: No such file or directory";
		fRef = AAE69EE10B110796006E309B /* IoSeq.h */;
		rLen = 1;
		rLoc = 11;
		rType = 1;
	};
	AAA1DE030BBAB03100AA93DC /* PBXTextBookmark */ = {
		isa = PBXTextBookmark;
		fRef = AAE69EE50B110796006E309B /* IoSeq_mutable.c */;
		name = "IoSeq_mutable.c: 791";
		rLen = 0;
		rLoc = 19303;
		rType = 0;
		vrLen = 660;
		vrLoc = 19477;
	};
	AAA1DE7D0BBB330800AA93DC /* PBXTextBookmark */ = {
		isa = PBXTextBookmark;
		fRef = AAE69ED30B110795006E309B /* IoObject_flow.c */;
		name = "IoState_clearTopPool(state);";
		rLen = 32;
		rLoc = 1308;
		rType = 0;
		vrLen = 418;
		vrLoc = 1121;
	};
	AAA1DE7E0BBB330800AA93DC /* PBXTextBookmark */ = {
		isa = PBXTextBookmark;
		fRef = AAE69EE10B110796006E309B /* IoSeq.h */;
		name = "#include \"Common.h\"";
		rLen = 20;
		rLoc = 157;
		rType = 0;
		vrLen = 430;
		vrLoc = 0;
>>>>>>> 26a6907f
	};
	AA9E46310BC22038009C4019 /* PBXTextBookmark */ = {
		isa = PBXTextBookmark;
		fRef = AAE69ED50B110795006E309B /* IoObject_inline.h */;
		name = _mark;
		rLen = 5;
		rLoc = 4299;
		rType = 0;
		vrLen = 672;
		vrLoc = 3995;
	};
	AA9E46320BC22038009C4019 /* PBXTextBookmark */ = {
		isa = PBXTextBookmark;
		fRef = AAE69EB40B110795006E309B /* IoCoroutine.c */;
		name = io_free;
		rLen = 7;
		rLoc = 3237;
		rType = 0;
		vrLen = 1066;
		vrLoc = 2496;
	};
	AAA3C88B0B12EE6E004C257F /* PBXTextBookmark */ = {
		isa = PBXTextBookmark;
		fRef = AAE69ECC0B110795006E309B /* IoMessage_inline.h */;
		name = "IoMessage_inline.h: 1";
		rLen = 0;
		rLoc = 0;
		rType = 0;
		vrLen = 955;
		vrLoc = 0;
	};
	AAA3CAF30B186E2F004C257F /* IoMessage_opShuffle.c */ = {
		uiCtxt = {
			sepNavIntBoundsRect = "{{0, 0}, {1054, 10548}}";
			sepNavSelRange = "{6083, 0}";
			sepNavVisRect = "{{0, 5008}, {1054, 1055}}";
		};
	};
	AAA3CAF40B186E2F004C257F /* IoMessage_opShuffle.h */ = {
		uiCtxt = {
			sepNavIntBoundsRect = "{{0, 0}, {1019, 1026}}";
			sepNavSelRange = "{0, 0}";
			sepNavVisRect = "{{0, 0}, {1019, 1026}}";
		};
	};
	AAA4F4460B376DC1009BDAC0 /* PBXTextBookmark */ = {
		isa = PBXTextBookmark;
		fRef = AAE69F030B110796006E309B /* IoVersion.h */;
		name = "IoVersion.h: IO_VERSION_NUMBER";
		rLen = 0;
		rLoc = 0;
		rType = 0;
		vrLen = 35;
		vrLoc = 0;
	};
	AAA4F4470B376DC1009BDAC0 /* PBXTextBookmark */ = {
		isa = PBXTextBookmark;
		fRef = AAE69F040B110796006E309B /* IoVM.h */;
		name = "IoVM.h: 1";
		rLen = 0;
		rLoc = 0;
		rType = 0;
		vrLen = 304;
		vrLoc = 0;
	};
	AAAB88580BAFC97B0007CA5A /* PBXTextBookmark */ = {
		isa = PBXTextBookmark;
		fRef = AAE69E130B110795006E309B /* Collector.c */;
		name = "Collector.c: Collector_marksPerAlloc";
		rLen = 0;
		rLoc = 2481;
		rType = 0;
		vrLen = 835;
		vrLoc = 2062;
	};
	AAAB88590BAFC97B0007CA5A /* PBXTextBookmark */ = {
		isa = PBXTextBookmark;
		fRef = AAE69EB60B110795006E309B /* IoDate.c */;
		name = Date_secondsSince_;
		rLen = 18;
		rLoc = 12424;
		rType = 0;
		vrLen = 1465;
		vrLoc = 11335;
	};
	AAAB88670BAFCA0B0007CA5A /* PBXTextBookmark */ = {
		isa = PBXTextBookmark;
		fRef = AAE69DB70B110795006E309B /* Date.c */;
		name = "Date.c: 128";
		rLen = 0;
		rLoc = 2309;
		rType = 0;
		vrLen = 944;
		vrLoc = 1936;
	};
<<<<<<< HEAD
	AAAB88760BAFCA410007CA5A /* UArray_math.c:71 */ = {
		isa = PBXFileBreakpoint;
		actions = (
		);
		breakpointStyle = 0;
		continueAfterActions = 0;
		delayBeforeContinue = 0;
		fileReference = AABF81270B759BC8002DBAB5 /* UArray_math.c */;
		functionName = "UArray_add_()";
		hitCount = 1;
		lineNumber = 71;
		location = UArray_math.ob;
		modificationTime = 197038951.046206;
		state = 2;
	};
=======
>>>>>>> 26a6907f
	AABF81230B759BC8002DBAB5 /* UArray_character.c */ = {
		uiCtxt = {
			sepNavIntBoundsRect = "{{0, 0}, {1163, 1188}}";
			sepNavSelRange = "{652, 0}";
			sepNavVisRect = "{{0, 0}, {1163, 1188}}";
		};
	};
	AABF81240B759BC8002DBAB5 /* UArray_character.h */ = {
		uiCtxt = {
			sepNavIntBoundsRect = "{{0, 0}, {1163, 1188}}";
			sepNavSelRange = "{0, 0}";
			sepNavVisRect = "{{0, 0}, {1163, 1188}}";
		};
	};
	AABF81250B759BC8002DBAB5 /* UArray_format.c */ = {
		uiCtxt = {
			sepNavIntBoundsRect = "{{0, 0}, {1163, 2214}}";
			sepNavSelRange = "{384, 20}";
			sepNavVisRect = "{{0, 86}, {1163, 1188}}";
		};
	};
	AABF81270B759BC8002DBAB5 /* UArray_math.c */ = {
		uiCtxt = {
			sepNavIntBoundsRect = "{{0, 0}, {855, 12060}}";
			sepNavSelRange = "{807, 0}";
			sepNavVisRect = "{{0, 0}, {855, 776}}";
			sepNavWindowFrame = "{{1323, 410}, {1151, 1143}}";
		};
	};
	AABF81280B759BC8002DBAB5 /* UArray_math.h */ = {
		uiCtxt = {
			sepNavIntBoundsRect = "{{0, 0}, {855, 2016}}";
			sepNavSelRange = "{165, 22}";
			sepNavVisRect = "{{0, 0}, {855, 776}}";
			sepNavWindowFrame = "{{358, 440}, {1296, 1015}}";
		};
	};
	AABF81290B759BC8002DBAB5 /* UArray_path.c */ = {
		uiCtxt = {
			sepNavIntBoundsRect = "{{0, 0}, {1163, 2106}}";
			sepNavSelRange = "{551, 0}";
			sepNavVisRect = "{{0, 0}, {1163, 1188}}";
		};
	};
	AABF812A0B759BC8002DBAB5 /* UArray_path.h */ = {
		uiCtxt = {
			sepNavIntBoundsRect = "{{0, 0}, {1042, 1034}}";
			sepNavSelRange = "{472, 21}";
			sepNavVisRect = "{{0, 0}, {1042, 1034}}";
		};
	};
	AABF812B0B759BC8002DBAB5 /* UArray_string.c */ = {
		uiCtxt = {
			sepNavIntBoundsRect = "{{0, 0}, {995, 702}}";
			sepNavSelRange = "{253, 0}";
			sepNavVisRect = "{{0, 0}, {995, 678}}";
			sepNavWindowFrame = "{{15, 580}, {1296, 1015}}";
		};
	};
	AABF812C0B759BC8002DBAB5 /* UArray_string.h */ = {
		uiCtxt = {
			sepNavIntBoundsRect = "{{0, 0}, {1042, 1314}}";
			sepNavSelRange = "{1656, 0}";
			sepNavVisRect = "{{0, 551}, {1042, 609}}";
			sepNavWindowFrame = "{{153, 663}, {1072, 806}}";
		};
	};
	AABF812D0B759BC8002DBAB5 /* UArray_utf.c */ = {
		uiCtxt = {
			sepNavIntBoundsRect = "{{0, 0}, {1016, 4482}}";
			sepNavSelRange = "{0, 0}";
			sepNavVisRect = "{{0, 0}, {1016, 461}}";
			sepNavWindowFrame = "{{341, 268}, {1296, 1015}}";
		};
	};
	AABF812E0B759BC8002DBAB5 /* UArray_utf.h */ = {
		uiCtxt = {
			sepNavIntBoundsRect = "{{0, 0}, {733, 940}}";
			sepNavSelRange = "{94, 0}";
			sepNavVisRect = "{{0, 0}, {733, 940}}";
			sepNavWindowFrame = "{{15, 580}, {1296, 1015}}";
		};
	};
	AABF812F0B759BC8002DBAB5 /* UArray.c */ = {
		uiCtxt = {
			sepNavIntBoundsRect = "{{0, 0}, {866, 19566}}";
			sepNavSelRange = "{10345, 0}";
			sepNavVisRect = "{{0, 8336}, {866, 591}}";
			sepNavWindowFrame = "{{169, 172}, {1296, 1015}}";
		};
	};
	AABF81300B759BC8002DBAB5 /* UArray.h */ = {
		uiCtxt = {
			sepNavIntBoundsRect = "{{0, 0}, {855, 8208}}";
			sepNavSelRange = "{620, 15}";
			sepNavVisRect = "{{0, 270}, {855, 776}}";
			sepNavWindowFrame = "{{1037, 457}, {1296, 1015}}";
		};
	};
	AABF81EA0B75A461002DBAB5 /* PBXTextBookmark */ = {
		isa = PBXTextBookmark;
		fRef = AABF81290B759BC8002DBAB5 /* UArray_path.c */;
		name = IO_PATH_SEPARATOR;
		rLen = 17;
		rLoc = 308;
		rType = 0;
		vrLen = 1573;
		vrLoc = 0;
	};
	AABF81EB0B75A461002DBAB5 /* PBXTextBookmark */ = {
		isa = PBXTextBookmark;
		fRef = AABF812A0B759BC8002DBAB5 /* UArray_path.h */;
		name = "UArray_path.h: 19";
		rLen = 0;
		rLoc = 635;
		rType = 0;
		vrLen = 1128;
		vrLoc = 0;
	};
	AABF83120B76D00A002DBAB5 /* UArray_stream.c */ = {
		uiCtxt = {
			sepNavIntBoundsRect = "{{0, 0}, {994, 2646}}";
			sepNavSelRange = "{2104, 0}";
			sepNavVisRect = "{{0, 1003}, {994, 1181}}";
			sepNavWindowFrame = "{{337, 275}, {1296, 1015}}";
		};
	};
	AABF83130B76D00A002DBAB5 /* UArray_stream.h */ = {
		uiCtxt = {
			sepNavIntBoundsRect = "{{0, 0}, {994, 1181}}";
			sepNavSelRange = "{360, 24}";
			sepNavVisRect = "{{0, 0}, {994, 1181}}";
		};
	};
	AABF83880B76E40D002DBAB5 /* PBXTextBookmark */ = {
		isa = PBXTextBookmark;
		fRef = AABF83130B76D00A002DBAB5 /* UArray_stream.h */;
		name = "UArray_stream.h: 12";
		rLen = 0;
		rLoc = 405;
		rType = 0;
		vrLen = 785;
		vrLoc = 0;
	};
	AAC4F5F20B8F04590043C20D /* PBXTextBookmark */ = {
		isa = PBXTextBookmark;
		fRef = AAE69EC10B110795006E309B /* IoFile.h */;
		name = "IoFile.h: 106";
		rLen = 0;
		rLoc = 4257;
		rType = 0;
		vrLen = 2508;
		vrLoc = 1911;
	};
	AAC4F5F30B8F04590043C20D /* PBXTextBookmark */ = {
		isa = PBXTextBookmark;
		fRef = AAE69EC00B110795006E309B /* IoFile.c */;
		name = "IoFile.c: 134";
		rLen = 0;
		rLoc = 3709;
		rType = 0;
		vrLen = 1244;
		vrLoc = 3249;
	};
	AAC4F6030B8FCC100043C20D /* PBXTextBookmark */ = {
		isa = PBXTextBookmark;
		fRef = AAE69EC10B110795006E309B /* IoFile.h */;
		name = "IoFile.h: 23";
		rLen = 0;
		rLoc = 380;
		rType = 0;
		vrLen = 1009;
		vrLoc = 0;
	};
	AAC4F6110B8FD7910043C20D /* PBXTextBookmark */ = {
		isa = PBXTextBookmark;
		fRef = AAE69DC40B110795006E309B /* List_inline.h */;
		name = "List_inline.h: 311";
		rLen = 0;
		rLoc = 5567;
		rType = 0;
		vrLen = 914;
		vrLoc = 5200;
	};
	AAC4F6120B8FD7910043C20D /* PBXTextBookmark */ = {
		isa = PBXTextBookmark;
		fRef = AAE69DC30B110795006E309B /* List.h */;
		name = LIST_AT;
		rLen = 7;
		rLoc = 509;
		rType = 0;
		vrLen = 1294;
		vrLoc = 0;
	};
	AAC4F6170B8FD7910043C20D /* PBXTextBookmark */ = {
		isa = PBXTextBookmark;
		fRef = AAE69DC40B110795006E309B /* List_inline.h */;
		name = "List_inline.h: 311";
		rLen = 0;
		rLoc = 5567;
		rType = 0;
		vrLen = 914;
		vrLoc = 5200;
	};
	AAC4F6180B8FD7910043C20D /* PBXTextBookmark */ = {
		isa = PBXTextBookmark;
		fRef = AAE69DC30B110795006E309B /* List.h */;
		name = LIST_AT;
		rLen = 7;
		rLoc = 509;
		rType = 0;
		vrLen = 1294;
		vrLoc = 0;
	};
	AAC4F7510B9158970043C20D /* PBXTextBookmark */ = {
		isa = PBXTextBookmark;
		fRef = AAA3CAF30B186E2F004C257F /* IoMessage_opShuffle.c */;
		name = "IoMessage_opShuffle.c: 290";
		rLen = 0;
		rLoc = 6083;
		rType = 0;
		vrLen = 1123;
		vrLoc = 5722;
	};
	AAC4F7540B9158970043C20D /* PBXTextBookmark */ = {
		isa = PBXTextBookmark;
		fRef = AAA3CAF30B186E2F004C257F /* IoMessage_opShuffle.c */;
		name = "IoMessage_opShuffle.c: 290";
		rLen = 0;
		rLoc = 6083;
		rType = 0;
		vrLen = 1123;
		vrLoc = 5722;
	};
	AAC4F78F0B9292750043C20D /* PBXTextBookmark */ = {
		isa = PBXTextBookmark;
		fRef = AAE69EA80B110795006E309B /* IoBlock.c */;
		name = "IoBlock.c: IoBlock_activate";
		rLen = 0;
		rLoc = 7658;
		rType = 0;
		vrLen = 1581;
		vrLoc = 6808;
	};
	AAC4F7A10B9293E30043C20D /* PBXTextBookmark */ = {
		isa = PBXTextBookmark;
		fRef = AAE69EAF0B110795006E309B /* IoCollector.h */;
		name = "IoCollector.h: IoCollector_showStats";
		rLen = 0;
		rLoc = 253;
		rType = 0;
		vrLen = 1149;
		vrLoc = 0;
	};
	AAC4F7DF0B9299020043C20D /* PBXTextBookmark */ = {
		isa = PBXTextBookmark;
		fRef = AAE69EAF0B110795006E309B /* IoCollector.h */;
		name = "IoCollector.h: IoCollector_proto";
		rLen = 0;
		rLoc = 253;
		rType = 0;
		vrLen = 290;
		vrLoc = 0;
	};
<<<<<<< HEAD
	AAC4F7EC0BA0C8D6008D8E0B /* IoObject.c:572 */ = {
		isa = PBXFileBreakpoint;
		actions = (
		);
		breakpointStyle = 0;
		continueAfterActions = 0;
		delayBeforeContinue = 0;
		fileReference = AAE69ED10B110795006E309B /* IoObject.c */;
		functionName = "IoObject_finalize()";
		hitCount = 1;
		lineNumber = 572;
		location = IoObject.ob;
		modificationTime = 197038951.04604;
		state = 2;
	};
	AAC4F7F60BA0C8D7008D8E0B /* PBXTextBookmark */ = {
		isa = PBXTextBookmark;
		fRef = AAE69ED10B110795006E309B /* IoObject.c */;
		name = IoObject_activate;
		rLen = 17;
		rLoc = 26113;
		rType = 0;
		vrLen = 1886;
		vrLoc = 25373;
	};
=======
>>>>>>> 26a6907f
	AAC4F7F80BA0C8D7008D8E0B /* PBXTextBookmark */ = {
		isa = PBXTextBookmark;
		fRef = AAE69ECB0B110795006E309B /* IoMessage.h */;
		name = IoMessage_name;
		rLen = 14;
		rLoc = 8916;
		rType = 0;
		vrLen = 3567;
		vrLoc = 5877;
	};
<<<<<<< HEAD
	AAC4F7FD0BA0C904008D8E0B /* IoObject.c:577 */ = {
		isa = PBXFileBreakpoint;
		actions = (
		);
		breakpointStyle = 0;
		continueAfterActions = 0;
		delayBeforeContinue = 0;
		fileReference = AAE69ED10B110795006E309B /* IoObject.c */;
		functionName = "IoObject_finalize()";
		hitCount = 1;
		lineNumber = 577;
		location = IoObject.ob;
		modificationTime = 197038951.046048;
		state = 2;
	};
	AAC4F8100BA0CFB9008D8E0B /* IoObject.c:573 */ = {
		isa = PBXFileBreakpoint;
		actions = (
		);
		breakpointStyle = 0;
		continueAfterActions = 0;
		delayBeforeContinue = 0;
		fileReference = AAE69ED10B110795006E309B /* IoObject.c */;
		functionName = "IoObject_finalize()";
		hitCount = 1;
		lineNumber = 573;
		location = IoObject.ob;
		modificationTime = 197038951.046055;
		state = 2;
	};
=======
>>>>>>> 26a6907f
	AAC4F8150B929F8C0043C20D /* PBXTextBookmark */ = {
		isa = PBXTextBookmark;
		fRef = AAE69ED80B110795006E309B /* IoObject_struct.h */;
		name = IoObject_listeners_;
		rLen = 19;
		rLoc = 3828;
		rType = 0;
		vrLen = 2713;
		vrLoc = 2608;
	};
	AAC4F8180BA0D001008D8E0B /* PBXTextBookmark */ = {
		isa = PBXTextBookmark;
		fRef = AAE69ECA0B110795006E309B /* IoMessage.c */;
		name = "IoMessage.c: 497";
		rLen = 0;
		rLoc = 13219;
		rType = 0;
		vrLen = 1053;
		vrLoc = 12588;
	};
	AAC4F8270B92BAEE0043C20D /* PBXTextBookmark */ = {
		isa = PBXTextBookmark;
		fRef = AAE69EAD0B110795006E309B /* IoCFunction.h */;
		name = "IoCFunction.h: ";
		rLen = 0;
		rLoc = 734;
		rType = 0;
		vrLen = 1820;
		vrLoc = 0;
	};
	AAC4F9850B944F240043C20D /* PBXTextBookmark */ = {
		isa = PBXTextBookmark;
		fRef = AAE69ECF0B110795006E309B /* IoNumber.c */;
		name = "IoNumber.c: 1309";
		rLen = 0;
		rLoc = 33999;
		rType = 0;
		vrLen = 1180;
		vrLoc = 6374;
	};
	AAD1718B0BAFBD6D00738864 /* PBXTextBookmark */ = {
		isa = PBXTextBookmark;
		fRef = AA6AC7410BAF7EBD0049770F /* simd_cp.h */;
		name = "simd_cp.h: 1";
		rLen = 0;
		rLoc = 0;
		rType = 0;
		vrLen = 1693;
		vrLoc = 1920;
	};
	AAD1718C0BAFBD6D00738864 /* PBXTextBookmark */ = {
		isa = PBXTextBookmark;
		fRef = AA6AC7420BAF7EBD0049770F /* simd_cp_arm-iwmmx.h */;
		name = "simd_cp_arm-iwmmx.h: 1";
		rLen = 0;
		rLoc = 0;
		rType = 0;
		vrLen = 1917;
		vrLoc = 0;
	};
	AAD1718E0BAFBD6D00738864 /* PBXTextBookmark */ = {
		isa = PBXTextBookmark;
		fRef = AA6AC7440BAF7EBD0049770F /* simd_cp_x86.h */;
		name = "simd_cp_x86.h: 1";
		rLen = 0;
		rLoc = 0;
		rType = 0;
		vrLen = 1924;
		vrLoc = 0;
	};
	AAD1718F0BAFBD6D00738864 /* PBXTextBookmark */ = {
		isa = PBXTextBookmark;
		fRef = AABF83130B76D00A002DBAB5 /* UArray_stream.h */;
		name = "UArray_stream.h: UArray_readFromFilePath_";
		rLen = 24;
		rLoc = 360;
		rType = 0;
		vrLen = 785;
		vrLoc = 0;
	};
	AAD171900BAFBD6D00738864 /* PBXTextBookmark */ = {
		isa = PBXTextBookmark;
		fRef = AABF83120B76D00A002DBAB5 /* UArray_stream.c */;
		name = "UArray_stream.c: 89";
		rLen = 0;
		rLoc = 2104;
		rType = 0;
		vrLen = 1360;
		vrLoc = 1380;
	};
<<<<<<< HEAD
	AAD171910BAFBD6D00738864 /* PBXTextBookmark */ = {
		isa = PBXTextBookmark;
		fRef = AAE69E140B110795006E309B /* Collector.h */;
		name = "";
		rLen = 1;
		rLoc = 2924;
		rType = 0;
		vrLen = 2080;
		vrLoc = 1700;
	};
=======
>>>>>>> 26a6907f
	AAD171940BAFBD6D00738864 /* PBXTextBookmark */ = {
		isa = PBXTextBookmark;
		fRef = AA6AC7420BAF7EBD0049770F /* simd_cp_arm-iwmmx.h */;
		name = "simd_cp_arm-iwmmx.h: 1";
		rLen = 0;
		rLoc = 0;
		rType = 0;
		vrLen = 1917;
		vrLoc = 0;
	};
	AAD171950BAFBD6D00738864 /* PBXTextBookmark */ = {
		isa = PBXTextBookmark;
		fRef = AA6AC7430BAF7EBD0049770F /* simd_cp_emu.h */;
		name = "simd_cp_emu.h: 1";
		rLen = 0;
		rLoc = 0;
		rType = 0;
		vrLen = 1844;
		vrLoc = 0;
	};
	AAD171960BAFBD6D00738864 /* PBXTextBookmark */ = {
		isa = PBXTextBookmark;
		fRef = AA6AC7440BAF7EBD0049770F /* simd_cp_x86.h */;
		name = "simd_cp_x86.h: 1";
		rLen = 0;
		rLoc = 0;
		rType = 0;
		vrLen = 1924;
		vrLoc = 0;
	};
	AAD171980BAFBD6D00738864 /* PBXTextBookmark */ = {
		isa = PBXTextBookmark;
		fRef = AABF83120B76D00A002DBAB5 /* UArray_stream.c */;
		name = "UArray_stream.c: 89";
		rLen = 0;
		rLoc = 2104;
		rType = 0;
		vrLen = 1360;
		vrLoc = 1380;
	};
	AAD892E50B7833B6001C28DD /* PBXTextBookmark */ = {
		isa = PBXTextBookmark;
		fRef = AABF812A0B759BC8002DBAB5 /* UArray_path.h */;
		name = IS_PATH_SEPERATOR;
		rLen = 17;
		rLoc = 527;
		rType = 0;
		vrLen = 1263;
		vrLoc = 0;
	};
	AAD98D590B5D57DB00BCBE06 /* PBXTextBookmark */ = {
		isa = PBXTextBookmark;
		fRef = AAE69EB30B110795006E309B /* IoContext.h */;
		name = "IoContext.h: 14";
		rLen = 0;
		rLoc = 194;
		rType = 0;
		vrLen = 690;
		vrLoc = 0;
	};
	AAD98D5D0B5D57DB00BCBE06 /* PBXTextBookmark */ = {
		isa = PBXTextBookmark;
		fRef = AAE69EB30B110795006E309B /* IoContext.h */;
		name = "IoContext.h: 14";
		rLen = 0;
		rLoc = 194;
		rType = 0;
		vrLen = 690;
		vrLoc = 0;
	};
	AAE69DAC0B110795006E309B /* Base.h */ = {
		uiCtxt = {
			sepNavIntBoundsRect = "{{0, 0}, {1163, 1188}}";
			sepNavSelRange = "{0, 0}";
			sepNavVisRect = "{{0, 0}, {1163, 1188}}";
		};
	};
	AAE69DAD0B110795006E309B /* BStream.c */ = {
		uiCtxt = {
			sepNavIntBoundsRect = "{{0, 0}, {1039, 11196}}";
			sepNavSelRange = "{521, 0}";
			sepNavVisRect = "{{0, 0}, {1039, 704}}";
		};
	};
	AAE69DAE0B110795006E309B /* BStream.h */ = {
		uiCtxt = {
			sepNavIntBoundsRect = "{{0, 0}, {1089, 2322}}";
			sepNavSelRange = "{420, 17}";
			sepNavVisRect = "{{0, 0}, {1089, 1032}}";
		};
	};
	AAE69DAF0B110795006E309B /* BStreamTag.c */ = {
		uiCtxt = {
			sepNavIntBoundsRect = "{{0, 0}, {1019, 1368}}";
			sepNavSelRange = "{447, 0}";
			sepNavVisRect = "{{0, 0}, {1019, 1026}}";
		};
	};
	AAE69DB00B110795006E309B /* BStreamTag.h */ = {
		uiCtxt = {
			sepNavIntBoundsRect = "{{0, 0}, {1037, 720}}";
			sepNavSelRange = "{508, 14}";
			sepNavVisRect = "{{0, 126}, {1037, 585}}";
		};
	};
	AAE69DB40B110795006E309B /* Common.c */ = {
		uiCtxt = {
			sepNavIntBoundsRect = "{{0, 0}, {1004, 4981}}";
			sepNavSelRange = "{6002, 0}";
<<<<<<< HEAD
			sepNavVisRect = "{{0, 4508}, {855, 776}}";
=======
			sepNavVisRect = "{{0, 4201}, {831, 761}}";
>>>>>>> 26a6907f
		};
	};
	AAE69DB50B110795006E309B /* Common.h */ = {
		uiCtxt = {
			sepNavIntBoundsRect = "{{0, 0}, {855, 3528}}";
			sepNavSelRange = "{5178, 0}";
			sepNavVisRect = "{{0, 2752}, {855, 776}}";
			sepNavWindowFrame = "{{685, 717}, {1072, 806}}";
		};
	};
	AAE69DB60B110795006E309B /* Common_inline.h */ = {
		uiCtxt = {
			sepNavIntBoundsRect = "{{0, 0}, {1025, 821}}";
			sepNavSelRange = "{0, 0}";
			sepNavVisRect = "{{0, 0}, {1025, 821}}";
		};
	};
	AAE69DB70B110795006E309B /* Date.c */ = {
		uiCtxt = {
			sepNavIntBoundsRect = "{{0, 0}, {831, 5797}}";
			sepNavSelRange = "{2309, 0}";
			sepNavVisRect = "{{0, 1840}, {831, 761}}";
		};
	};
	AAE69DB80B110795006E309B /* Date.h */ = {
		uiCtxt = {
			sepNavIntBoundsRect = "{{0, 0}, {1016, 1710}}";
			sepNavSelRange = "{230, 0}";
			sepNavVisRect = "{{0, 31}, {1016, 461}}";
		};
	};
	AAE69DBB0B110795006E309B /* Duration.c */ = {
		uiCtxt = {
			sepNavIntBoundsRect = "{{0, 0}, {757, 3870}}";
			sepNavSelRange = "{3947, 0}";
			sepNavVisRect = "{{0, 2660}, {757, 940}}";
		};
	};
	AAE69DBC0B110795006E309B /* Duration.h */ = {
		uiCtxt = {
			sepNavIntBoundsRect = "{{0, 0}, {757, 1188}}";
			sepNavSelRange = "{0, 0}";
			sepNavVisRect = "{{0, 0}, {757, 940}}";
		};
	};
	AAE69DBD0B110795006E309B /* DynLib.c */ = {
		uiCtxt = {
			sepNavIntBoundsRect = "{{0, 0}, {1019, 4212}}";
			sepNavSelRange = "{1341, 0}";
			sepNavVisRect = "{{0, 1044}, {1019, 1026}}";
		};
	};
	AAE69DBE0B110795006E309B /* DynLib.h */ = {
		uiCtxt = {
			sepNavIntBoundsRect = "{{0, 0}, {976, 1008}}";
			sepNavSelRange = "{418, 0}";
			sepNavVisRect = "{{0, 0}, {976, 703}}";
		};
	};
	AAE69DC20B110795006E309B /* List.c */ = {
		uiCtxt = {
			sepNavIntBoundsRect = "{{0, 0}, {1039, 4500}}";
			sepNavSelRange = "{2527, 0}";
			sepNavVisRect = "{{0, 1674}, {1039, 558}}";
			sepNavWindowFrame = "{{15, 767}, {1072, 806}}";
		};
	};
	AAE69DC30B110795006E309B /* List.h */ = {
		uiCtxt = {
			sepNavIntBoundsRect = "{{0, 0}, {1054, 1782}}";
			sepNavSelRange = "{509, 7}";
			sepNavVisRect = "{{0, 4}, {1054, 1055}}";
			sepNavWindowFrame = "{{15, 292}, {1314, 1303}}";
		};
	};
	AAE69DC40B110795006E309B /* List_inline.h */ = {
		uiCtxt = {
			sepNavIntBoundsRect = "{{0, 0}, {1054, 7236}}";
			sepNavSelRange = "{5567, 0}";
			sepNavVisRect = "{{0, 5173}, {1054, 1055}}";
			sepNavWindowFrame = "{{53, 169}, {1314, 1303}}";
		};
	};
	AAE69DC50B110795006E309B /* MainArgs.c */ = {
		uiCtxt = {
			sepNavIntBoundsRect = "{{0, 0}, {839, 944}}";
			sepNavSelRange = "{592, 0}";
			sepNavVisRect = "{{0, 0}, {839, 944}}";
		};
	};
	AAE69DC60B110795006E309B /* MainArgs.h */ = {
		uiCtxt = {
			sepNavIntBoundsRect = "{{0, 0}, {839, 944}}";
			sepNavSelRange = "{0, 0}";
			sepNavVisRect = "{{0, 0}, {839, 944}}";
		};
	};
	AAE69DC70B110795006E309B /* PHash.c */ = {
		uiCtxt = {
			sepNavIntBoundsRect = "{{0, 0}, {907, 4950}}";
			sepNavSelRange = "{1840, 0}";
			sepNavVisRect = "{{0, 944}, {907, 759}}";
		};
	};
	AAE69DC80B110795006E309B /* PHash.h */ = {
		uiCtxt = {
			sepNavIntBoundsRect = "{{0, 0}, {995, 1404}}";
			sepNavSelRange = "{1484, 16}";
			sepNavVisRect = "{{0, 378}, {995, 1026}}";
			sepNavWindowFrame = "{{61, 250}, {1314, 1303}}";
		};
	};
	AAE69DC90B110795006E309B /* PHash_inline.h */ = {
		uiCtxt = {
			sepNavIntBoundsRect = "{{0, 0}, {844, 3366}}";
			sepNavSelRange = "{1672, 0}";
			sepNavVisRect = "{{0, 1135}, {827, 366}}";
			sepNavWindowFrame = "{{609, 391}, {1072, 806}}";
		};
	};
	AAE69DCB0B110795006E309B /* PortableGettimeofday.h */ = {
		uiCtxt = {
			sepNavIntBoundsRect = "{{0, 0}, {916, 944}}";
			sepNavSelRange = "{0, 0}";
			sepNavVisRect = "{{0, 0}, {839, 944}}";
		};
	};
	AAE69DCC0B110795006E309B /* PortableSnprintf.c */ = {
		uiCtxt = {
			sepNavIntBoundsRect = "{{0, 0}, {839, 13440}}";
			sepNavSelRange = "{21552, 0}";
			sepNavVisRect = "{{0, 10262}, {839, 944}}";
		};
	};
	AAE69DCD0B110795006E309B /* PortableStdint.h */ = {
		uiCtxt = {
			sepNavIntBoundsRect = "{{0, 0}, {1163, 1926}}";
			sepNavSelRange = "{2348, 0}";
			sepNavVisRect = "{{0, 738}, {1163, 1188}}";
		};
	};
	AAE69DD00B110795006E309B /* PortableStrptime.c */ = {
		uiCtxt = {
			sepNavIntBoundsRect = "{{0, 0}, {995, 7218}}";
			sepNavSelRange = "{4027, 0}";
			sepNavVisRect = "{{0, 1904}, {995, 818}}";
		};
	};
	AAE69DD10B110795006E309B /* PortableStrptime.h */ = {
		uiCtxt = {
			sepNavIntBoundsRect = "{{0, 0}, {757, 940}}";
			sepNavSelRange = "{89, 56}";
			sepNavVisRect = "{{0, 0}, {757, 940}}";
		};
	};
	AAE69DD20B110795006E309B /* PortableTruncate.c */ = {
		uiCtxt = {
			sepNavIntBoundsRect = "{{0, 0}, {1054, 934}}";
			sepNavSelRange = "{0, 0}";
			sepNavVisRect = "{{0, 0}, {1054, 934}}";
		};
	};
	AAE69DD30B110795006E309B /* PortableTruncate.h */ = {
		uiCtxt = {
			sepNavIntBoundsRect = "{{0, 0}, {1078, 934}}";
			sepNavSelRange = "{0, 0}";
			sepNavVisRect = "{{0, 0}, {1078, 934}}";
		};
	};
	AAE69DD40B110795006E309B /* PortableUsleep.c */ = {
		uiCtxt = {
			sepNavIntBoundsRect = "{{0, 0}, {1054, 934}}";
			sepNavSelRange = "{138, 0}";
			sepNavVisRect = "{{0, 0}, {1054, 934}}";
		};
	};
	AAE69DD50B110795006E309B /* PortableUsleep.h */ = {
		uiCtxt = {
			sepNavIntBoundsRect = "{{0, 0}, {1163, 1188}}";
			sepNavSelRange = "{0, 0}";
			sepNavVisRect = "{{0, 0}, {1163, 1188}}";
		};
	};
	AAE69DD60B110795006E309B /* RandomGen.c */ = {
		uiCtxt = {
			sepNavIntBoundsRect = "{{0, 0}, {995, 5850}}";
			sepNavSelRange = "{0, 0}";
			sepNavVisRect = "{{0, 0}, {995, 1026}}";
		};
	};
	AAE69DD70B110795006E309B /* RandomGen.h */ = {
		uiCtxt = {
			sepNavIntBoundsRect = "{{0, 0}, {995, 1026}}";
			sepNavSelRange = "{706, 19}";
			sepNavVisRect = "{{0, 0}, {995, 1026}}";
		};
	};
	AAE69DD80B110795006E309B /* Sorting.c */ = {
		uiCtxt = {
			sepNavIntBoundsRect = "{{0, 0}, {1078, 1746}}";
			sepNavSelRange = "{0, 0}";
			sepNavVisRect = "{{0, 200}, {1078, 934}}";
			sepNavWindowFrame = "{{15, 558}, {1296, 1015}}";
		};
	};
	AAE69DD90B110795006E309B /* Sorting.h */ = {
		uiCtxt = {
			sepNavIntBoundsRect = "{{0, 0}, {1163, 1188}}";
			sepNavSelRange = "{0, 0}";
			sepNavVisRect = "{{0, 0}, {1163, 1188}}";
		};
	};
	AAE69DDA0B110795006E309B /* Stack.c */ = {
		uiCtxt = {
			sepNavIntBoundsRect = "{{0, 0}, {1107, 2538}}";
			sepNavSelRange = "{708, 0}";
			sepNavVisRect = "{{0, 0}, {1107, 690}}";
		};
	};
	AAE69DDB0B110795006E309B /* Stack.h */ = {
		uiCtxt = {
			sepNavIntBoundsRect = "{{0, 0}, {1078, 1530}}";
			sepNavSelRange = "{1680, 0}";
			sepNavVisRect = "{{0, 560}, {1078, 934}}";
		};
	};
	AAE69DDC0B110795006E309B /* Stack_inline.h */ = {
		uiCtxt = {
			sepNavIntBoundsRect = "{{0, 0}, {1163, 2970}}";
			sepNavSelRange = "{2653, 0}";
			sepNavVisRect = "{{0, 1782}, {1163, 1188}}";
		};
	};
	AAE69DF90B110795006E309B /* Coro.c */ = {
		uiCtxt = {
			sepNavIntBoundsRect = "{{0, 0}, {757, 11970}}";
			sepNavSelRange = "{2187, 0}";
			sepNavVisRect = "{{0, 1033}, {757, 940}}";
		};
	};
	AAE69DFA0B110795006E309B /* Coro.h */ = {
		uiCtxt = {
			sepNavIntBoundsRect = "{{0, 0}, {831, 1666}}";
			sepNavSelRange = "{306, 0}";
			sepNavVisRect = "{{0, 0}, {831, 763}}";
			sepNavWindowFrame = "{{38, 768}, {1072, 806}}";
		};
	};
	AAE69E130B110795006E309B /* Collector.c */ = {
		uiCtxt = {
			sepNavIntBoundsRect = "{{0, 0}, {884, 6885}}";
			sepNavSelRange = "{7008, 31}";
			sepNavVisRect = "{{0, 5253}, {831, 763}}";
			sepNavWindowFrame = "{{15, 154}, {1360, 1441}}";
		};
	};
	AAE69E140B110795006E309B /* Collector.h */ = {
		uiCtxt = {
			sepNavIntBoundsRect = "{{0, 0}, {831, 2346}}";
			sepNavSelRange = "{2924, 0}";
			sepNavVisRect = "{{0, 384}, {831, 763}}";
		};
	};
	AAE69E150B110795006E309B /* Collector_inline.h */ = {
		uiCtxt = {
			sepNavIntBoundsRect = "{{0, 0}, {1033, 1404}}";
			sepNavSelRange = "{773, 0}";
			sepNavVisRect = "{{0, 0}, {1033, 1199}}";
		};
	};
	AAE69E160B110795006E309B /* CollectorMarker.c */ = {
		uiCtxt = {
			sepNavIntBoundsRect = "{{0, 0}, {972, 1152}}";
			sepNavSelRange = "{622, 0}";
			sepNavVisRect = "{{0, 406}, {972, 394}}";
		};
	};
	AAE69E170B110795006E309B /* CollectorMarker.h */ = {
		uiCtxt = {
			sepNavIntBoundsRect = "{{0, 0}, {1275, 1802}}";
			sepNavSelRange = "{771, 0}";
			sepNavVisRect = "{{0, 289}, {1275, 827}}";
			sepNavWindowFrame = "{{646, 0}, {1314, 900}}";
		};
	};
	AAE69E180B110795006E309B /* CollectorMarker_inline.h */ = {
		uiCtxt = {
			sepNavIntBoundsRect = "{{0, 0}, {1033, 1458}}";
			sepNavSelRange = "{1525, 23}";
			sepNavVisRect = "{{0, 259}, {1033, 1199}}";
			sepNavWindowFrame = "{{107, 208}, {1314, 1303}}";
		};
	};
	AAE69EA80B110795006E309B /* IoBlock.c */ = {
		uiCtxt = {
			sepNavIntBoundsRect = "{{0, 0}, {1252, 9095}}";
			sepNavSelRange = "{4290, 0}";
			sepNavVisRect = "{{0, 2558}, {827, 342}}";
			sepNavWindowFrame = "{{1485, 95}, {875, 1002}}";
		};
	};
	AAE69EA90B110795006E309B /* IoBlock.h */ = {
		uiCtxt = {
			sepNavIntBoundsRect = "{{0, 0}, {1037, 1314}}";
			sepNavSelRange = "{183, 0}";
			sepNavVisRect = "{{0, 0}, {1037, 585}}";
		};
	};
	AAE69EAA0B110795006E309B /* IoCall.c */ = {
		uiCtxt = {
			sepNavIntBoundsRect = "{{0, 0}, {866, 3924}}";
			sepNavSelRange = "{5276, 70}";
			sepNavVisRect = "{{0, 3333}, {866, 591}}";
		};
	};
	AAE69EAB0B110795006E309B /* IoCall.h */ = {
		uiCtxt = {
			sepNavIntBoundsRect = "{{0, 0}, {1019, 1188}}";
			sepNavSelRange = "{612, 0}";
			sepNavVisRect = "{{0, 162}, {1019, 1026}}";
		};
	};
	AAE69EAC0B110795006E309B /* IoCFunction.c */ = {
		uiCtxt = {
			sepNavIntBoundsRect = "{{0, 0}, {3236, 3434}}";
			sepNavSelRange = "{4497, 0}";
			sepNavVisRect = "{{0, 2648}, {827, 366}}";
			sepNavWindowFrame = "{{61, 267}, {873, 1286}}";
		};
	};
	AAE69EAD0B110795006E309B /* IoCFunction.h */ = {
		uiCtxt = {
			sepNavIntBoundsRect = "{{0, 0}, {757, 1062}}";
			sepNavSelRange = "{734, 0}";
			sepNavVisRect = "{{0, 0}, {757, 940}}";
		};
	};
	AAE69EAE0B110795006E309B /* IoCollector.c */ = {
		uiCtxt = {
			sepNavIntBoundsRect = "{{0, 0}, {866, 2916}}";
			sepNavSelRange = "{2365, 0}";
			sepNavVisRect = "{{0, 810}, {866, 243}}";
			sepNavWindowFrame = "{{130, 49}, {1360, 1441}}";
		};
	};
	AAE69EAF0B110795006E309B /* IoCollector.h */ = {
		uiCtxt = {
			sepNavIntBoundsRect = "{{0, 0}, {1054, 1055}}";
			sepNavSelRange = "{253, 0}";
			sepNavVisRect = "{{0, 0}, {1054, 1055}}";
		};
	};
	AAE69EB00B110795006E309B /* IoCompiler.c */ = {
		uiCtxt = {
			sepNavIntBoundsRect = "{{0, 0}, {1191, 2466}}";
			sepNavSelRange = "{2855, 0}";
			sepNavVisRect = "{{0, 1542}, {1191, 751}}";
		};
	};
	AAE69EB10B110795006E309B /* IoCompiler.h */ = {
		uiCtxt = {
			sepNavIntBoundsRect = "{{0, 0}, {1019, 1026}}";
			sepNavSelRange = "{0, 0}";
			sepNavVisRect = "{{0, 0}, {1019, 1026}}";
		};
	};
	AAE69EB20B110795006E309B /* IoConfig.h */ = {
		uiCtxt = {
			sepNavIntBoundsRect = "{{0, 0}, {733, 972}}";
			sepNavSelRange = "{375, 0}";
			sepNavVisRect = "{{0, 0}, {733, 940}}";
		};
	};
	AAE69EB30B110795006E309B /* IoContext.h */ = {
		uiCtxt = {
			sepNavIntBoundsRect = "{{0, 0}, {833, 644}}";
			sepNavSelRange = "{194, 0}";
			sepNavVisRect = "{{0, 0}, {833, 527}}";
		};
	};
	AAE69EB40B110795006E309B /* IoCoroutine.c */ = {
		uiCtxt = {
<<<<<<< HEAD
			sepNavIntBoundsRect = "{{0, 0}, {855, 9828}}";
			sepNavSelRange = "{3237, 7}";
			sepNavVisRect = "{{0, 1583}, {855, 776}}";
=======
			sepNavIntBoundsRect = "{{0, 0}, {924, 9197}}";
			sepNavSelRange = "{2602, 0}";
			sepNavVisRect = "{{0, 1390}, {827, 366}}";
>>>>>>> 26a6907f
			sepNavWindowFrame = "{{126, -3}, {1314, 1303}}";
		};
	};
	AAE69EB50B110795006E309B /* IoCoroutine.h */ = {
		uiCtxt = {
			sepNavIntBoundsRect = "{{0, 0}, {1025, 2880}}";
			sepNavSelRange = "{1090, 15}";
			sepNavVisRect = "{{0, 0}, {1025, 821}}";
		};
	};
	AAE69EB60B110795006E309B /* IoDate.c */ = {
		uiCtxt = {
			sepNavIntBoundsRect = "{{0, 0}, {1956, 10846}}";
			sepNavSelRange = "{12424, 18}";
			sepNavVisRect = "{{1, 7057}, {831, 761}}";
			sepNavWindowFrame = "{{1006, 156}, {873, 1286}}";
		};
	};
	AAE69EB70B110795006E309B /* IoDate.h */ = {
		uiCtxt = {
			sepNavIntBoundsRect = "{{0, 0}, {757, 1602}}";
			sepNavSelRange = "{0, 0}";
			sepNavVisRect = "{{0, 0}, {757, 940}}";
		};
	};
	AAE69EB80B110795006E309B /* IoDebugger.c */ = {
		uiCtxt = {
			sepNavIntBoundsRect = "{{0, 0}, {833, 539}}";
			sepNavSelRange = "{455, 8}";
			sepNavVisRect = "{{0, 0}, {833, 539}}";
			sepNavWindowFrame = "{{15, 0}, {1314, 900}}";
		};
	};
	AAE69EB90B110795006E309B /* IoDebugger.h */ = {
		uiCtxt = {
			sepNavIntBoundsRect = "{{0, 0}, {868, 1055}}";
			sepNavSelRange = "{0, 0}";
			sepNavVisRect = "{{0, 0}, {868, 1055}}";
		};
	};
	AAE69EBA0B110795006E309B /* IoDirectory.c */ = {
		uiCtxt = {
			sepNavIntBoundsRect = "{{0, 0}, {954, 10332}}";
			sepNavSelRange = "{13459, 34}";
			sepNavVisRect = "{{0, 9299}, {954, 356}}";
		};
	};
	AAE69EBB0B110795006E309B /* IoDirectory.h */ = {
		uiCtxt = {
			sepNavIntBoundsRect = "{{0, 0}, {1019, 1026}}";
			sepNavSelRange = "{1635, 9}";
			sepNavVisRect = "{{0, 0}, {1019, 1026}}";
		};
	};
	AAE69EBC0B110795006E309B /* IoDuration.c */ = {
		uiCtxt = {
			sepNavIntBoundsRect = "{{0, 0}, {1322, 4816}}";
			sepNavSelRange = "{869, 0}";
			sepNavVisRect = "{{0, 0}, {855, 840}}";
		};
	};
	AAE69EBD0B110795006E309B /* IoDuration.h */ = {
		uiCtxt = {
			sepNavIntBoundsRect = "{{0, 0}, {1019, 1422}}";
			sepNavSelRange = "{0, 0}";
			sepNavVisRect = "{{0, 0}, {1019, 1026}}";
		};
	};
	AAE69EBE0B110795006E309B /* IoDynLib.c */ = {
		uiCtxt = {
			sepNavIntBoundsRect = "{{0, 0}, {1066, 9252}}";
			sepNavSelRange = "{5827, 0}";
			sepNavVisRect = "{{0, 3953}, {1066, 609}}";
		};
	};
	AAE69EBF0B110795006E309B /* IoDynLib.h */ = {
		uiCtxt = {
			sepNavIntBoundsRect = "{{0, 0}, {1019, 1098}}";
			sepNavSelRange = "{1535, 0}";
			sepNavVisRect = "{{0, 0}, {1019, 1026}}";
		};
	};
	AAE69EC00B110795006E309B /* IoFile.c */ = {
		uiCtxt = {
			sepNavIntBoundsRect = "{{0, 0}, {1033, 19242}}";
			sepNavSelRange = "{19245, 0}";
			sepNavVisRect = "{{0, 13310}, {1033, 687}}";
			sepNavWindowFrame = "{{176, 433}, {1296, 1015}}";
		};
	};
	AAE69EC10B110795006E309B /* IoFile.h */ = {
		uiCtxt = {
			sepNavIntBoundsRect = "{{0, 0}, {1025, 2034}}";
			sepNavSelRange = "{380, 0}";
			sepNavVisRect = "{{0, 0}, {1025, 821}}";
		};
	};
	AAE69EC20B110795006E309B /* IoFile_stat.c */ = {
		uiCtxt = {
			sepNavIntBoundsRect = "{{0, 0}, {1019, 5544}}";
			sepNavSelRange = "{2189, 0}";
			sepNavVisRect = "{{0, 1211}, {1019, 1026}}";
		};
	};
	AAE69EC30B110795006E309B /* IoFile_stat.h */ = {
		uiCtxt = {
			sepNavIntBoundsRect = "{{0, 0}, {1019, 1026}}";
			sepNavSelRange = "{0, 0}";
			sepNavVisRect = "{{0, 0}, {1019, 1026}}";
		};
	};
	AAE69EC40B110795006E309B /* IoLexer.c */ = {
		uiCtxt = {
			sepNavIntBoundsRect = "{{0, 0}, {907, 24228}}";
			sepNavSelRange = "{1061, 0}";
			sepNavVisRect = "{{0, 660}, {907, 607}}";
			sepNavWindowFrame = "{{84, 246}, {873, 1286}}";
		};
	};
	AAE69EC50B110795006E309B /* IoLexer.h */ = {
		uiCtxt = {
			sepNavIntBoundsRect = "{{0, 0}, {1019, 2646}}";
			sepNavSelRange = "{544, 0}";
			sepNavVisRect = "{{0, 0}, {1019, 1026}}";
		};
	};
	AAE69EC60B110795006E309B /* IoList.c */ = {
		uiCtxt = {
			sepNavIntBoundsRect = "{{0, 0}, {1025, 17946}}";
			sepNavSelRange = "{2507, 0}";
			sepNavVisRect = "{{0, 1273}, {1025, 821}}";
		};
	};
	AAE69EC70B110795006E309B /* IoList.h */ = {
		uiCtxt = {
			sepNavIntBoundsRect = "{{0, 0}, {1025, 1674}}";
			sepNavSelRange = "{2826, 17}";
			sepNavVisRect = "{{0, 571}, {1025, 821}}";
			sepNavWindowFrame = "{{38, 768}, {1072, 806}}";
		};
	};
	AAE69EC80B110795006E309B /* IoMap.c */ = {
		uiCtxt = {
			sepNavIntBoundsRect = "{{0, 0}, {1191, 5580}}";
			sepNavSelRange = "{2770, 0}";
			sepNavVisRect = "{{0, 1668}, {1191, 751}}";
		};
	};
	AAE69EC90B110795006E309B /* IoMap.h */ = {
		uiCtxt = {
			sepNavIntBoundsRect = "{{0, 0}, {1038, 812}}";
			sepNavSelRange = "{192, 0}";
			sepNavVisRect = "{{0, 0}, {1038, 804}}";
		};
	};
	AAE69ECA0B110795006E309B /* IoMessage.c */ = {
		uiCtxt = {
			sepNavIntBoundsRect = "{{0, 0}, {1156, 22304}}";
			sepNavSelRange = "{12776, 0}";
			sepNavVisRect = "{{0, 8125}, {831, 362}}";
			sepNavWindowFrame = "{{489, 288}, {1072, 806}}";
		};
	};
	AAE69ECB0B110795006E309B /* IoMessage.h */ = {
		uiCtxt = {
			sepNavIntBoundsRect = "{{0, 0}, {994, 3834}}";
			sepNavSelRange = "{8916, 14}";
			sepNavVisRect = "{{0, 0}, {994, 1181}}";
			sepNavWindowFrame = "{{815, 283}, {1072, 806}}";
		};
	};
	AAE69ECC0B110795006E309B /* IoMessage_inline.h */ = {
		uiCtxt = {
			sepNavIntBoundsRect = "{{0, 0}, {785, 882}}";
			sepNavSelRange = "{646, 0}";
			sepNavVisRect = "{{0, 0}, {785, 882}}";
		};
	};
	AAE69ECD0B110795006E309B /* IoMessage_parser.c */ = {
		uiCtxt = {
			sepNavIntBoundsRect = "{{0, 0}, {1089, 4644}}";
			sepNavSelRange = "{2283, 0}";
			sepNavVisRect = "{{0, 1121}, {1089, 1268}}";
			sepNavWindowFrame = "{{15, 767}, {1072, 806}}";
		};
	};
	AAE69ECE0B110795006E309B /* IoMessage_parser.h */ = {
		uiCtxt = {
			sepNavIntBoundsRect = "{{0, 0}, {1078, 934}}";
			sepNavSelRange = "{0, 0}";
			sepNavVisRect = "{{0, 0}, {1078, 934}}";
		};
	};
	AAE69ECF0B110795006E309B /* IoNumber.c */ = {
		uiCtxt = {
			sepNavIntBoundsRect = "{{0, 0}, {907, 23580}}";
			sepNavSelRange = "{33993, 0}";
			sepNavVisRect = "{{0, 4446}, {907, 897}}";
			sepNavWindowFrame = "{{120, 413}, {1296, 1015}}";
		};
	};
	AAE69ED00B110795006E309B /* IoNumber.h */ = {
		uiCtxt = {
			sepNavIntBoundsRect = "{{0, 0}, {858, 3042}}";
			sepNavSelRange = "{1014, 22}";
			sepNavVisRect = "{{0, 36}, {858, 1228}}";
			sepNavWindowFrame = "{{176, 162}, {873, 1286}}";
		};
	};
	AAE69ED10B110795006E309B /* IoObject.c */ = {
		uiCtxt = {
<<<<<<< HEAD
			sepNavIntBoundsRect = "{{0, 0}, {855, 36828}}";
			sepNavSelRange = "{4879, 19}";
			sepNavVisRect = "{{0, 2735}, {855, 776}}";
=======
			sepNavIntBoundsRect = "{{0, 0}, {2484, 34612}}";
			sepNavSelRange = "{14890, 22}";
			sepNavVisRect = "{{1, 9335}, {831, 763}}";
>>>>>>> 26a6907f
			sepNavWindowFrame = "{{965, -18}, {875, 1002}}";
		};
	};
	AAE69ED20B110795006E309B /* IoObject.h */ = {
		uiCtxt = {
			sepNavIntBoundsRect = "{{0, 0}, {1028, 4029}}";
			sepNavSelRange = "{436, 15}";
			sepNavVisRect = "{{0, 807}, {831, 763}}";
		};
	};
	AAE69ED30B110795006E309B /* IoObject_flow.c */ = {
		uiCtxt = {
<<<<<<< HEAD
			sepNavIntBoundsRect = "{{0, 0}, {855, 4878}}";
			sepNavSelRange = "{4742, 0}";
			sepNavVisRect = "{{0, 3598}, {855, 776}}";
=======
			sepNavIntBoundsRect = "{{0, 0}, {1172, 4573}}";
			sepNavSelRange = "{1308, 32}";
			sepNavVisRect = "{{0, 749}, {831, 763}}";
>>>>>>> 26a6907f
		};
	};
	AAE69ED40B110795006E309B /* IoObject_flow.h */ = {
		uiCtxt = {
			sepNavIntBoundsRect = "{{0, 0}, {994, 1181}}";
			sepNavSelRange = "{484, 15}";
			sepNavVisRect = "{{0, 0}, {994, 1181}}";
		};
	};
	AAE69ED50B110795006E309B /* IoObject_inline.h */ = {
		uiCtxt = {
<<<<<<< HEAD
			sepNavIntBoundsRect = "{{0, 0}, {855, 5886}}";
			sepNavSelRange = "{4299, 5}";
			sepNavVisRect = "{{0, 3617}, {855, 776}}";
=======
			sepNavIntBoundsRect = "{{0, 0}, {1156, 5508}}";
			sepNavSelRange = "{1709, 0}";
			sepNavVisRect = "{{0, 1283}, {827, 342}}";
>>>>>>> 26a6907f
			sepNavWindowFrame = "{{551, 518}, {875, 900}}";
		};
	};
	AAE69ED60B110795006E309B /* IoObject_persistence.c */ = {
		uiCtxt = {
			sepNavIntBoundsRect = "{{0, 0}, {692, 1921}}";
			sepNavSelRange = "{1798, 0}";
			sepNavVisRect = "{{0, 944}, {605, 569}}";
		};
	};
	AAE69ED70B110795006E309B /* IoObject_persistence.h */ = {
		uiCtxt = {
			sepNavIntBoundsRect = "{{0, 0}, {831, 763}}";
			sepNavSelRange = "{286, 25}";
			sepNavVisRect = "{{0, 0}, {831, 763}}";
		};
	};
	AAE69ED80B110795006E309B /* IoObject_struct.h */ = {
		uiCtxt = {
<<<<<<< HEAD
			sepNavIntBoundsRect = "{{0, 0}, {855, 2844}}";
			sepNavSelRange = "{1542, 55}";
			sepNavVisRect = "{{0, 431}, {855, 776}}";
=======
			sepNavIntBoundsRect = "{{0, 0}, {831, 2754}}";
			sepNavSelRange = "{1469, 0}";
			sepNavVisRect = "{{0, 420}, {831, 763}}";
>>>>>>> 26a6907f
			sepNavWindowFrame = "{{400, 204}, {847, 1132}}";
		};
	};
	AAE69EDE0B110796006E309B /* IoSandbox.c */ = {
		uiCtxt = {
			sepNavIntBoundsRect = "{{0, 0}, {855, 3444}}";
			sepNavSelRange = "{674, 0}";
			sepNavVisRect = "{{0, 0}, {855, 840}}";
		};
	};
	AAE69EDF0B110796006E309B /* IoSandbox.h */ = {
		uiCtxt = {
			sepNavIntBoundsRect = "{{0, 0}, {1139, 1188}}";
			sepNavSelRange = "{0, 0}";
			sepNavVisRect = "{{0, 0}, {1139, 1188}}";
		};
	};
	AAE69EE00B110796006E309B /* IoSeq.c */ = {
		uiCtxt = {
			sepNavIntBoundsRect = "{{0, 0}, {855, 7164}}";
			sepNavSelRange = "{5658, 0}";
			sepNavVisRect = "{{0, 52}, {855, 776}}";
			sepNavWindowFrame = "{{58, 15}, {847, 1132}}";
		};
	};
	AAE69EE10B110796006E309B /* IoSeq.h */ = {
		uiCtxt = {
			sepNavIntBoundsRect = "{{0, 0}, {831, 2023}}";
			sepNavSelRange = "{157, 20}";
			sepNavVisRect = "{{0, 0}, {831, 363}}";
			sepNavWindowFrame = "{{38, 559}, {1296, 1015}}";
		};
	};
	AAE69EE20B110796006E309B /* IoSeq_immutable.c */ = {
		uiCtxt = {
			sepNavIntBoundsRect = "{{0, 0}, {995, 21726}}";
			sepNavSelRange = "{22370, 0}";
			sepNavVisRect = "{{0, 15888}, {995, 678}}";
			sepNavWindowFrame = "{{542, 65}, {1040, 1426}}";
		};
	};
	AAE69EE30B110796006E309B /* IoSeq_immutable.h */ = {
		uiCtxt = {
			sepNavIntBoundsRect = "{{0, 0}, {1019, 1710}}";
			sepNavSelRange = "{60, 25}";
			sepNavVisRect = "{{0, 0}, {1019, 1026}}";
		};
	};
	AAE69EE40B110796006E309B /* IoSeq_inline.h */ = {
		uiCtxt = {
			sepNavIntBoundsRect = "{{0, 0}, {831, 362}}";
			sepNavSelRange = "{265, 0}";
			sepNavVisRect = "{{0, 0}, {831, 362}}";
			sepNavWindowFrame = "{{429, 215}, {875, 1002}}";
		};
	};
	AAE69EE50B110796006E309B /* IoSeq_mutable.c */ = {
		uiCtxt = {
			sepNavIntBoundsRect = "{{0, 0}, {2516, 19958}}";
			sepNavSelRange = "{20139, 0}";
			sepNavVisRect = "{{0, 13619}, {1028, 382}}";
			sepNavWindowFrame = "{{286, 218}, {1296, 1015}}";
		};
	};
	AAE69EE60B110796006E309B /* IoSeq_mutable.h */ = {
		uiCtxt = {
			sepNavIntBoundsRect = "{{0, 0}, {971, 1854}}";
			sepNavSelRange = "{511, 4}";
			sepNavVisRect = "{{0, 0}, {971, 811}}";
		};
	};
	AAE69EE70B110796006E309B /* IoState.c */ = {
		uiCtxt = {
			sepNavIntBoundsRect = "{{0, 0}, {893, 8982}}";
			sepNavSelRange = "{13475, 0}";
			sepNavVisRect = "{{0, 7286}, {893, 494}}";
			sepNavWindowFrame = "{{713, 169}, {1314, 1303}}";
		};
	};
	AAE69EE80B110796006E309B /* IoState.h */ = {
		uiCtxt = {
<<<<<<< HEAD
			sepNavIntBoundsRect = "{{0, 0}, {855, 3438}}";
			sepNavSelRange = "{3489, 18}";
			sepNavVisRect = "{{0, 2662}, {855, 776}}";
=======
			sepNavIntBoundsRect = "{{0, 0}, {831, 3332}}";
			sepNavSelRange = "{321, 0}";
			sepNavVisRect = "{{0, 135}, {831, 761}}";
>>>>>>> 26a6907f
			sepNavWindowFrame = "{{107, 225}, {873, 1286}}";
		};
	};
	AAE69EE90B110796006E309B /* IoState_callbacks.c */ = {
		uiCtxt = {
			sepNavIntBoundsRect = "{{0, 0}, {866, 2322}}";
			sepNavSelRange = "{2623, 0}";
			sepNavVisRect = "{{0, 1765}, {866, 557}}";
		};
	};
	AAE69EEA0B110796006E309B /* IoState_callbacks.h */ = {
		uiCtxt = {
			sepNavIntBoundsRect = "{{0, 0}, {1093, 990}}";
			sepNavSelRange = "{1045, 20}";
			sepNavVisRect = "{{0, 0}, {1093, 954}}";
		};
	};
	AAE69EEB0B110796006E309B /* IoState_coros.c */ = {
		uiCtxt = {
			sepNavIntBoundsRect = "{{0, 0}, {1078, 934}}";
			sepNavSelRange = "{450, 13}";
			sepNavVisRect = "{{0, 0}, {1078, 934}}";
		};
	};
	AAE69EEC0B110796006E309B /* IoState_coros.h */ = {
		uiCtxt = {
			sepNavIntBoundsRect = "{{0, 0}, {1066, 609}}";
			sepNavSelRange = "{248, 13}";
			sepNavVisRect = "{{0, 0}, {1066, 609}}";
		};
	};
	AAE69EED0B110796006E309B /* IoState_debug.c */ = {
		uiCtxt = {
			sepNavIntBoundsRect = "{{0, 0}, {995, 1296}}";
			sepNavSelRange = "{243, 0}";
			sepNavVisRect = "{{0, 0}, {995, 1026}}";
		};
	};
	AAE69EEE0B110796006E309B /* IoState_debug.h */ = {
		uiCtxt = {
			sepNavIntBoundsRect = "{{0, 0}, {1163, 1188}}";
			sepNavSelRange = "{0, 0}";
			sepNavVisRect = "{{0, 0}, {1163, 1188}}";
		};
	};
	AAE69EEF0B110796006E309B /* IoState_eval.c */ = {
		uiCtxt = {
			sepNavIntBoundsRect = "{{0, 0}, {1015, 1890}}";
			sepNavSelRange = "{1185, 35}";
			sepNavVisRect = "{{0, 648}, {1015, 704}}";
		};
	};
	AAE69EF00B110796006E309B /* IoState_eval.h */ = {
		uiCtxt = {
			sepNavIntBoundsRect = "{{0, 0}, {855, 776}}";
			sepNavSelRange = "{396, 18}";
			sepNavVisRect = "{{0, 0}, {855, 776}}";
		};
	};
	AAE69EF10B110796006E309B /* IoState_exceptions.c */ = {
		uiCtxt = {
			sepNavIntBoundsRect = "{{0, 0}, {733, 940}}";
			sepNavSelRange = "{464, 20}";
			sepNavVisRect = "{{0, 0}, {733, 940}}";
		};
	};
	AAE69EF20B110796006E309B /* IoState_exceptions.h */ = {
		uiCtxt = {
			sepNavIntBoundsRect = "{{0, 0}, {733, 940}}";
			sepNavSelRange = "{0, 0}";
			sepNavVisRect = "{{0, 0}, {733, 940}}";
		};
	};
	AAE69EF50B110796006E309B /* IoState_inline.h */ = {
		uiCtxt = {
<<<<<<< HEAD
			sepNavIntBoundsRect = "{{0, 0}, {866, 5724}}";
			sepNavSelRange = "{5889, 261}";
			sepNavVisRect = "{{0, 4646}, {866, 591}}";
=======
			sepNavIntBoundsRect = "{{0, 0}, {827, 5423}}";
			sepNavSelRange = "{2558, 0}";
			sepNavVisRect = "{{0, 1725}, {827, 342}}";
>>>>>>> 26a6907f
			sepNavWindowFrame = "{{130, 190}, {873, 1286}}";
		};
	};
	AAE69EF60B110796006E309B /* IoState_symbols.c */ = {
		uiCtxt = {
			sepNavIntBoundsRect = "{{0, 0}, {1093, 1548}}";
			sepNavSelRange = "{1569, 0}";
			sepNavVisRect = "{{0, 594}, {1093, 954}}";
			sepNavWindowFrame = "{{268, 349}, {1296, 1015}}";
		};
	};
	AAE69EF70B110796006E309B /* IoState_symbols.h */ = {
		uiCtxt = {
			sepNavIntBoundsRect = "{{0, 0}, {855, 776}}";
			sepNavSelRange = "{308, 26}";
			sepNavVisRect = "{{0, 0}, {855, 776}}";
		};
	};
	AAE69EFA0B110796006E309B /* IoSystem.c */ = {
		uiCtxt = {
			sepNavIntBoundsRect = "{{0, 0}, {994, 9018}}";
			sepNavSelRange = "{9863, 0}";
			sepNavVisRect = "{{0, 7200}, {994, 1181}}";
			sepNavWindowFrame = "{{245, 370}, {1296, 1015}}";
		};
	};
	AAE69EFB0B110796006E309B /* IoSystem.h */ = {
		uiCtxt = {
			sepNavIntBoundsRect = "{{0, 0}, {1078, 934}}";
			sepNavSelRange = "{1541, 16}";
			sepNavVisRect = "{{0, 0}, {1078, 934}}";
		};
	};
	AAE69EFC0B110796006E309B /* IoTag.c */ = {
		uiCtxt = {
			sepNavIntBoundsRect = "{{0, 0}, {994, 1332}}";
			sepNavSelRange = "{562, 0}";
			sepNavVisRect = "{{0, 0}, {994, 1181}}";
		};
	};
	AAE69EFD0B110796006E309B /* IoTag.h */ = {
		uiCtxt = {
			sepNavIntBoundsRect = "{{0, 0}, {994, 1404}}";
			sepNavSelRange = "{1333, 0}";
			sepNavVisRect = "{{0, 205}, {994, 1181}}";
		};
	};
	AAE69EFE0B110796006E309B /* IoTag_inline.h */ = {
		uiCtxt = {
			sepNavIntBoundsRect = "{{0, 0}, {733, 2862}}";
			sepNavSelRange = "{2595, 0}";
			sepNavVisRect = "{{0, 1886}, {733, 940}}";
		};
	};
	AAE69EFF0B110796006E309B /* IoToken.c */ = {
		uiCtxt = {
			sepNavIntBoundsRect = "{{0, 0}, {733, 3006}}";
			sepNavSelRange = "{266, 0}";
			sepNavVisRect = "{{0, 0}, {733, 940}}";
			sepNavWindowFrame = "{{38, 288}, {873, 1286}}";
		};
	};
	AAE69F000B110796006E309B /* IoToken.h */ = {
		uiCtxt = {
			sepNavIntBoundsRect = "{{0, 0}, {733, 1404}}";
			sepNavSelRange = "{200, 0}";
			sepNavVisRect = "{{0, 464}, {733, 940}}";
			sepNavWindowFrame = "{{15, 309}, {873, 1286}}";
		};
	};
	AAE69F030B110796006E309B /* IoVersion.h */ = {
		uiCtxt = {
			sepNavIntBoundsRect = "{{0, 0}, {1163, 1188}}";
			sepNavSelRange = "{0, 0}";
			sepNavVisRect = "{{0, 0}, {1163, 1188}}";
		};
	};
	AAE69F040B110796006E309B /* IoVM.h */ = {
		uiCtxt = {
			sepNavIntBoundsRect = "{{0, 0}, {1163, 1188}}";
			sepNavSelRange = "{0, 0}";
			sepNavVisRect = "{{0, 0}, {1163, 1188}}";
		};
	};
	AAE69F050B110796006E309B /* IoVMInit.c */ = {
		uiCtxt = {
			sepNavIntBoundsRect = "{{0, 0}, {971, 51462}}";
			sepNavSelRange = "{98528, 0}";
			sepNavVisRect = "{{0, 0}, {971, 811}}";
			sepNavWindowFrame = "{{84, 246}, {873, 1286}}";
		};
	};
	AAE69F060B110796006E309B /* IoWeakLink.c */ = {
		uiCtxt = {
			sepNavIntBoundsRect = "{{0, 0}, {994, 2700}}";
			sepNavSelRange = "{3564, 2}";
			sepNavVisRect = "{{0, 1519}, {994, 1181}}";
		};
	};
	AAE69F070B110796006E309B /* IoWeakLink.h */ = {
		uiCtxt = {
			sepNavIntBoundsRect = "{{0, 0}, {866, 918}}";
			sepNavSelRange = "{289, 31}";
			sepNavVisRect = "{{0, 0}, {866, 557}}";
		};
	};
	AAE6A14F0B110B8F006E309B /* main.c */ = {
		uiCtxt = {
<<<<<<< HEAD
			sepNavIntBoundsRect = "{{0, 0}, {855, 1440}}";
			sepNavSelRange = "{396, 0}";
			sepNavVisRect = "{{0, 124}, {855, 776}}";
		};
=======
			sepNavIntBoundsRect = "{{0, 0}, {1016, 1440}}";
			sepNavSelRange = "{1310, 0}";
			sepNavVisRect = "{{0, 859}, {1016, 461}}";
		};
	};
	AAE7C4070BBCB81F005A3DF1 /* PBXTextBookmark */ = {
		isa = PBXTextBookmark;
		fRef = AAE69E130B110795006E309B /* Collector.c */;
		rLen = 1;
		rLoc = 206;
		rType = 1;
	};
	AAE7C4130BBCB820005A3DF1 /* PBXTextBookmark */ = {
		isa = PBXTextBookmark;
		fRef = AAE69ED30B110795006E309B /* IoObject_flow.c */;
		name = "IoState_clearTopPool(state);";
		rLen = 32;
		rLoc = 1308;
		rType = 0;
		vrLen = 418;
		vrLoc = 1121;
	};
	AAE7C4140BBCB820005A3DF1 /* PBXTextBookmark */ = {
		isa = PBXTextBookmark;
		fRef = AAE69EE10B110796006E309B /* IoSeq.h */;
		name = "#include \"Common.h\"";
		rLen = 20;
		rLoc = 157;
		rType = 0;
		vrLen = 383;
		vrLoc = 0;
	};
	AAE7C41B0BBCB89C005A3DF1 /* PBXTextBookmark */ = {
		isa = PBXTextBookmark;
		fRef = AAE69ED30B110795006E309B /* IoObject_flow.c */;
		name = "IoState_clearTopPool(state);";
		rLen = 32;
		rLoc = 1308;
		rType = 0;
		vrLen = 829;
		vrLoc = 885;
	};
	AAE7C41C0BBCB89C005A3DF1 /* PBXTextBookmark */ = {
		isa = PBXTextBookmark;
		fRef = AAE69E140B110795006E309B /* Collector.h */;
		name = "Collector.h: 112";
		rLen = 0;
		rLoc = 2924;
		rType = 0;
		vrLen = 960;
		vrLoc = 476;
	};
	AAE7C41D0BBCB89C005A3DF1 /* PBXTextBookmark */ = {
		isa = PBXTextBookmark;
		fRef = AAE69ED30B110795006E309B /* IoObject_flow.c */;
		name = "IoState_clearTopPool(state);";
		rLen = 32;
		rLoc = 1308;
		rType = 0;
		vrLen = 829;
		vrLoc = 885;
	};
	AAE7C41E0BBCB89C005A3DF1 /* PBXTextBookmark */ = {
		isa = PBXTextBookmark;
		fRef = AAE69E140B110795006E309B /* Collector.h */;
		name = "Collector.h: 112";
		rLen = 0;
		rLoc = 2924;
		rType = 0;
		vrLen = 960;
		vrLoc = 476;
	};
	AAE7C41F0BBCB89C005A3DF1 /* PBXTextBookmark */ = {
		isa = PBXTextBookmark;
		fRef = AAE69E130B110795006E309B /* Collector.c */;
		name = "Collector.c: 246";
		rLen = 0;
		rLoc = 5549;
		rType = 0;
		vrLen = 990;
		vrLoc = 4823;
	};
	AAE7C4210BBCB933005A3DF1 /* PBXTextBookmark */ = {
		isa = PBXTextBookmark;
		fRef = AAE69E130B110795006E309B /* Collector.c */;
		name = "Collector.c: 246";
		rLen = 0;
		rLoc = 5549;
		rType = 0;
		vrLen = 990;
		vrLoc = 4823;
	};
	AAE7C42A0BBCBAB6005A3DF1 /* PBXTextBookmark */ = {
		isa = PBXTextBookmark;
		fRef = AAE69E130B110795006E309B /* Collector.c */;
		name = Collector_pushPause;
		rLen = 0;
		rLoc = 5549;
		rType = 0;
		vrLen = 1012;
		vrLoc = 4870;
	};
	AAE7C42B0BBCBAB6005A3DF1 /* PBXTextBookmark */ = {
		isa = PBXTextBookmark;
		fRef = AAE69E130B110795006E309B /* Collector.c */;
		name = Collector_pushPause;
		rLen = 0;
		rLoc = 5549;
		rType = 0;
		vrLen = 1012;
		vrLoc = 4870;
	};
	AAE7C42C0BBCBAB6005A3DF1 /* PBXTextBookmark */ = {
		isa = PBXTextBookmark;
		fRef = AAE69DFA0B110795006E309B /* Coro.h */;
		name = "Coro.h: CORO_DEFAULT_STACK_SIZE";
		rLen = 0;
		rLoc = 306;
		rType = 0;
		vrLen = 967;
		vrLoc = 0;
	};
	AAE7C43B0BBCBB0B005A3DF1 /* PBXTextBookmark */ = {
		isa = PBXTextBookmark;
		fRef = AAE69DFA0B110795006E309B /* Coro.h */;
		name = "Coro.h: CORO_DEFAULT_STACK_SIZE";
		rLen = 0;
		rLoc = 306;
		rType = 0;
		vrLen = 967;
		vrLoc = 0;
	};
	AAE7C43C0BBCBB0B005A3DF1 /* PBXTextBookmark */ = {
		isa = PBXTextBookmark;
		fRef = AAE69E130B110795006E309B /* Collector.c */;
		name = Collector_pushPause;
		rLen = 0;
		rLoc = 5549;
		rType = 0;
		vrLen = 1010;
		vrLoc = 4870;
	};
	AAE7C43D0BBCBB0B005A3DF1 /* PBXTextBookmark */ = {
		isa = PBXTextBookmark;
		fRef = AAE69DFA0B110795006E309B /* Coro.h */;
		name = "Coro.h: CORO_DEFAULT_STACK_SIZE";
		rLen = 0;
		rLoc = 306;
		rType = 0;
		vrLen = 967;
		vrLoc = 0;
	};
	AAE7C43E0BBCBB0B005A3DF1 /* PBXTextBookmark */ = {
		isa = PBXTextBookmark;
		fRef = AAE69E130B110795006E309B /* Collector.c */;
		name = "Collector.c: 250";
		rLen = 0;
		rLoc = 5549;
		rType = 0;
		vrLen = 1248;
		vrLoc = 7093;
	};
	AAE7C4400BBCBB0D005A3DF1 /* PBXTextBookmark */ = {
		isa = PBXTextBookmark;
		fRef = AAE69E130B110795006E309B /* Collector.c */;
		name = "Collector.c: 250";
		rLen = 0;
		rLoc = 5549;
		rType = 0;
		vrLen = 1248;
		vrLoc = 7093;
	};
	AAE7C44B0BBCBBED005A3DF1 /* Collector.c:254 */ = {
		isa = PBXFileBreakpoint;
		actions = (
		);
		breakpointStyle = 0;
		continueAfterActions = 0;
		delayBeforeContinue = 0;
		fileReference = AAE69E130B110795006E309B /* Collector.c */;
		functionName = "Collector_freeWhites()";
		hitCount = 1;
		lineNumber = 254;
		location = Collector.ob;
		modificationTime = 196921763.002862;
		state = 2;
	};
	AAE7C44D0BBCBBF0005A3DF1 /* Collector.c:254 */ = {
		isa = PBXFileBreakpoint;
		actions = (
		);
		breakpointStyle = 0;
		continueAfterActions = 0;
		delayBeforeContinue = 0;
		fileReference = AAE69E130B110795006E309B /* Collector.c */;
		functionName = "Collector_freeWhites()";
		hitCount = 1;
		lineNumber = 254;
		location = Collector.ob;
		modificationTime = 196921763.004056;
		state = 2;
	};
	AAE7C44F0BBCBBF1005A3DF1 /* Collector.c:254 */ = {
		isa = PBXFileBreakpoint;
		actions = (
		);
		breakpointStyle = 0;
		continueAfterActions = 0;
		delayBeforeContinue = 0;
		fileReference = AAE69E130B110795006E309B /* Collector.c */;
		functionName = "Collector_freeWhites()";
		hitCount = 1;
		lineNumber = 254;
		location = Collector.ob;
		modificationTime = 196921763.004868;
		state = 2;
	};
	AAE7C4510BBCBC00005A3DF1 /* Collector.c:311 */ = {
		isa = PBXFileBreakpoint;
		actions = (
		);
		breakpointStyle = 0;
		continueAfterActions = 0;
		delayBeforeContinue = 0;
		fileReference = AAE69E130B110795006E309B /* Collector.c */;
		functionName = "Collector_sweepPhase()";
		hitCount = 1;
		lineNumber = 311;
		location = Collector.ob;
		modificationTime = 196921771.788968;
		state = 2;
	};
	AAE7C4530BBCBC10005A3DF1 /* Collector.c:335 */ = {
		isa = PBXFileBreakpoint;
		actions = (
		);
		breakpointStyle = 0;
		continueAfterActions = 0;
		delayBeforeContinue = 0;
		fileReference = AAE69E130B110795006E309B /* Collector.c */;
		functionName = "Collector_sweepPhase()";
		hitCount = 1;
		lineNumber = 335;
		location = Collector.ob;
		modificationTime = 196921763.006337;
		state = 2;
	};
	AAE7C4540BBCBC2D005A3DF1 /* PBXTextBookmark */ = {
		isa = PBXTextBookmark;
		fRef = AAE69E130B110795006E309B /* Collector.c */;
		name = "";
		rLen = 1;
		rLoc = 4394;
		rType = 0;
		vrLen = 986;
		vrLoc = 4002;
	};
	AAE7C4750BBCC96E005A3DF1 /* PBXTextBookmark */ = {
		isa = PBXTextBookmark;
		fRef = AAE69ED20B110795006E309B /* IoObject.h */;
		name = "OOBJECT_ISTYPE(";
		rLen = 15;
		rLoc = 436;
		rType = 0;
		vrLen = 2504;
		vrLoc = 1377;
	};
	AAE7C4760BBCC96E005A3DF1 /* PBXTextBookmark */ = {
		isa = PBXTextBookmark;
		fRef = AAE69ED80B110795006E309B /* IoObject_struct.h */;
		name = "IoObject_struct.h: 64";
		rLen = 0;
		rLoc = 1469;
		rType = 0;
		vrLen = 1371;
		vrLoc = 452;
	};
	AAE7C4770BBCC96E005A3DF1 /* PBXTextBookmark */ = {
		isa = PBXTextBookmark;
		fRef = AAE69ED70B110795006E309B /* IoObject_persistence.h */;
		name = "oObject_allocFromStream_(";
		rLen = 25;
		rLoc = 286;
		rType = 0;
		vrLen = 442;
		vrLoc = 0;
	};
	AAE7C4780BBCC96E005A3DF1 /* PBXTextBookmark */ = {
		isa = PBXTextBookmark;
		fRef = AAE69ED10B110795006E309B /* IoObject.c */;
		name = IoObject_sentWillFree_;
		rLen = 22;
		rLoc = 14890;
		rType = 0;
		vrLen = 1052;
		vrLoc = 14113;
	};
	AAE7C4790BBCC96E005A3DF1 /* PBXTextBookmark */ = {
		isa = PBXTextBookmark;
		fRef = AAE69E130B110795006E309B /* Collector.c */;
		name = willFreeFunc;
		rLen = 0;
		rLoc = 5549;
		rType = 0;
		vrLen = 966;
		vrLoc = 4726;
	};
	AAE7C47A0BBCC96E005A3DF1 /* PBXTextBookmark */ = {
		isa = PBXTextBookmark;
		fRef = AAE69E130B110795006E309B /* Collector.c */;
		name = willFreeFunc;
		rLen = 0;
		rLoc = 5549;
		rType = 0;
		vrLen = 967;
		vrLoc = 4726;
	};
	AAE7C47B0BBCC96E005A3DF1 /* PBXTextBookmark */ = {
		isa = PBXTextBookmark;
		fRef = AAE69ED10B110795006E309B /* IoObject.c */;
		name = "IoObject.c: 581";
		rLen = 0;
		rLoc = 14661;
		rType = 0;
		vrLen = 1077;
		vrLoc = 14113;
	};
	AAE7C47C0BBCC96E005A3DF1 /* PBXTextBookmark */ = {
		isa = PBXTextBookmark;
		fRef = AAE69ED80B110795006E309B /* IoObject_struct.h */;
		name = willFree;
		rLen = 12;
		rLoc = 1457;
		rType = 0;
		vrLen = 1694;
		vrLoc = 575;
	};
	AAE7C47D0BBCC96E005A3DF1 /* PBXTextBookmark */ = {
		isa = PBXTextBookmark;
		fRef = AAE69ED10B110795006E309B /* IoObject.c */;
		name = "IoObject.c: 581";
		rLen = 0;
		rLoc = 14661;
		rType = 0;
		vrLen = 1006;
		vrLoc = 14113;
	};
	AAE7C47E0BBCC96E005A3DF1 /* PBXTextBookmark */ = {
		isa = PBXTextBookmark;
		fRef = AAE69ED20B110795006E309B /* IoObject.h */;
		name = "OOBJECT_ISTYPE(";
		rLen = 15;
		rLoc = 436;
		rType = 0;
		vrLen = 2504;
		vrLoc = 1377;
	};
	AAE7C47F0BBCC96E005A3DF1 /* PBXTextBookmark */ = {
		isa = PBXTextBookmark;
		fRef = AAE69ED70B110795006E309B /* IoObject_persistence.h */;
		name = "oObject_allocFromStream_(";
		rLen = 25;
		rLoc = 286;
		rType = 0;
		vrLen = 442;
		vrLoc = 0;
	};
	AAE7C4800BBCC96E005A3DF1 /* PBXTextBookmark */ = {
		isa = PBXTextBookmark;
		fRef = AAE69ED10B110795006E309B /* IoObject.c */;
		name = IoObject_sentWillFree_;
		rLen = 22;
		rLoc = 14890;
		rType = 0;
		vrLen = 1052;
		vrLoc = 14113;
	};
	AAE7C4810BBCC96E005A3DF1 /* PBXTextBookmark */ = {
		isa = PBXTextBookmark;
		fRef = AAE69E130B110795006E309B /* Collector.c */;
		name = "Collector.c: 330";
		rLen = 0;
		rLoc = 7002;
		rType = 0;
		vrLen = 973;
		vrLoc = 6539;
	};
	AAE7C4830BBCC9BB005A3DF1 /* PBXTextBookmark */ = {
		isa = PBXTextBookmark;
		fRef = AAE69E130B110795006E309B /* Collector.c */;
		name = Collector_sendWillFreeCallbacks;
		rLen = 31;
		rLoc = 7008;
		rType = 0;
		vrLen = 957;
		vrLoc = 6539;
	};
	AAE7C4860BBCC9F7005A3DF1 /* PBXTextBookmark */ = {
		isa = PBXTextBookmark;
		fRef = AAE69E130B110795006E309B /* Collector.c */;
		name = Collector_sendWillFreeCallbacks;
		rLen = 31;
		rLoc = 7008;
		rType = 0;
		vrLen = 957;
		vrLoc = 6539;
	};
	AAE7C4870BBCC9F7005A3DF1 /* PBXTextBookmark */ = {
		isa = PBXTextBookmark;
		fRef = AAE69E130B110795006E309B /* Collector.c */;
		name = Collector_sendWillFreeCallbacks;
		rLen = 31;
		rLoc = 7008;
		rType = 0;
		vrLen = 957;
		vrLoc = 6539;
	};
	AAE7C4880BBCC9F7005A3DF1 /* PBXTextBookmark */ = {
		isa = PBXTextBookmark;
		fRef = AAE69DFA0B110795006E309B /* Coro.h */;
		name = 4;
		rLen = 1;
		rLoc = 305;
		rType = 0;
		vrLen = 967;
		vrLoc = 0;
>>>>>>> 26a6907f
	};
	AAE93A2F0B682471000D1BD7 /* SHash_inline.h */ = {
		uiCtxt = {
			sepNavIntBoundsRect = "{{0, 0}, {1191, 3240}}";
			sepNavSelRange = "{1036, 0}";
			sepNavVisRect = "{{0, 936}, {1191, 630}}";
		};
	};
	AAE93A300B682471000D1BD7 /* SHash.c */ = {
		uiCtxt = {
			sepNavIntBoundsRect = "{{0, 0}, {1015, 4896}}";
			sepNavSelRange = "{1649, 0}";
			sepNavVisRect = "{{0, 809}, {1015, 704}}";
		};
	};
	AAE93A310B682471000D1BD7 /* SHash.h */ = {
		uiCtxt = {
			sepNavIntBoundsRect = "{{0, 0}, {832, 1494}}";
			sepNavSelRange = "{2124, 0}";
			sepNavVisRect = "{{0, 420}, {832, 1074}}";
			sepNavWindowFrame = "{{144, 336}, {847, 1132}}";
		};
	};
	AAEB97910904820500932E2E /* XCBreakpointsBucket */ = {
		isa = XCBreakpointsBucket;
		name = osxvm;
		objects = (
			AAE7C44B0BBCBBED005A3DF1 /* Collector.c:254 */,
			AAE7C44D0BBCBBF0005A3DF1 /* Collector.c:254 */,
			AAE7C44F0BBCBBF1005A3DF1 /* Collector.c:254 */,
			AAE7C4510BBCBC00005A3DF1 /* Collector.c:311 */,
			AAE7C4530BBCBC10005A3DF1 /* Collector.c:335 */,
		);
	};
	AAF099FA0B9567DD0014EFE4 /* PBXTextBookmark */ = {
		isa = PBXTextBookmark;
		fRef = AAE69EC00B110795006E309B /* IoFile.c */;
		name = "IoFile.c: 757";
		rLen = 0;
		rLoc = 19245;
		rType = 0;
		vrLen = 978;
		vrLoc = 18833;
	};
<<<<<<< HEAD
	AAF1D18D0BA7C3A800267C3D /* IoState.c:407 */ = {
		isa = PBXFileBreakpoint;
		actions = (
		);
		breakpointStyle = 0;
		continueAfterActions = 0;
		delayBeforeContinue = 0;
		fileReference = AAE69EE70B110796006E309B /* IoState.c */;
		functionName = "IoState_protoWithInitFunction_()";
		hitCount = 1;
		lineNumber = 407;
		location = IoState.ob;
		modificationTime = 197039087.236873;
		state = 1;
	};
=======
>>>>>>> 26a6907f
	AAF795490B5EF45300064A7E /* PBXTextBookmark */ = {
		isa = PBXTextBookmark;
		fRef = AAE69ECC0B110795006E309B /* IoMessage_inline.h */;
		name = "IoMessage_inline.h: 32";
		rLen = 0;
		rLoc = 646;
		rType = 0;
		vrLen = 955;
		vrLoc = 0;
	};
	AAFD8D590B5D277600D5D2A6 /* PBXTextBookmark */ = {
		isa = PBXTextBookmark;
		fRef = AAE69EB80B110795006E309B /* IoDebugger.c */;
		name = Debugger;
		rLen = 8;
		rLoc = 455;
		rType = 0;
		vrLen = 537;
		vrLoc = 0;
	};
	AAFE6ECE0B9798200024993A /* PBXTextBookmark */ = {
		isa = PBXTextBookmark;
		fRef = AAE69DAE0B110795006E309B /* BStream.h */;
		name = "int flipEndian;";
		rLen = 17;
		rLoc = 420;
		rType = 0;
		vrLen = 1367;
		vrLoc = 0;
	};
	AAFE6ECF0B9798200024993A /* PBXTextBookmark */ = {
		isa = PBXTextBookmark;
		fRef = AAE69DAE0B110795006E309B /* BStream.h */;
		name = "int flipEndian;";
		rLen = 17;
		rLoc = 420;
		rType = 0;
		vrLen = 1367;
		vrLoc = 0;
	};
<<<<<<< HEAD
	AAFE6EEB0B97A7290024993A /* Common.c:186 */ = {
		isa = PBXFileBreakpoint;
		actions = (
		);
		breakpointStyle = 0;
		continueAfterActions = 0;
		delayBeforeContinue = 0;
		fileReference = AAE69DB40B110795006E309B /* Common.c */;
		functionName = "io_real_malloc()";
		hitCount = 1;
		lineNumber = 186;
		location = Common.ob;
		modificationTime = 197038951.045736;
		state = 2;
	};
	AAFE6EFA0B97A9210024993A /* Common.c:186 */ = {
		isa = PBXFileBreakpoint;
		actions = (
		);
		breakpointStyle = 0;
		continueAfterActions = 0;
		delayBeforeContinue = 0;
		fileReference = AAE69DB40B110795006E309B /* Common.c */;
		functionName = "io_real_malloc()";
		hitCount = 1;
		lineNumber = 186;
		location = Common.ob;
		modificationTime = 197038951.045774;
		state = 2;
	};
	AAFE6EFF0B97A94C0024993A /* Common.c:170 */ = {
		isa = PBXFileBreakpoint;
		actions = (
		);
		breakpointStyle = 0;
		continueAfterActions = 0;
		delayBeforeContinue = 0;
		fileReference = AAE69DB40B110795006E309B /* Common.c */;
		functionName = "MemoryBlockPtr_insertAfter_()";
		hitCount = 1;
		lineNumber = 170;
		location = Common.ob;
		modificationTime = 197038951.045785;
		state = 2;
	};
	AAFE6F010B97A9C20024993A /* Common.c:170 */ = {
		isa = PBXFileBreakpoint;
		actions = (
		);
		breakpointStyle = 0;
		continueAfterActions = 0;
		delayBeforeContinue = 0;
		fileReference = AAE69DB40B110795006E309B /* Common.c */;
		functionName = "MemoryBlockPtr_remove()";
		hitCount = 1;
		lineNumber = 170;
		location = Common.ob;
		modificationTime = 197038951.045794;
		state = 2;
	};
	AAFE6F2E0B97B0AE0024993A /* Common.c:199 */ = {
		isa = PBXFileBreakpoint;
		actions = (
		);
		breakpointStyle = 0;
		continueAfterActions = 0;
		delayBeforeContinue = 0;
		fileReference = AAE69DB40B110795006E309B /* Common.c */;
		functionName = "io_real_realloc()";
		hitCount = 1;
		lineNumber = 199;
		location = Common.ob;
		modificationTime = 197038951.045813;
		state = 2;
	};
	AAFE6F430B97B1850024993A /* Common.c:152 */ = {
		isa = PBXFileBreakpoint;
		actions = (
		);
		breakpointStyle = 0;
		continueAfterActions = 0;
		delayBeforeContinue = 0;
		fileReference = AAE69DB40B110795006E309B /* Common.c */;
		functionName = "MemoryBlock_reallocToSize_()";
		hitCount = 1;
		lineNumber = 152;
		location = Common.ob;
		modificationTime = 197038951.045822;
		state = 2;
	};
	AAFE6F800B97B8710024993A /* Common.c:173 */ = {
		isa = PBXFileBreakpoint;
		actions = (
		);
		breakpointStyle = 0;
		continueAfterActions = 0;
		delayBeforeContinue = 0;
		fileReference = AAE69DB40B110795006E309B /* Common.c */;
		functionName = "MemoryBlock_show()";
		hitCount = 1;
		lineNumber = 173;
		location = Common.ob;
		modificationTime = 197038951.04583;
		state = 2;
	};
=======
>>>>>>> 26a6907f
	AAFE6F8C0B97B96A0024993A /* PBXTextBookmark */ = {
		isa = PBXTextBookmark;
		fRef = AAE6A14F0B110B8F006E309B /* main.c */;
		name = "main.c: 75";
		rLen = 0;
		rLoc = 1649;
		rType = 0;
		vrLen = 1509;
		vrLoc = 62;
	};
<<<<<<< HEAD
	AAFE6F930B97BABA0024993A /* IoObject.c:59 */ = {
		isa = PBXFileBreakpoint;
		actions = (
		);
		breakpointStyle = 0;
		continueAfterActions = 0;
		delayBeforeContinue = 0;
		fileReference = AAE69ED10B110795006E309B /* IoObject.c */;
		functionName = "IoObject_alloc()";
		hitCount = 1;
		lineNumber = 59;
		location = IoObject.ob;
		modificationTime = 197038951.045837;
		state = 2;
	};
	AAFE6FAE0B97BE500024993A /* Common.c:132 */ = {
		isa = PBXFileBreakpoint;
		actions = (
		);
		breakpointStyle = 0;
		continueAfterActions = 0;
		delayBeforeContinue = 0;
		fileReference = AAE69DB40B110795006E309B /* Common.c */;
		functionName = "MemoryBlock_newWithSize_file_line_()";
		hitCount = 1;
		lineNumber = 132;
		location = Common.ob;
		modificationTime = 197038951.045845;
		state = 2;
	};
	AAFE6FB00B97BE6F0024993A /* IoState.c:92 */ = {
		isa = PBXFileBreakpoint;
		actions = (
		);
		breakpointStyle = 0;
		continueAfterActions = 0;
		delayBeforeContinue = 0;
		fileReference = AAE69EE70B110796006E309B /* IoState.c */;
		functionName = "IoState_new()";
		hitCount = 1;
		lineNumber = 92;
		location = IoState.ob;
		modificationTime = 197038951.045863;
		state = 2;
	};
	AAFE6FB20B97BE940024993A /* Common.c:135 */ = {
		isa = PBXFileBreakpoint;
		actions = (
		);
		breakpointStyle = 0;
		continueAfterActions = 0;
		delayBeforeContinue = 0;
		fileReference = AAE69DB40B110795006E309B /* Common.c */;
		functionName = "MemoryBlock_newWithSize_file_line_()";
		hitCount = 1;
		lineNumber = 135;
		location = Common.ob;
		modificationTime = 197038951.04587;
		state = 2;
	};
	AAFE6FB80B97BF370024993A /* IoState.c:91 */ = {
		isa = PBXFileBreakpoint;
		actions = (
		);
		breakpointStyle = 0;
		continueAfterActions = 0;
		delayBeforeContinue = 0;
		fileReference = AAE69EE70B110796006E309B /* IoState.c */;
		functionName = "IoState_new()";
		hitCount = 1;
		lineNumber = 91;
		location = IoState.ob;
		modificationTime = 197038951.045877;
		state = 2;
	};
	AAFE6FBB0B97BF520024993A /* IoState.c:88 */ = {
		isa = PBXFileBreakpoint;
		actions = (
		);
		breakpointStyle = 0;
		continueAfterActions = 0;
		delayBeforeContinue = 0;
		fileReference = AAE69EE70B110796006E309B /* IoState.c */;
		functionName = "IoState_new()";
		hitCount = 1;
		lineNumber = 88;
		location = IoState.ob;
		modificationTime = 197038951.045886;
		state = 2;
	};
	AAFE6FBE0B97BF830024993A /* IoObject.c:80 */ = {
		isa = PBXFileBreakpoint;
		actions = (
		);
		breakpointStyle = 0;
		continueAfterActions = 0;
		delayBeforeContinue = 0;
		fileReference = AAE69ED10B110795006E309B /* IoObject.c */;
		functionName = "IoObject_proto()";
		hitCount = 1;
		lineNumber = 80;
		location = IoObject.ob;
		modificationTime = 197038951.045894;
		state = 2;
	};
	AAFE6FC30B97C0180024993A /* IoState.c:96 */ = {
		isa = PBXFileBreakpoint;
		actions = (
		);
		breakpointStyle = 0;
		continueAfterActions = 0;
		delayBeforeContinue = 0;
		fileReference = AAE69EE70B110796006E309B /* IoState.c */;
		functionName = "IoState_new()";
		hitCount = 1;
		lineNumber = 96;
		location = IoState.ob;
		modificationTime = 197038951.045914;
		state = 2;
	};
	AAFE6FD20B97C22D0024993A /* IoObject.c:52 */ = {
		isa = PBXFileBreakpoint;
		actions = (
		);
		breakpointStyle = 0;
		continueAfterActions = 0;
		delayBeforeContinue = 0;
		fileReference = AAE69ED10B110795006E309B /* IoObject.c */;
		functionName = "IoObject_justAlloc()";
		hitCount = 1;
		lineNumber = 52;
		location = IoObject.ob;
		modificationTime = 197038951.045922;
		state = 2;
	};
	AAFE6FD40B97C2C30024993A /* main.c:52 */ = {
		isa = PBXFileBreakpoint;
		actions = (
		);
		breakpointStyle = 0;
		continueAfterActions = 0;
		delayBeforeContinue = 0;
		fileReference = AAE6A14F0B110B8F006E309B /* main.c */;
		functionName = "main()";
		hitCount = 1;
		lineNumber = 52;
		location = main.ob;
		modificationTime = 197038951.04593;
		state = 2;
	};
	AAFE6FDC0B97C4A00024993A /* IoObject.c:668 */ = {
		isa = PBXFileBreakpoint;
		actions = (
		);
		breakpointStyle = 0;
		continueAfterActions = 0;
		delayBeforeContinue = 0;
		fileReference = AAE69ED10B110795006E309B /* IoObject.c */;
		functionName = "IoObject_dealloc()";
		hitCount = 1;
		lineNumber = 668;
		location = IoObject.ob;
		modificationTime = 197038951.045937;
		state = 2;
	};
	AAFE70010B987C460024993A /* IoSystem.c:144 */ = {
		isa = PBXFileBreakpoint;
		actions = (
		);
		breakpointStyle = 0;
		continueAfterActions = 0;
		delayBeforeContinue = 0;
		fileReference = AAE69EFA0B110796006E309B /* IoSystem.c */;
		functionName = "IoObject_exit()";
		hitCount = 1;
		lineNumber = 144;
		location = IoSystem.ob;
		modificationTime = 197038951.045944;
		state = 2;
	};
	AAFE70030B987C660024993A /* IoState.c:448 */ = {
		isa = PBXFileBreakpoint;
		actions = (
		);
		breakpointStyle = 0;
		continueAfterActions = 0;
		delayBeforeContinue = 0;
		fileReference = AAE69EE70B110796006E309B /* IoState.c */;
		functionName = "IoState_rawOn_doCString_withLabel_()";
		hitCount = 1;
		lineNumber = 448;
		location = IoState.ob;
		modificationTime = 197038951.045963;
		state = 2;
	};
	AAFE70050B987CAA0024993A /* IoState.c:485 */ = {
		isa = PBXFileBreakpoint;
		actions = (
		);
		breakpointStyle = 0;
		continueAfterActions = 0;
		delayBeforeContinue = 0;
		fileReference = AAE69EE70B110796006E309B /* IoState.c */;
		functionName = "IoState_runCLI()";
		hitCount = 1;
		lineNumber = 485;
		location = IoState.ob;
		modificationTime = 197038951.045972;
		state = 2;
	};
	AAFE70150B987CF30024993A /* IoState.c:483 */ = {
		isa = PBXFileBreakpoint;
		actions = (
		);
		breakpointStyle = 0;
		continueAfterActions = 0;
		delayBeforeContinue = 0;
		fileReference = AAE69EE70B110796006E309B /* IoState.c */;
		functionName = "IoState_runCLI()";
		hitCount = 1;
		lineNumber = 483;
		location = IoState.ob;
		modificationTime = 197038951.045979;
		state = 2;
	};
	AAFE70250B987F2B0024993A /* IoMessage_parser.c:93 */ = {
		isa = PBXFileBreakpoint;
		actions = (
		);
		breakpointStyle = 0;
		continueAfterActions = 0;
		delayBeforeContinue = 0;
		fileReference = AAE69ECD0B110795006E309B /* IoMessage_parser.c */;
		functionName = "IoMessage_newParse()";
		hitCount = 1;
		lineNumber = 93;
		location = IoMessage_parser.ob;
		modificationTime = 197038951.045987;
		state = 2;
	};
=======
>>>>>>> 26a6907f
	AAFE70310B9880280024993A /* PBXTextBookmark */ = {
		isa = PBXTextBookmark;
		fRef = AAE69ECD0B110795006E309B /* IoMessage_parser.c */;
		name = "IoMessage_parser.c: 98";
		rLen = 0;
		rLoc = 2283;
		rType = 0;
		vrLen = 1732;
		vrLoc = 1618;
	};
	AAFE70330B9880280024993A /* PBXTextBookmark */ = {
		isa = PBXTextBookmark;
		fRef = AAE69ECD0B110795006E309B /* IoMessage_parser.c */;
		name = "IoMessage_parser.c: 98";
		rLen = 0;
		rLoc = 2283;
		rType = 0;
		vrLen = 1732;
		vrLoc = 1618;
	};
	AAFE70650B98EB650024993A /* PBXTextBookmark */ = {
		isa = PBXTextBookmark;
		fRef = AAE93A2F0B682471000D1BD7 /* SHash_inline.h */;
		name = SHASH_RECORDS_AT_HASH_;
		rLen = 22;
		rLoc = 1571;
		rType = 0;
		vrLen = 1621;
		vrLoc = 785;
	};
	AAFE706B0B98EB650024993A /* PBXTextBookmark */ = {
		isa = PBXTextBookmark;
		fRef = AAE93A2F0B682471000D1BD7 /* SHash_inline.h */;
		name = SHASH_RECORDS_AT_HASH_;
		rLen = 22;
		rLoc = 1571;
		rType = 0;
		vrLen = 1621;
		vrLoc = 785;
	};
	AAFE70AE0B98F2D60024993A /* PBXTextBookmark */ = {
		isa = PBXTextBookmark;
		fRef = AAE69EAE0B110795006E309B /* IoCollector.c */;
		name = IoCollector_timeUsed;
		rLen = 20;
		rLoc = 5045;
		rType = 0;
		vrLen = 1568;
		vrLoc = 3590;
	};
	AAFE711E0BA07C9B0024993A /* PBXTextBookmark */ = {
		isa = PBXTextBookmark;
		fRef = AAE69DFA0B110795006E309B /* Coro.h */;
		name = 65536;
		rLen = 5;
		rLoc = 299;
		rType = 0;
		vrLen = 1310;
		vrLoc = 0;
	};
	AAFE71280BA07C9B0024993A /* PBXTextBookmark */ = {
		isa = PBXTextBookmark;
		fRef = AAE69DFA0B110795006E309B /* Coro.h */;
		name = 65536;
		rLen = 5;
		rLoc = 299;
		rType = 0;
		vrLen = 1310;
		vrLoc = 0;
	};
<<<<<<< HEAD
	AAFE71580BA082C80024993A /* IoObject.c:1982 */ = {
		isa = PBXFileBreakpoint;
		actions = (
		);
		breakpointStyle = 0;
		continueAfterActions = 0;
		delayBeforeContinue = 0;
		fileReference = AAE69ED10B110795006E309B /* IoObject.c */;
		functionName = "IoObject_become()";
		hitCount = 1;
		lineNumber = 1982;
		location = IoObject.ob;
		modificationTime = 197038951.046005;
		state = 2;
	};
	AAFE71620BA0832E0024993A /* IoObject.c:646 */ = {
		isa = PBXFileBreakpoint;
		actions = (
		);
		breakpointStyle = 0;
		continueAfterActions = 0;
		delayBeforeContinue = 0;
		fileReference = AAE69ED10B110795006E309B /* IoObject.c */;
		functionName = "IoObject_dealloc()";
		hitCount = 1;
		lineNumber = 646;
		location = IoObject.ob;
		modificationTime = 197038951.046013;
		state = 2;
	};
	AAFE71780BA086930024993A /* Collector.c:342 */ = {
		isa = PBXFileBreakpoint;
		actions = (
		);
		breakpointStyle = 0;
		continueAfterActions = 0;
		delayBeforeContinue = 0;
		fileReference = AAE69E130B110795006E309B /* Collector.c */;
		functionName = "Collector_collect()";
		hitCount = 1;
		lineNumber = 342;
		location = Collector.ob;
		modificationTime = 197038951.046021;
		state = 2;
	};
=======
>>>>>>> 26a6907f
	AAFFF18F08F132C9002BA44A /* osxvm */ = {
		isa = PBXExecutable;
		activeArgIndex = 2147483647;
		activeArgIndices = (
		);
		argumentStrings = (
		);
		autoAttachOnCrash = 1;
		configStateDict = {
		};
		customDataFormattersEnabled = 1;
		debuggerPlugin = GDBDebugging;
		disassemblyDisplayState = 0;
		dylibVariantSuffix = "";
		enableDebugStr = 1;
		environmentEntries = (
		);
		executableSystemSymbolLevel = 0;
		executableUserSymbolLevel = 0;
		libgmallocEnabled = 0;
		name = osxvm;
		savedGlobals = {
		};
		sourceDirectories = (
		);
		variableFormatDictionary = {
			$cs = 1;
			$ds = 1;
			$eax = 1;
			$ebp = 1;
			$ebx = 1;
			$ecx = 1;
			$edi = 1;
			$edx = 1;
			$eflags = 1;
			$eip = 1;
			$es = 1;
			$esi = 1;
			$esp = 1;
			$gs = 1;
			$mm0 = 1;
			$mm1 = 1;
			$mm2 = 1;
			$mm3 = 1;
			$mm4 = 1;
			$mm5 = 1;
			$mm6 = 1;
			$mm7 = 1;
			$mxcsr = 1;
			$ss = 1;
			$xmm0 = 1;
			$xmm1 = 1;
			$xmm2 = 1;
			$xmm3 = 1;
			$xmm4 = 1;
			$xmm5 = 1;
			$xmm6 = 1;
			$xmm7 = 1;
		};
	};
	AAFFF73608F1335E002BA44A /* Source Control */ = {
		isa = PBXSourceControlManager;
		fallbackIsa = XCSourceControlManager;
		isSCMEnabled = 0;
		scmConfiguration = {
		};
		scmType = "";
	};
	AAFFF73708F1335E002BA44A /* Code sense */ = {
		isa = PBXCodeSenseManager;
		indexTemplatePath = "";
	};
}<|MERGE_RESOLUTION|>--- conflicted
+++ resolved
@@ -13,6 +13,10 @@
 			AAE7C44F0BBCBBF1005A3DF1 /* Collector.c:254 */,
 			AAE7C4510BBCBC00005A3DF1 /* Collector.c:311 */,
 			AAE7C4530BBCBC10005A3DF1 /* Collector.c:335 */,
+			AACAC1960BC5D8EE00FB1C4A /* IoCoroutine_clearStack(tryCoro); */,
+			AACAC19A0BC5D91100FB1C4A /* IoState.c:403 */,
+			AACAC19C0BC5D91F00FB1C4A /* IoState.c:405 */,
+			AACAC1A10BC5D9A300FB1C4A /* IoState_exceptions.c:13 */,
 		);
 		breakpointsGroup = AAEB97910904820500932E2E /* XCBreakpointsBucket */;
 		codeSenseManager = AAFFF73708F1335E002BA44A /* Code sense */;
@@ -47,7 +51,7 @@
 				PBXFileTableDataSourceColumnSortingKey = PBXFileDataSource_Filename_ColumnID;
 				PBXFileTableDataSourceColumnWidthsKey = (
 					20,
-					574,
+					460,
 					20,
 					107,
 					43,
@@ -86,11 +90,7 @@
 					PBXFileDataSource_Warnings_ColumnID,
 				);
 			};
-<<<<<<< HEAD
-			PBXPerProjectTemplateStateSaveDate = 196994605;
-=======
-			PBXPerProjectTemplateStateSaveDate = 196917279;
->>>>>>> 26a6907f
+			PBXPerProjectTemplateStateSaveDate = 197601760;
 			PBXPrepackagedSmartGroups_v2 = (
 				{
 					PBXTransientLocationAtTop = bottom;
@@ -267,343 +267,199 @@
 					};
 				},
 			);
-<<<<<<< HEAD
-			PBXWorkspaceStateSaveDate = 196994605;
-=======
-			PBXWorkspaceStateSaveDate = 196917279;
->>>>>>> 26a6907f
+			PBXWorkspaceStateSaveDate = 197601760;
 		};
 		perUserProjectItems = {
-			AA248B5F0BA25917006365D4 = AA248B5F0BA25917006365D4 /* PBXTextBookmark */;
-			AA248B760BA36F9D006365D4 = AA248B760BA36F9D006365D4 /* PBXTextBookmark */;
-			AA248B780BA36F9D006365D4 = AA248B780BA36F9D006365D4 /* PBXTextBookmark */;
-			AA248B7B0BA36F9D006365D4 = AA248B7B0BA36F9D006365D4 /* PBXTextBookmark */;
-			AA248B900BA37118006365D4 = AA248B900BA37118006365D4 /* PBXTextBookmark */;
-			AA248B940BA37118006365D4 = AA248B940BA37118006365D4 /* PBXTextBookmark */;
-			AA248BAE0BA372AE006365D4 = AA248BAE0BA372AE006365D4 /* PBXTextBookmark */;
-			AA248BAF0BA372AE006365D4 = AA248BAF0BA372AE006365D4 /* PBXTextBookmark */;
-			AA248BB50BA372AE006365D4 = AA248BB50BA372AE006365D4 /* PBXTextBookmark */;
-			AA248BB70BA372AE006365D4 = AA248BB70BA372AE006365D4 /* PBXTextBookmark */;
-			AA248BB90BA372AE006365D4 = AA248BB90BA372AE006365D4 /* PBXTextBookmark */;
-			AA248C050BA376D7006365D4 = AA248C050BA376D7006365D4 /* PBXTextBookmark */;
-			AA2AEABF0B616B8300C76486 = AA2AEABF0B616B8300C76486 /* PBXTextBookmark */;
-			AA3160820BB284AD001DBAD2 = AA3160820BB284AD001DBAD2 /* PBXTextBookmark */;
-<<<<<<< HEAD
-=======
-			AA3160840BB284AD001DBAD2 = AA3160840BB284AD001DBAD2 /* PBXTextBookmark */;
->>>>>>> 26a6907f
-			AA3160850BB284AD001DBAD2 = AA3160850BB284AD001DBAD2 /* PBXTextBookmark */;
-			AA3160870BB284AD001DBAD2 = AA3160870BB284AD001DBAD2 /* PBXTextBookmark */;
-			AA31608A0BB284AD001DBAD2 = AA31608A0BB284AD001DBAD2 /* PBXTextBookmark */;
-			AA31608B0BB284AD001DBAD2 = AA31608B0BB284AD001DBAD2 /* PBXTextBookmark */;
-			AA31608D0BB284AD001DBAD2 = AA31608D0BB284AD001DBAD2 /* PBXTextBookmark */;
-<<<<<<< HEAD
-=======
-			AA3160950BB285E6001DBAD2 = AA3160950BB285E6001DBAD2 /* PBXTextBookmark */;
->>>>>>> 26a6907f
-			AA3160970BB285E6001DBAD2 = AA3160970BB285E6001DBAD2 /* PBXTextBookmark */;
-			AA4709700B820A990071A6B6 = AA4709700B820A990071A6B6 /* PBXTextBookmark */;
-			AA4709770B820A990071A6B6 = AA4709770B820A990071A6B6 /* PBXTextBookmark */;
-			AA4709780B820A990071A6B6 = AA4709780B820A990071A6B6 /* PBXTextBookmark */;
-			AA4709990B820C930071A6B6 = AA4709990B820C930071A6B6 /* PBXTextBookmark */;
-			AA47099D0B820C930071A6B6 = AA47099D0B820C930071A6B6 /* PBXTextBookmark */;
-			AA47099E0B820C930071A6B6 = AA47099E0B820C930071A6B6 /* PBXTextBookmark */;
-			AA470A750B821E210071A6B6 = AA470A750B821E210071A6B6 /* PBXTextBookmark */;
-			AA470A7C0B821E210071A6B6 = AA470A7C0B821E210071A6B6 /* PBXTextBookmark */;
-			AA470A7F0B821E210071A6B6 = AA470A7F0B821E210071A6B6 /* PBXTextBookmark */;
-			AA470A8A0B821E210071A6B6 = AA470A8A0B821E210071A6B6 /* PBXTextBookmark */;
-			AA470A920B821E210071A6B6 = AA470A920B821E210071A6B6 /* PBXTextBookmark */;
-			AA470A930B821E210071A6B6 = AA470A930B821E210071A6B6 /* PBXTextBookmark */;
-			AA470A940B821E210071A6B6 = AA470A940B821E210071A6B6 /* PBXTextBookmark */;
-			AA470A950B821E210071A6B6 = AA470A950B821E210071A6B6 /* PBXTextBookmark */;
-			AA470B230B82560D0071A6B6 = AA470B230B82560D0071A6B6 /* PBXTextBookmark */;
-			AA470B2F0B82560D0071A6B6 = AA470B2F0B82560D0071A6B6 /* PBXTextBookmark */;
-			AA470B300B82560D0071A6B6 = AA470B300B82560D0071A6B6 /* PBXTextBookmark */;
-			AA470B420B82560D0071A6B6 = AA470B420B82560D0071A6B6 /* PBXTextBookmark */;
-			AA470B460B82560D0071A6B6 = AA470B460B82560D0071A6B6 /* PBXTextBookmark */;
-			AA470B480B82560D0071A6B6 = AA470B480B82560D0071A6B6 /* PBXTextBookmark */;
-			AA470B580B82560D0071A6B6 = AA470B580B82560D0071A6B6 /* PBXTextBookmark */;
-			AA470B5E0B82560D0071A6B6 = AA470B5E0B82560D0071A6B6 /* PBXTextBookmark */;
-			AA470B7E0B82560D0071A6B6 = AA470B7E0B82560D0071A6B6 /* PBXTextBookmark */;
-			AA470BA40B8258EF0071A6B6 = AA470BA40B8258EF0071A6B6 /* PBXTextBookmark */;
-			AA470BAA0B8258EF0071A6B6 = AA470BAA0B8258EF0071A6B6 /* PBXTextBookmark */;
-			AA53DB660BA3854B0079B870 = AA53DB660BA3854B0079B870 /* PBXTextBookmark */;
-			AA53DB6D0BA3854B0079B870 = AA53DB6D0BA3854B0079B870 /* PBXTextBookmark */;
-			AA53DB6E0BA3854B0079B870 = AA53DB6E0BA3854B0079B870 /* PBXTextBookmark */;
-			AA6AC4DF0BAB4FC20049770F = AA6AC4DF0BAB4FC20049770F /* PBXTextBookmark */;
-			AA6AC4E00BAB4FC20049770F = AA6AC4E00BAB4FC20049770F /* PBXTextBookmark */;
-			AA6AC4E10BAB4FC20049770F = AA6AC4E10BAB4FC20049770F /* PBXTextBookmark */;
-			AA6AC4E20BAB4FC20049770F = AA6AC4E20BAB4FC20049770F /* PBXTextBookmark */;
-			AA6AC4E30BAB4FC20049770F = AA6AC4E30BAB4FC20049770F /* PBXTextBookmark */;
-			AA6AC4E40BAB4FC20049770F = AA6AC4E40BAB4FC20049770F /* PBXTextBookmark */;
-			AA6AC4E70BAB4FC20049770F = AA6AC4E70BAB4FC20049770F /* PBXTextBookmark */;
-			AA6AC4E90BAB4FC20049770F = AA6AC4E90BAB4FC20049770F /* PBXTextBookmark */;
-			AA6AC4EA0BAB4FC20049770F = AA6AC4EA0BAB4FC20049770F /* PBXTextBookmark */;
-			AA6AC4EB0BAB4FC20049770F = AA6AC4EB0BAB4FC20049770F /* PBXTextBookmark */;
-			AA6AC4EC0BAB4FC20049770F = AA6AC4EC0BAB4FC20049770F /* PBXTextBookmark */;
-			AA6AC4ED0BAB4FC20049770F = AA6AC4ED0BAB4FC20049770F /* PBXTextBookmark */;
-			AA6AC4F30BAB4FC20049770F = AA6AC4F30BAB4FC20049770F /* PBXTextBookmark */;
-			AA6AC4F40BAB4FC20049770F = AA6AC4F40BAB4FC20049770F /* PBXTextBookmark */;
-			AA6AC4F60BAB4FC20049770F = AA6AC4F60BAB4FC20049770F /* PBXTextBookmark */;
-			AA6AC4F70BAB4FC20049770F = AA6AC4F70BAB4FC20049770F /* PBXTextBookmark */;
-			AA6AC4F80BAB4FC20049770F = AA6AC4F80BAB4FC20049770F /* PBXTextBookmark */;
-			AA6AC4F90BAB4FC20049770F = AA6AC4F90BAB4FC20049770F /* PBXTextBookmark */;
-			AA6AC4FB0BAB4FC20049770F = AA6AC4FB0BAB4FC20049770F /* PBXTextBookmark */;
-			AA6AC4FC0BAB4FC20049770F = AA6AC4FC0BAB4FC20049770F /* PBXTextBookmark */;
-			AA6AC4FD0BAB4FC20049770F = AA6AC4FD0BAB4FC20049770F /* PBXTextBookmark */;
-			AA6AC4FF0BAB4FC20049770F = AA6AC4FF0BAB4FC20049770F /* PBXTextBookmark */;
-			AA6AC5000BAB4FC20049770F = AA6AC5000BAB4FC20049770F /* PBXTextBookmark */;
-			AA6AC5060BAB4FC20049770F = AA6AC5060BAB4FC20049770F /* PBXTextBookmark */;
-			AA6AC5080BAB4FC20049770F = AA6AC5080BAB4FC20049770F /* PBXTextBookmark */;
-			AA6AC5130BAB53710049770F = AA6AC5130BAB53710049770F /* PBXTextBookmark */;
-			AA6AC5210BAB57300049770F = AA6AC5210BAB57300049770F /* PBXTextBookmark */;
-			AA6AC5240BAB57300049770F = AA6AC5240BAB57300049770F /* PBXTextBookmark */;
-			AA6AC5250BAB57300049770F = AA6AC5250BAB57300049770F /* PBXTextBookmark */;
-			AA6AC5930BACB6580049770F = AA6AC5930BACB6580049770F /* PBXTextBookmark */;
-			AA6AC5940BACB6580049770F = AA6AC5940BACB6580049770F /* PBXTextBookmark */;
-			AA6AC5950BACB6580049770F = AA6AC5950BACB6580049770F /* PBXTextBookmark */;
-			AA6AC5970BACB6580049770F = AA6AC5970BACB6580049770F /* PBXTextBookmark */;
-			AA6AC59A0BACB6580049770F = AA6AC59A0BACB6580049770F /* PBXTextBookmark */;
-			AA6AC59B0BACB6580049770F = AA6AC59B0BACB6580049770F /* PBXTextBookmark */;
-			AA6AC59E0BACB6580049770F = AA6AC59E0BACB6580049770F /* PBXTextBookmark */;
-			AA6AC5A10BACB6580049770F = AA6AC5A10BACB6580049770F /* PBXTextBookmark */;
-			AA6AC5A20BACB6580049770F = AA6AC5A20BACB6580049770F /* PBXTextBookmark */;
-			AA6AC5A40BACB6580049770F = AA6AC5A40BACB6580049770F /* PBXTextBookmark */;
-			AA6AC5B00BACB6780049770F = AA6AC5B00BACB6780049770F /* PBXTextBookmark */;
-<<<<<<< HEAD
-			AA6AC7670BAF80620049770F = AA6AC7670BAF80620049770F /* PBXTextBookmark */;
-=======
-			AA6AC76A0BAF80620049770F = AA6AC76A0BAF80620049770F /* PBXTextBookmark */;
->>>>>>> 26a6907f
-			AA6AC76E0BAF80620049770F = AA6AC76E0BAF80620049770F /* PBXTextBookmark */;
-			AA6AC76F0BAF80620049770F = AA6AC76F0BAF80620049770F /* PBXTextBookmark */;
-			AA6AC7700BAF80620049770F = AA6AC7700BAF80620049770F /* PBXTextBookmark */;
-			AA750F990B7808FC005C3ACA = AA750F990B7808FC005C3ACA /* PBXTextBookmark */;
-			AA7B43800BA63D6B0065226F = AA7B43800BA63D6B0065226F /* PBXTextBookmark */;
-			AA7B43810BA63D6B0065226F = AA7B43810BA63D6B0065226F /* PBXTextBookmark */;
-			AA7B43820BA63D6B0065226F = AA7B43820BA63D6B0065226F /* PBXTextBookmark */;
-			AA7B43860BA63D6B0065226F = AA7B43860BA63D6B0065226F /* PBXTextBookmark */;
-			AA7B43880BA63D6B0065226F = AA7B43880BA63D6B0065226F /* PBXTextBookmark */;
-			AA7B438D0BA63D6B0065226F = AA7B438D0BA63D6B0065226F /* PBXTextBookmark */;
-			AA7B438E0BA63D6B0065226F = AA7B438E0BA63D6B0065226F /* PBXTextBookmark */;
-			AA7B43EA0BA64A710065226F = AA7B43EA0BA64A710065226F /* PBXTextBookmark */;
-			AA7B44A60BA657BE0065226F = AA7B44A60BA657BE0065226F /* PBXTextBookmark */;
-			AA7B44A80BA657BE0065226F = AA7B44A80BA657BE0065226F /* PBXTextBookmark */;
-			AA7B44C80BA65C720065226F = AA7B44C80BA65C720065226F /* PBXTextBookmark */;
-			AA7B44D90BA676CA0065226F = AA7B44D90BA676CA0065226F /* PBXTextBookmark */;
-			AA7B45010BA67AF80065226F = AA7B45010BA67AF80065226F /* PBXTextBookmark */;
-			AA7B45640BA683240065226F = AA7B45640BA683240065226F /* PBXTextBookmark */;
-<<<<<<< HEAD
-			AA7EC9010BB4BA1700BA645F = AA7EC9010BB4BA1700BA645F /* PBXTextBookmark */;
-			AA7EC9020BB4BA1700BA645F = AA7EC9020BB4BA1700BA645F /* PBXTextBookmark */;
-			AA7EC9030BB4BA1700BA645F = AA7EC9030BB4BA1700BA645F /* PBXTextBookmark */;
-			AA7EC9040BB4BA1700BA645F = AA7EC9040BB4BA1700BA645F /* PBXTextBookmark */;
-			AA7EC90C0BB4BA2800BA645F = AA7EC90C0BB4BA2800BA645F /* PBXTextBookmark */;
-			AA7EC9130BB4BA3E00BA645F = AA7EC9130BB4BA3E00BA645F /* PBXTextBookmark */;
-			AA7EC9170BB4BAD200BA645F = AA7EC9170BB4BAD200BA645F /* PBXTextBookmark */;
-			AA7EC91A0BB4BAD200BA645F = AA7EC91A0BB4BAD200BA645F /* PBXTextBookmark */;
-			AA7EC91B0BB4BAD200BA645F = AA7EC91B0BB4BAD200BA645F /* PBXTextBookmark */;
-			AA7EC91C0BB4BAD200BA645F = AA7EC91C0BB4BAD200BA645F /* PBXTextBookmark */;
-			AA7EC92A0BB4BE1D00BA645F = AA7EC92A0BB4BE1D00BA645F /* PBXTextBookmark */;
-			AA7EC92C0BB4BE1D00BA645F = AA7EC92C0BB4BE1D00BA645F /* PBXTextBookmark */;
-			AA7EC92D0BB4BE1D00BA645F = AA7EC92D0BB4BE1D00BA645F /* PBXTextBookmark */;
-			AA7EC9480BBB19B500BA645F = AA7EC9480BBB19B500BA645F /* PBXTextBookmark */;
-			AA7EC94A0BBB19B500BA645F = AA7EC94A0BBB19B500BA645F /* PBXTextBookmark */;
-			AA7EC94B0BBB19B500BA645F = AA7EC94B0BBB19B500BA645F /* PBXTextBookmark */;
-			AA7EC94C0BBB19B500BA645F = AA7EC94C0BBB19B500BA645F /* PBXTextBookmark */;
-			AA7EC94D0BBB19B500BA645F = AA7EC94D0BBB19B500BA645F /* PBXTextBookmark */;
-			AA7EC9500BBB19B500BA645F = AA7EC9500BBB19B500BA645F /* PBXTextBookmark */;
-			AA7EC9510BBB19B500BA645F = AA7EC9510BBB19B500BA645F /* PBXTextBookmark */;
-			AA7EC9530BBB19B500BA645F = AA7EC9530BBB19B500BA645F /* PBXTextBookmark */;
-			AA7EC9540BBB19B500BA645F = AA7EC9540BBB19B500BA645F /* PBXTextBookmark */;
-			AA7EC9550BBB19B500BA645F = AA7EC9550BBB19B500BA645F /* PBXTextBookmark */;
-			AA7EC9560BBB19B500BA645F = AA7EC9560BBB19B500BA645F /* PBXTextBookmark */;
-			AA7EC9750BBCC85300BA645F = AA7EC9750BBCC85300BA645F /* PBXTextBookmark */;
-			AA7EC9760BBCC85300BA645F = AA7EC9760BBCC85300BA645F /* PBXTextBookmark */;
-			AA7EC9770BBCC85300BA645F = AA7EC9770BBCC85300BA645F /* PBXTextBookmark */;
-			AA7EC9780BBCC85300BA645F = AA7EC9780BBCC85300BA645F /* PBXTextBookmark */;
-			AA7EC9790BBCC85300BA645F = AA7EC9790BBCC85300BA645F /* PBXTextBookmark */;
-			AA7EC97A0BBCC85300BA645F = AA7EC97A0BBCC85300BA645F /* PBXTextBookmark */;
-			AA7EC97B0BBCC85300BA645F = AA7EC97B0BBCC85300BA645F /* PBXTextBookmark */;
-			AA7EC97C0BBCC85300BA645F = AA7EC97C0BBCC85300BA645F /* PBXTextBookmark */;
-			AA7EC97D0BBCC85300BA645F = AA7EC97D0BBCC85300BA645F /* PBXTextBookmark */;
-			AA7EC97E0BBCC85300BA645F = AA7EC97E0BBCC85300BA645F /* PBXTextBookmark */;
-=======
-			AA7EC9030BB4BA1700BA645F = AA7EC9030BB4BA1700BA645F /* PBXTextBookmark */;
-			AA7EC9170BB4BAD200BA645F = AA7EC9170BB4BAD200BA645F /* PBXTextBookmark */;
-			AA7EC92A0BB4BE1D00BA645F = AA7EC92A0BB4BE1D00BA645F /* PBXTextBookmark */;
->>>>>>> 26a6907f
-			AA86B0060B8C6FAE00364054 = AA86B0060B8C6FAE00364054 /* PBXTextBookmark */;
-			AA86B00A0B8C6FC800364054 = AA86B00A0B8C6FC800364054 /* PBXTextBookmark */;
-			AA86B00C0B8C6FC800364054 = AA86B00C0B8C6FC800364054 /* PBXTextBookmark */;
-			AA86B01D0B8CFFA000364054 = AA86B01D0B8CFFA000364054 /* PBXTextBookmark */;
-			AA86B0380B8D01AF00364054 = AA86B0380B8D01AF00364054 /* PBXTextBookmark */;
-			AA86B0760B8D167B00364054 = AA86B0760B8D167B00364054 /* PBXTextBookmark */;
-			AA86B07A0B8D167B00364054 = AA86B07A0B8D167B00364054 /* PBXTextBookmark */;
-			AA86B08C0B8D23BD00364054 = AA86B08C0B8D23BD00364054 /* PBXTextBookmark */;
-			AA89D0C50B11886100775BF6 = AA89D0C50B11886100775BF6 /* PBXTextBookmark */;
-			AA89D0CE0B11886100775BF6 = AA89D0CE0B11886100775BF6 /* PBXTextBookmark */;
-			AA89D0CF0B11886100775BF6 = AA89D0CF0B11886100775BF6 /* PBXTextBookmark */;
-<<<<<<< HEAD
-			AA9E44EA0BBDE651009C4019 /* PBXTextBookmark */ = AA9E44EA0BBDE651009C4019 /* PBXTextBookmark */;
-			AA9E44EB0BBDE651009C4019 /* PBXTextBookmark */ = AA9E44EB0BBDE651009C4019 /* PBXTextBookmark */;
-			AA9E44EF0BBDE656009C4019 /* PBXTextBookmark */ = AA9E44EF0BBDE656009C4019 /* PBXTextBookmark */;
-			AA9E44F00BBDE656009C4019 /* PBXTextBookmark */ = AA9E44F00BBDE656009C4019 /* PBXTextBookmark */;
-			AA9E44F10BBDE656009C4019 /* PBXTextBookmark */ = AA9E44F10BBDE656009C4019 /* PBXTextBookmark */;
-			AA9E455E0BBE44AE009C4019 /* PBXTextBookmark */ = AA9E455E0BBE44AE009C4019 /* PBXTextBookmark */;
-			AA9E455F0BBE44AE009C4019 /* PBXTextBookmark */ = AA9E455F0BBE44AE009C4019 /* PBXTextBookmark */;
-			AA9E45600BBE44AE009C4019 /* PBXTextBookmark */ = AA9E45600BBE44AE009C4019 /* PBXTextBookmark */;
-			AA9E45610BBE44AE009C4019 /* PBXTextBookmark */ = AA9E45610BBE44AE009C4019 /* PBXTextBookmark */;
-			AA9E45620BBE44AE009C4019 /* PBXTextBookmark */ = AA9E45620BBE44AE009C4019 /* PBXTextBookmark */;
-			AA9E45630BBE44AE009C4019 /* PBXTextBookmark */ = AA9E45630BBE44AE009C4019 /* PBXTextBookmark */;
-			AA9E45C70BBE9402009C4019 /* PBXTextBookmark */ = AA9E45C70BBE9402009C4019 /* PBXTextBookmark */;
-			AA9E45C80BBE9402009C4019 /* PBXTextBookmark */ = AA9E45C80BBE9402009C4019 /* PBXTextBookmark */;
-			AA9E45C90BBE9402009C4019 /* PBXTextBookmark */ = AA9E45C90BBE9402009C4019 /* PBXTextBookmark */;
-			AA9E45CA0BBE9402009C4019 /* PBXTextBookmark */ = AA9E45CA0BBE9402009C4019 /* PBXTextBookmark */;
-			AA9E45CB0BBE9402009C4019 /* PBXTextBookmark */ = AA9E45CB0BBE9402009C4019 /* PBXTextBookmark */;
-			AA9E45CC0BBE9402009C4019 /* PBXTextBookmark */ = AA9E45CC0BBE9402009C4019 /* PBXTextBookmark */;
-			AA9E45CD0BBE9402009C4019 /* PBXTextBookmark */ = AA9E45CD0BBE9402009C4019 /* PBXTextBookmark */;
-			AA9E45CE0BBE9402009C4019 /* PBXTextBookmark */ = AA9E45CE0BBE9402009C4019 /* PBXTextBookmark */;
-			AA9E45CF0BBE9402009C4019 /* PBXTextBookmark */ = AA9E45CF0BBE9402009C4019 /* PBXTextBookmark */;
-			AA9E45D00BBE9402009C4019 /* PBXTextBookmark */ = AA9E45D00BBE9402009C4019 /* PBXTextBookmark */;
-			AA9E45D10BBE9402009C4019 /* PBXTextBookmark */ = AA9E45D10BBE9402009C4019 /* PBXTextBookmark */;
-			AA9E45D20BBE9402009C4019 /* PBXTextBookmark */ = AA9E45D20BBE9402009C4019 /* PBXTextBookmark */;
-			AA9E45D30BBE9402009C4019 /* PBXTextBookmark */ = AA9E45D30BBE9402009C4019 /* PBXTextBookmark */;
-			AA9E45E60BBE96D5009C4019 /* PBXTextBookmark */ = AA9E45E60BBE96D5009C4019 /* PBXTextBookmark */;
-			AA9E45E70BBE9708009C4019 /* PBXTextBookmark */ = AA9E45E70BBE9708009C4019 /* PBXTextBookmark */;
-			AA9E45E80BBE970A009C4019 /* PBXTextBookmark */ = AA9E45E80BBE970A009C4019 /* PBXTextBookmark */;
-			AA9E45E90BBE970A009C4019 /* PBXTextBookmark */ = AA9E45E90BBE970A009C4019 /* PBXTextBookmark */;
-			AA9E45EB0BBE970A009C4019 /* PBXTextBookmark */ = AA9E45EB0BBE970A009C4019 /* PBXTextBookmark */;
-			AA9E45EC0BBE970A009C4019 /* PBXTextBookmark */ = AA9E45EC0BBE970A009C4019 /* PBXTextBookmark */;
-			AA9E45ED0BBE970A009C4019 /* PBXTextBookmark */ = AA9E45ED0BBE970A009C4019 /* PBXTextBookmark */;
-			AA9E45EF0BBE970A009C4019 /* PBXTextBookmark */ = AA9E45EF0BBE970A009C4019 /* PBXTextBookmark */;
-			AA9E45F60BBE9784009C4019 /* PBXTextBookmark */ = AA9E45F60BBE9784009C4019 /* PBXTextBookmark */;
-			AA9E45FA0BBE97A5009C4019 /* PBXTextBookmark */ = AA9E45FA0BBE97A5009C4019 /* PBXTextBookmark */;
-			AA9E45FE0BBE9801009C4019 /* PBXTextBookmark */ = AA9E45FE0BBE9801009C4019 /* PBXTextBookmark */;
-			AA9E46020BBE9ABE009C4019 /* PBXTextBookmark */ = AA9E46020BBE9ABE009C4019 /* PBXTextBookmark */;
-			AA9E46030BBE9ABE009C4019 /* PBXTextBookmark */ = AA9E46030BBE9ABE009C4019 /* PBXTextBookmark */;
-			AA9E46040BBF4A20009C4019 /* PBXTextBookmark */ = AA9E46040BBF4A20009C4019 /* PBXTextBookmark */;
-			AA9E46050BBF4A20009C4019 /* PBXTextBookmark */ = AA9E46050BBF4A20009C4019 /* PBXTextBookmark */;
-			AA9E46060BBF4A20009C4019 /* PBXTextBookmark */ = AA9E46060BBF4A20009C4019 /* PBXTextBookmark */;
-			AA9E46070BBF4A27009C4019 /* PBXTextBookmark */ = AA9E46070BBF4A27009C4019 /* PBXTextBookmark */;
-			AA9E460B0BBF54AB009C4019 /* PBXTextBookmark */ = AA9E460B0BBF54AB009C4019 /* PBXTextBookmark */;
-			AA9E460E0BBF55A8009C4019 /* PBXTextBookmark */ = AA9E460E0BBF55A8009C4019 /* PBXTextBookmark */;
-			AA9E460F0BBF55AC009C4019 /* PBXTextBookmark */ = AA9E460F0BBF55AC009C4019 /* PBXTextBookmark */;
-			AA9E462F0BC22038009C4019 /* PBXTextBookmark */ = AA9E462F0BC22038009C4019 /* PBXTextBookmark */;
-			AA9E46300BC22038009C4019 /* PBXTextBookmark */ = AA9E46300BC22038009C4019 /* PBXTextBookmark */;
-			AA9E46310BC22038009C4019 /* PBXTextBookmark */ = AA9E46310BC22038009C4019 /* PBXTextBookmark */;
-			AA9E46320BC22038009C4019 /* PBXTextBookmark */ = AA9E46320BC22038009C4019 /* PBXTextBookmark */;
-=======
-			AAA1DD1C0BBA90BD00AA93DC = AAA1DD1C0BBA90BD00AA93DC /* PBXTextBookmark */;
-			AAA1DD360BBA942500AA93DC = AAA1DD360BBA942500AA93DC /* PBXTextBookmark */;
-			AAA1DD680BBA97F400AA93DC = AAA1DD680BBA97F400AA93DC /* PBXTextBookmark */;
-			AAA1DD690BBA97F400AA93DC = AAA1DD690BBA97F400AA93DC /* PBXTextBookmark */;
-			AAA1DD6A0BBA97F400AA93DC = AAA1DD6A0BBA97F400AA93DC /* PBXTextBookmark */;
-			AAA1DD6C0BBA97F400AA93DC = AAA1DD6C0BBA97F400AA93DC /* PBXTextBookmark */;
-			AAA1DD810BBA99E500AA93DC = AAA1DD810BBA99E500AA93DC /* PBXTextBookmark */;
-			AAA1DD860BBA9A6700AA93DC = AAA1DD860BBA9A6700AA93DC /* PBXTextBookmark */;
-			AAA1DDDD0BBAAF6900AA93DC = AAA1DDDD0BBAAF6900AA93DC /* PBXTextBookmark */;
-			AAA1DDDE0BBAAF6900AA93DC = AAA1DDDE0BBAAF6900AA93DC /* PBXTextBookmark */;
-			AAA1DDF20BBAAFCD00AA93DC = AAA1DDF20BBAAFCD00AA93DC /* PBXTextBookmark */;
-			AAA1DDF30BBAAFCD00AA93DC = AAA1DDF30BBAAFCD00AA93DC /* PBXTextBookmark */;
-			AAA1DDF40BBAAFCD00AA93DC = AAA1DDF40BBAAFCD00AA93DC /* PBXTextBookmark */;
-			AAA1DE010BBAB03100AA93DC = AAA1DE010BBAB03100AA93DC /* PBXTextBookmark */;
-			AAA1DE020BBAB03100AA93DC = AAA1DE020BBAB03100AA93DC /* PBXTextBookmark */;
-			AAA1DE030BBAB03100AA93DC = AAA1DE030BBAB03100AA93DC /* PBXTextBookmark */;
-			AAA1DE7D0BBB330800AA93DC = AAA1DE7D0BBB330800AA93DC /* PBXTextBookmark */;
-			AAA1DE7E0BBB330800AA93DC = AAA1DE7E0BBB330800AA93DC /* PBXTextBookmark */;
-			AAA3C8890B12EE6E004C257F = AAA3C8890B12EE6E004C257F /* PBXTextBookmark */;
->>>>>>> 26a6907f
-			AAA3C88B0B12EE6E004C257F = AAA3C88B0B12EE6E004C257F /* PBXTextBookmark */;
-			AAA4F4460B376DC1009BDAC0 = AAA4F4460B376DC1009BDAC0 /* PBXTextBookmark */;
-			AAA4F4470B376DC1009BDAC0 = AAA4F4470B376DC1009BDAC0 /* PBXTextBookmark */;
-			AAAB88580BAFC97B0007CA5A = AAAB88580BAFC97B0007CA5A /* PBXTextBookmark */;
-			AAAB88590BAFC97B0007CA5A = AAAB88590BAFC97B0007CA5A /* PBXTextBookmark */;
-			AAAB88670BAFCA0B0007CA5A = AAAB88670BAFCA0B0007CA5A /* PBXTextBookmark */;
-			AABF81EA0B75A461002DBAB5 = AABF81EA0B75A461002DBAB5 /* PBXTextBookmark */;
-			AABF81EB0B75A461002DBAB5 = AABF81EB0B75A461002DBAB5 /* PBXTextBookmark */;
-			AABF83880B76E40D002DBAB5 = AABF83880B76E40D002DBAB5 /* PBXTextBookmark */;
-			AAC4F5F20B8F04590043C20D = AAC4F5F20B8F04590043C20D /* PBXTextBookmark */;
-			AAC4F5F30B8F04590043C20D = AAC4F5F30B8F04590043C20D /* PBXTextBookmark */;
-			AAC4F6030B8FCC100043C20D = AAC4F6030B8FCC100043C20D /* PBXTextBookmark */;
-			AAC4F6110B8FD7910043C20D = AAC4F6110B8FD7910043C20D /* PBXTextBookmark */;
-			AAC4F6120B8FD7910043C20D = AAC4F6120B8FD7910043C20D /* PBXTextBookmark */;
-			AAC4F6170B8FD7910043C20D = AAC4F6170B8FD7910043C20D /* PBXTextBookmark */;
-			AAC4F6180B8FD7910043C20D = AAC4F6180B8FD7910043C20D /* PBXTextBookmark */;
-			AAC4F7510B9158970043C20D = AAC4F7510B9158970043C20D /* PBXTextBookmark */;
-			AAC4F7540B9158970043C20D = AAC4F7540B9158970043C20D /* PBXTextBookmark */;
-			AAC4F78F0B9292750043C20D = AAC4F78F0B9292750043C20D /* PBXTextBookmark */;
-			AAC4F7A10B9293E30043C20D = AAC4F7A10B9293E30043C20D /* PBXTextBookmark */;
-			AAC4F7DF0B9299020043C20D = AAC4F7DF0B9299020043C20D /* PBXTextBookmark */;
-			AAC4F7F80BA0C8D7008D8E0B = AAC4F7F80BA0C8D7008D8E0B /* PBXTextBookmark */;
-			AAC4F8150B929F8C0043C20D = AAC4F8150B929F8C0043C20D /* PBXTextBookmark */;
-			AAC4F8180BA0D001008D8E0B = AAC4F8180BA0D001008D8E0B /* PBXTextBookmark */;
-			AAC4F8270B92BAEE0043C20D = AAC4F8270B92BAEE0043C20D /* PBXTextBookmark */;
-			AAC4F9850B944F240043C20D = AAC4F9850B944F240043C20D /* PBXTextBookmark */;
-			AAD1718B0BAFBD6D00738864 = AAD1718B0BAFBD6D00738864 /* PBXTextBookmark */;
-			AAD1718C0BAFBD6D00738864 = AAD1718C0BAFBD6D00738864 /* PBXTextBookmark */;
-			AAD1718E0BAFBD6D00738864 = AAD1718E0BAFBD6D00738864 /* PBXTextBookmark */;
-			AAD1718F0BAFBD6D00738864 = AAD1718F0BAFBD6D00738864 /* PBXTextBookmark */;
-			AAD171900BAFBD6D00738864 = AAD171900BAFBD6D00738864 /* PBXTextBookmark */;
-<<<<<<< HEAD
-			AAD171910BAFBD6D00738864 = AAD171910BAFBD6D00738864 /* PBXTextBookmark */;
-=======
->>>>>>> 26a6907f
-			AAD171940BAFBD6D00738864 = AAD171940BAFBD6D00738864 /* PBXTextBookmark */;
-			AAD171950BAFBD6D00738864 = AAD171950BAFBD6D00738864 /* PBXTextBookmark */;
-			AAD171960BAFBD6D00738864 = AAD171960BAFBD6D00738864 /* PBXTextBookmark */;
-			AAD171980BAFBD6D00738864 = AAD171980BAFBD6D00738864 /* PBXTextBookmark */;
-			AAD892E50B7833B6001C28DD = AAD892E50B7833B6001C28DD /* PBXTextBookmark */;
-			AAD98D590B5D57DB00BCBE06 = AAD98D590B5D57DB00BCBE06 /* PBXTextBookmark */;
-			AAD98D5D0B5D57DB00BCBE06 = AAD98D5D0B5D57DB00BCBE06 /* PBXTextBookmark */;
-			AAE7C4070BBCB81F005A3DF1 /* PBXTextBookmark */ = AAE7C4070BBCB81F005A3DF1 /* PBXTextBookmark */;
-			AAE7C4130BBCB820005A3DF1 /* PBXTextBookmark */ = AAE7C4130BBCB820005A3DF1 /* PBXTextBookmark */;
-			AAE7C4140BBCB820005A3DF1 /* PBXTextBookmark */ = AAE7C4140BBCB820005A3DF1 /* PBXTextBookmark */;
+			AA248B5F0BA25917006365D4 /* PBXTextBookmark */ = AA248B5F0BA25917006365D4 /* PBXTextBookmark */;
+			AA248B760BA36F9D006365D4 /* PBXTextBookmark */ = AA248B760BA36F9D006365D4 /* PBXTextBookmark */;
+			AA248B780BA36F9D006365D4 /* PBXTextBookmark */ = AA248B780BA36F9D006365D4 /* PBXTextBookmark */;
+			AA248B7B0BA36F9D006365D4 /* PBXTextBookmark */ = AA248B7B0BA36F9D006365D4 /* PBXTextBookmark */;
+			AA248B900BA37118006365D4 /* PBXTextBookmark */ = AA248B900BA37118006365D4 /* PBXTextBookmark */;
+			AA248B940BA37118006365D4 /* PBXTextBookmark */ = AA248B940BA37118006365D4 /* PBXTextBookmark */;
+			AA248BAE0BA372AE006365D4 /* PBXTextBookmark */ = AA248BAE0BA372AE006365D4 /* PBXTextBookmark */;
+			AA248BAF0BA372AE006365D4 /* PBXTextBookmark */ = AA248BAF0BA372AE006365D4 /* PBXTextBookmark */;
+			AA248BB50BA372AE006365D4 /* PBXTextBookmark */ = AA248BB50BA372AE006365D4 /* PBXTextBookmark */;
+			AA248BB70BA372AE006365D4 /* PBXTextBookmark */ = AA248BB70BA372AE006365D4 /* PBXTextBookmark */;
+			AA248BB90BA372AE006365D4 /* PBXTextBookmark */ = AA248BB90BA372AE006365D4 /* PBXTextBookmark */;
+			AA248C050BA376D7006365D4 /* PBXTextBookmark */ = AA248C050BA376D7006365D4 /* PBXTextBookmark */;
+			AA2AEABF0B616B8300C76486 /* PBXTextBookmark */ = AA2AEABF0B616B8300C76486 /* PBXTextBookmark */;
+			AA3160820BB284AD001DBAD2 /* PBXTextBookmark */ = AA3160820BB284AD001DBAD2 /* PBXTextBookmark */;
+			AA3160840BB284AD001DBAD2 /* PBXTextBookmark */ = AA3160840BB284AD001DBAD2 /* PBXTextBookmark */;
+			AA3160850BB284AD001DBAD2 /* PBXTextBookmark */ = AA3160850BB284AD001DBAD2 /* PBXTextBookmark */;
+			AA3160870BB284AD001DBAD2 /* PBXTextBookmark */ = AA3160870BB284AD001DBAD2 /* PBXTextBookmark */;
+			AA31608A0BB284AD001DBAD2 /* PBXTextBookmark */ = AA31608A0BB284AD001DBAD2 /* PBXTextBookmark */;
+			AA31608B0BB284AD001DBAD2 /* PBXTextBookmark */ = AA31608B0BB284AD001DBAD2 /* PBXTextBookmark */;
+			AA31608D0BB284AD001DBAD2 /* PBXTextBookmark */ = AA31608D0BB284AD001DBAD2 /* PBXTextBookmark */;
+			AA3160950BB285E6001DBAD2 /* PBXTextBookmark */ = AA3160950BB285E6001DBAD2 /* PBXTextBookmark */;
+			AA3160970BB285E6001DBAD2 /* PBXTextBookmark */ = AA3160970BB285E6001DBAD2 /* PBXTextBookmark */;
+			AA4709700B820A990071A6B6 /* PBXTextBookmark */ = AA4709700B820A990071A6B6 /* PBXTextBookmark */;
+			AA4709770B820A990071A6B6 /* PBXTextBookmark */ = AA4709770B820A990071A6B6 /* PBXTextBookmark */;
+			AA4709780B820A990071A6B6 /* PBXTextBookmark */ = AA4709780B820A990071A6B6 /* PBXTextBookmark */;
+			AA4709990B820C930071A6B6 /* PBXTextBookmark */ = AA4709990B820C930071A6B6 /* PBXTextBookmark */;
+			AA47099D0B820C930071A6B6 /* PBXTextBookmark */ = AA47099D0B820C930071A6B6 /* PBXTextBookmark */;
+			AA47099E0B820C930071A6B6 /* PBXTextBookmark */ = AA47099E0B820C930071A6B6 /* PBXTextBookmark */;
+			AA470A750B821E210071A6B6 /* PBXTextBookmark */ = AA470A750B821E210071A6B6 /* PBXTextBookmark */;
+			AA470A7C0B821E210071A6B6 /* PBXTextBookmark */ = AA470A7C0B821E210071A6B6 /* PBXTextBookmark */;
+			AA470A7F0B821E210071A6B6 /* PBXTextBookmark */ = AA470A7F0B821E210071A6B6 /* PBXTextBookmark */;
+			AA470A8A0B821E210071A6B6 /* PBXTextBookmark */ = AA470A8A0B821E210071A6B6 /* PBXTextBookmark */;
+			AA470A920B821E210071A6B6 /* PBXTextBookmark */ = AA470A920B821E210071A6B6 /* PBXTextBookmark */;
+			AA470A930B821E210071A6B6 /* PBXTextBookmark */ = AA470A930B821E210071A6B6 /* PBXTextBookmark */;
+			AA470A940B821E210071A6B6 /* PBXTextBookmark */ = AA470A940B821E210071A6B6 /* PBXTextBookmark */;
+			AA470A950B821E210071A6B6 /* PBXTextBookmark */ = AA470A950B821E210071A6B6 /* PBXTextBookmark */;
+			AA470B230B82560D0071A6B6 /* PBXTextBookmark */ = AA470B230B82560D0071A6B6 /* PBXTextBookmark */;
+			AA470B2F0B82560D0071A6B6 /* PBXTextBookmark */ = AA470B2F0B82560D0071A6B6 /* PBXTextBookmark */;
+			AA470B300B82560D0071A6B6 /* PBXTextBookmark */ = AA470B300B82560D0071A6B6 /* PBXTextBookmark */;
+			AA470B420B82560D0071A6B6 /* PBXTextBookmark */ = AA470B420B82560D0071A6B6 /* PBXTextBookmark */;
+			AA470B460B82560D0071A6B6 /* PBXTextBookmark */ = AA470B460B82560D0071A6B6 /* PBXTextBookmark */;
+			AA470B480B82560D0071A6B6 /* PBXTextBookmark */ = AA470B480B82560D0071A6B6 /* PBXTextBookmark */;
+			AA470B580B82560D0071A6B6 /* PBXTextBookmark */ = AA470B580B82560D0071A6B6 /* PBXTextBookmark */;
+			AA470B5E0B82560D0071A6B6 /* PBXTextBookmark */ = AA470B5E0B82560D0071A6B6 /* PBXTextBookmark */;
+			AA470B7E0B82560D0071A6B6 /* PBXTextBookmark */ = AA470B7E0B82560D0071A6B6 /* PBXTextBookmark */;
+			AA470BA40B8258EF0071A6B6 /* PBXTextBookmark */ = AA470BA40B8258EF0071A6B6 /* PBXTextBookmark */;
+			AA470BAA0B8258EF0071A6B6 /* PBXTextBookmark */ = AA470BAA0B8258EF0071A6B6 /* PBXTextBookmark */;
+			AA53DB660BA3854B0079B870 /* PBXTextBookmark */ = AA53DB660BA3854B0079B870 /* PBXTextBookmark */;
+			AA53DB6D0BA3854B0079B870 /* PBXTextBookmark */ = AA53DB6D0BA3854B0079B870 /* PBXTextBookmark */;
+			AA53DB6E0BA3854B0079B870 /* PBXTextBookmark */ = AA53DB6E0BA3854B0079B870 /* PBXTextBookmark */;
+			AA6AC4DF0BAB4FC20049770F /* PBXTextBookmark */ = AA6AC4DF0BAB4FC20049770F /* PBXTextBookmark */;
+			AA6AC4E00BAB4FC20049770F /* PBXTextBookmark */ = AA6AC4E00BAB4FC20049770F /* PBXTextBookmark */;
+			AA6AC4E20BAB4FC20049770F /* PBXTextBookmark */ = AA6AC4E20BAB4FC20049770F /* PBXTextBookmark */;
+			AA6AC4E30BAB4FC20049770F /* PBXTextBookmark */ = AA6AC4E30BAB4FC20049770F /* PBXTextBookmark */;
+			AA6AC4E40BAB4FC20049770F /* PBXTextBookmark */ = AA6AC4E40BAB4FC20049770F /* PBXTextBookmark */;
+			AA6AC4E70BAB4FC20049770F /* PBXTextBookmark */ = AA6AC4E70BAB4FC20049770F /* PBXTextBookmark */;
+			AA6AC4E90BAB4FC20049770F /* PBXTextBookmark */ = AA6AC4E90BAB4FC20049770F /* PBXTextBookmark */;
+			AA6AC4EA0BAB4FC20049770F /* PBXTextBookmark */ = AA6AC4EA0BAB4FC20049770F /* PBXTextBookmark */;
+			AA6AC4EB0BAB4FC20049770F /* PBXTextBookmark */ = AA6AC4EB0BAB4FC20049770F /* PBXTextBookmark */;
+			AA6AC4EC0BAB4FC20049770F /* PBXTextBookmark */ = AA6AC4EC0BAB4FC20049770F /* PBXTextBookmark */;
+			AA6AC4ED0BAB4FC20049770F /* PBXTextBookmark */ = AA6AC4ED0BAB4FC20049770F /* PBXTextBookmark */;
+			AA6AC4F30BAB4FC20049770F /* PBXTextBookmark */ = AA6AC4F30BAB4FC20049770F /* PBXTextBookmark */;
+			AA6AC4F40BAB4FC20049770F /* PBXTextBookmark */ = AA6AC4F40BAB4FC20049770F /* PBXTextBookmark */;
+			AA6AC4F60BAB4FC20049770F /* PBXTextBookmark */ = AA6AC4F60BAB4FC20049770F /* PBXTextBookmark */;
+			AA6AC4F70BAB4FC20049770F /* PBXTextBookmark */ = AA6AC4F70BAB4FC20049770F /* PBXTextBookmark */;
+			AA6AC4F80BAB4FC20049770F /* PBXTextBookmark */ = AA6AC4F80BAB4FC20049770F /* PBXTextBookmark */;
+			AA6AC4F90BAB4FC20049770F /* PBXTextBookmark */ = AA6AC4F90BAB4FC20049770F /* PBXTextBookmark */;
+			AA6AC4FB0BAB4FC20049770F /* PBXTextBookmark */ = AA6AC4FB0BAB4FC20049770F /* PBXTextBookmark */;
+			AA6AC4FC0BAB4FC20049770F /* PBXTextBookmark */ = AA6AC4FC0BAB4FC20049770F /* PBXTextBookmark */;
+			AA6AC4FD0BAB4FC20049770F /* PBXTextBookmark */ = AA6AC4FD0BAB4FC20049770F /* PBXTextBookmark */;
+			AA6AC4FF0BAB4FC20049770F /* PBXTextBookmark */ = AA6AC4FF0BAB4FC20049770F /* PBXTextBookmark */;
+			AA6AC5000BAB4FC20049770F /* PBXTextBookmark */ = AA6AC5000BAB4FC20049770F /* PBXTextBookmark */;
+			AA6AC5060BAB4FC20049770F /* PBXTextBookmark */ = AA6AC5060BAB4FC20049770F /* PBXTextBookmark */;
+			AA6AC5080BAB4FC20049770F /* PBXTextBookmark */ = AA6AC5080BAB4FC20049770F /* PBXTextBookmark */;
+			AA6AC5130BAB53710049770F /* PBXTextBookmark */ = AA6AC5130BAB53710049770F /* PBXTextBookmark */;
+			AA6AC5210BAB57300049770F /* PBXTextBookmark */ = AA6AC5210BAB57300049770F /* PBXTextBookmark */;
+			AA6AC5240BAB57300049770F /* PBXTextBookmark */ = AA6AC5240BAB57300049770F /* PBXTextBookmark */;
+			AA6AC5250BAB57300049770F /* PBXTextBookmark */ = AA6AC5250BAB57300049770F /* PBXTextBookmark */;
+			AA6AC5930BACB6580049770F /* PBXTextBookmark */ = AA6AC5930BACB6580049770F /* PBXTextBookmark */;
+			AA6AC5940BACB6580049770F /* PBXTextBookmark */ = AA6AC5940BACB6580049770F /* PBXTextBookmark */;
+			AA6AC5950BACB6580049770F /* PBXTextBookmark */ = AA6AC5950BACB6580049770F /* PBXTextBookmark */;
+			AA6AC59A0BACB6580049770F /* PBXTextBookmark */ = AA6AC59A0BACB6580049770F /* PBXTextBookmark */;
+			AA6AC59B0BACB6580049770F /* PBXTextBookmark */ = AA6AC59B0BACB6580049770F /* PBXTextBookmark */;
+			AA6AC59E0BACB6580049770F /* PBXTextBookmark */ = AA6AC59E0BACB6580049770F /* PBXTextBookmark */;
+			AA6AC5A10BACB6580049770F /* PBXTextBookmark */ = AA6AC5A10BACB6580049770F /* PBXTextBookmark */;
+			AA6AC5A20BACB6580049770F /* PBXTextBookmark */ = AA6AC5A20BACB6580049770F /* PBXTextBookmark */;
+			AA6AC5A40BACB6580049770F /* PBXTextBookmark */ = AA6AC5A40BACB6580049770F /* PBXTextBookmark */;
+			AA6AC5B00BACB6780049770F /* PBXTextBookmark */ = AA6AC5B00BACB6780049770F /* PBXTextBookmark */;
+			AA6AC76A0BAF80620049770F /* PBXTextBookmark */ = AA6AC76A0BAF80620049770F /* PBXTextBookmark */;
+			AA6AC76E0BAF80620049770F /* PBXTextBookmark */ = AA6AC76E0BAF80620049770F /* PBXTextBookmark */;
+			AA6AC76F0BAF80620049770F /* PBXTextBookmark */ = AA6AC76F0BAF80620049770F /* PBXTextBookmark */;
+			AA6AC7700BAF80620049770F /* PBXTextBookmark */ = AA6AC7700BAF80620049770F /* PBXTextBookmark */;
+			AA750F990B7808FC005C3ACA /* PBXTextBookmark */ = AA750F990B7808FC005C3ACA /* PBXTextBookmark */;
+			AA7B43800BA63D6B0065226F /* PBXTextBookmark */ = AA7B43800BA63D6B0065226F /* PBXTextBookmark */;
+			AA7B43810BA63D6B0065226F /* PBXTextBookmark */ = AA7B43810BA63D6B0065226F /* PBXTextBookmark */;
+			AA7B43820BA63D6B0065226F /* PBXTextBookmark */ = AA7B43820BA63D6B0065226F /* PBXTextBookmark */;
+			AA7B43860BA63D6B0065226F /* PBXTextBookmark */ = AA7B43860BA63D6B0065226F /* PBXTextBookmark */;
+			AA7B43880BA63D6B0065226F /* PBXTextBookmark */ = AA7B43880BA63D6B0065226F /* PBXTextBookmark */;
+			AA7B438D0BA63D6B0065226F /* PBXTextBookmark */ = AA7B438D0BA63D6B0065226F /* PBXTextBookmark */;
+			AA7B438E0BA63D6B0065226F /* PBXTextBookmark */ = AA7B438E0BA63D6B0065226F /* PBXTextBookmark */;
+			AA7B43EA0BA64A710065226F /* PBXTextBookmark */ = AA7B43EA0BA64A710065226F /* PBXTextBookmark */;
+			AA7B44A80BA657BE0065226F /* PBXTextBookmark */ = AA7B44A80BA657BE0065226F /* PBXTextBookmark */;
+			AA7B44C80BA65C720065226F /* PBXTextBookmark */ = AA7B44C80BA65C720065226F /* PBXTextBookmark */;
+			AA7B44D90BA676CA0065226F /* PBXTextBookmark */ = AA7B44D90BA676CA0065226F /* PBXTextBookmark */;
+			AA7B45640BA683240065226F /* PBXTextBookmark */ = AA7B45640BA683240065226F /* PBXTextBookmark */;
+			AA7EC9030BB4BA1700BA645F /* PBXTextBookmark */ = AA7EC9030BB4BA1700BA645F /* PBXTextBookmark */;
+			AA7EC9170BB4BAD200BA645F /* PBXTextBookmark */ = AA7EC9170BB4BAD200BA645F /* PBXTextBookmark */;
+			AA7EC92A0BB4BE1D00BA645F /* PBXTextBookmark */ = AA7EC92A0BB4BE1D00BA645F /* PBXTextBookmark */;
+			AA86B0060B8C6FAE00364054 /* PBXTextBookmark */ = AA86B0060B8C6FAE00364054 /* PBXTextBookmark */;
+			AA86B00A0B8C6FC800364054 /* PBXTextBookmark */ = AA86B00A0B8C6FC800364054 /* PBXTextBookmark */;
+			AA86B00C0B8C6FC800364054 /* PBXTextBookmark */ = AA86B00C0B8C6FC800364054 /* PBXTextBookmark */;
+			AA86B01D0B8CFFA000364054 /* PBXTextBookmark */ = AA86B01D0B8CFFA000364054 /* PBXTextBookmark */;
+			AA86B0380B8D01AF00364054 /* PBXTextBookmark */ = AA86B0380B8D01AF00364054 /* PBXTextBookmark */;
+			AA86B0760B8D167B00364054 /* PBXTextBookmark */ = AA86B0760B8D167B00364054 /* PBXTextBookmark */;
+			AA86B07A0B8D167B00364054 /* PBXTextBookmark */ = AA86B07A0B8D167B00364054 /* PBXTextBookmark */;
+			AA86B08C0B8D23BD00364054 /* PBXTextBookmark */ = AA86B08C0B8D23BD00364054 /* PBXTextBookmark */;
+			AA89D0C50B11886100775BF6 /* PBXTextBookmark */ = AA89D0C50B11886100775BF6 /* PBXTextBookmark */;
+			AA89D0CE0B11886100775BF6 /* PBXTextBookmark */ = AA89D0CE0B11886100775BF6 /* PBXTextBookmark */;
+			AA89D0CF0B11886100775BF6 /* PBXTextBookmark */ = AA89D0CF0B11886100775BF6 /* PBXTextBookmark */;
+			AA9E46580BC729E3009C4019 /* PBXTextBookmark */ = AA9E46580BC729E3009C4019 /* PBXTextBookmark */;
+			AAA1DD1C0BBA90BD00AA93DC /* PBXTextBookmark */ = AAA1DD1C0BBA90BD00AA93DC /* PBXTextBookmark */;
+			AAA1DD360BBA942500AA93DC /* PBXTextBookmark */ = AAA1DD360BBA942500AA93DC /* PBXTextBookmark */;
+			AAA1DD690BBA97F400AA93DC /* PBXTextBookmark */ = AAA1DD690BBA97F400AA93DC /* PBXTextBookmark */;
+			AAA1DD6C0BBA97F400AA93DC /* PBXTextBookmark */ = AAA1DD6C0BBA97F400AA93DC /* PBXTextBookmark */;
+			AAA1DD810BBA99E500AA93DC /* PBXTextBookmark */ = AAA1DD810BBA99E500AA93DC /* PBXTextBookmark */;
+			AAA1DD860BBA9A6700AA93DC /* PBXTextBookmark */ = AAA1DD860BBA9A6700AA93DC /* PBXTextBookmark */;
+			AAA1DDF20BBAAFCD00AA93DC /* PBXTextBookmark */ = AAA1DDF20BBAAFCD00AA93DC /* PBXTextBookmark */;
+			AAA3C8890B12EE6E004C257F /* PBXTextBookmark */ = AAA3C8890B12EE6E004C257F /* PBXTextBookmark */;
+			AAA3C88B0B12EE6E004C257F /* PBXTextBookmark */ = AAA3C88B0B12EE6E004C257F /* PBXTextBookmark */;
+			AAA4F4460B376DC1009BDAC0 /* PBXTextBookmark */ = AAA4F4460B376DC1009BDAC0 /* PBXTextBookmark */;
+			AAA4F4470B376DC1009BDAC0 /* PBXTextBookmark */ = AAA4F4470B376DC1009BDAC0 /* PBXTextBookmark */;
+			AAAB88590BAFC97B0007CA5A /* PBXTextBookmark */ = AAAB88590BAFC97B0007CA5A /* PBXTextBookmark */;
+			AAAB88670BAFCA0B0007CA5A /* PBXTextBookmark */ = AAAB88670BAFCA0B0007CA5A /* PBXTextBookmark */;
+			AABF81EA0B75A461002DBAB5 /* PBXTextBookmark */ = AABF81EA0B75A461002DBAB5 /* PBXTextBookmark */;
+			AABF81EB0B75A461002DBAB5 /* PBXTextBookmark */ = AABF81EB0B75A461002DBAB5 /* PBXTextBookmark */;
+			AABF83880B76E40D002DBAB5 /* PBXTextBookmark */ = AABF83880B76E40D002DBAB5 /* PBXTextBookmark */;
+			AAC4F5F20B8F04590043C20D /* PBXTextBookmark */ = AAC4F5F20B8F04590043C20D /* PBXTextBookmark */;
+			AAC4F5F30B8F04590043C20D /* PBXTextBookmark */ = AAC4F5F30B8F04590043C20D /* PBXTextBookmark */;
+			AAC4F6030B8FCC100043C20D /* PBXTextBookmark */ = AAC4F6030B8FCC100043C20D /* PBXTextBookmark */;
+			AAC4F6110B8FD7910043C20D /* PBXTextBookmark */ = AAC4F6110B8FD7910043C20D /* PBXTextBookmark */;
+			AAC4F6120B8FD7910043C20D /* PBXTextBookmark */ = AAC4F6120B8FD7910043C20D /* PBXTextBookmark */;
+			AAC4F6170B8FD7910043C20D /* PBXTextBookmark */ = AAC4F6170B8FD7910043C20D /* PBXTextBookmark */;
+			AAC4F6180B8FD7910043C20D /* PBXTextBookmark */ = AAC4F6180B8FD7910043C20D /* PBXTextBookmark */;
+			AAC4F7510B9158970043C20D /* PBXTextBookmark */ = AAC4F7510B9158970043C20D /* PBXTextBookmark */;
+			AAC4F7540B9158970043C20D /* PBXTextBookmark */ = AAC4F7540B9158970043C20D /* PBXTextBookmark */;
+			AAC4F78F0B9292750043C20D /* PBXTextBookmark */ = AAC4F78F0B9292750043C20D /* PBXTextBookmark */;
+			AAC4F7A10B9293E30043C20D /* PBXTextBookmark */ = AAC4F7A10B9293E30043C20D /* PBXTextBookmark */;
+			AAC4F7DF0B9299020043C20D /* PBXTextBookmark */ = AAC4F7DF0B9299020043C20D /* PBXTextBookmark */;
+			AAC4F7F80BA0C8D7008D8E0B /* PBXTextBookmark */ = AAC4F7F80BA0C8D7008D8E0B /* PBXTextBookmark */;
+			AAC4F8150B929F8C0043C20D /* PBXTextBookmark */ = AAC4F8150B929F8C0043C20D /* PBXTextBookmark */;
+			AAC4F8180BA0D001008D8E0B /* PBXTextBookmark */ = AAC4F8180BA0D001008D8E0B /* PBXTextBookmark */;
+			AAC4F8270B92BAEE0043C20D /* PBXTextBookmark */ = AAC4F8270B92BAEE0043C20D /* PBXTextBookmark */;
+			AAC4F9850B944F240043C20D /* PBXTextBookmark */ = AAC4F9850B944F240043C20D /* PBXTextBookmark */;
+			AAC4FAA40B94C5160043C20D /* PBXTextBookmark */ = AAC4FAA40B94C5160043C20D /* PBXTextBookmark */;
+			AACAC1A60BC5DA4700FB1C4A /* PBXTextBookmark */ = AACAC1A60BC5DA4700FB1C4A /* PBXTextBookmark */;
+			AACAC1A80BC5DA4700FB1C4A /* PBXTextBookmark */ = AACAC1A80BC5DA4700FB1C4A /* PBXTextBookmark */;
+			AACAC1B20BC5DC4F00FB1C4A /* PBXTextBookmark */ = AACAC1B20BC5DC4F00FB1C4A /* PBXTextBookmark */;
+			AACAC1B50BC5DC4F00FB1C4A /* PBXTextBookmark */ = AACAC1B50BC5DC4F00FB1C4A /* PBXTextBookmark */;
+			AAD1718B0BAFBD6D00738864 /* PBXTextBookmark */ = AAD1718B0BAFBD6D00738864 /* PBXTextBookmark */;
+			AAD1718C0BAFBD6D00738864 /* PBXTextBookmark */ = AAD1718C0BAFBD6D00738864 /* PBXTextBookmark */;
+			AAD1718E0BAFBD6D00738864 /* PBXTextBookmark */ = AAD1718E0BAFBD6D00738864 /* PBXTextBookmark */;
+			AAD1718F0BAFBD6D00738864 /* PBXTextBookmark */ = AAD1718F0BAFBD6D00738864 /* PBXTextBookmark */;
+			AAD171900BAFBD6D00738864 /* PBXTextBookmark */ = AAD171900BAFBD6D00738864 /* PBXTextBookmark */;
+			AAD171940BAFBD6D00738864 /* PBXTextBookmark */ = AAD171940BAFBD6D00738864 /* PBXTextBookmark */;
+			AAD171950BAFBD6D00738864 /* PBXTextBookmark */ = AAD171950BAFBD6D00738864 /* PBXTextBookmark */;
+			AAD171960BAFBD6D00738864 /* PBXTextBookmark */ = AAD171960BAFBD6D00738864 /* PBXTextBookmark */;
+			AAD171980BAFBD6D00738864 /* PBXTextBookmark */ = AAD171980BAFBD6D00738864 /* PBXTextBookmark */;
+			AAD892E50B7833B6001C28DD /* PBXTextBookmark */ = AAD892E50B7833B6001C28DD /* PBXTextBookmark */;
+			AAD98D590B5D57DB00BCBE06 /* PBXTextBookmark */ = AAD98D590B5D57DB00BCBE06 /* PBXTextBookmark */;
+			AAD98D5D0B5D57DB00BCBE06 /* PBXTextBookmark */ = AAD98D5D0B5D57DB00BCBE06 /* PBXTextBookmark */;
 			AAE7C41B0BBCB89C005A3DF1 /* PBXTextBookmark */ = AAE7C41B0BBCB89C005A3DF1 /* PBXTextBookmark */;
 			AAE7C41C0BBCB89C005A3DF1 /* PBXTextBookmark */ = AAE7C41C0BBCB89C005A3DF1 /* PBXTextBookmark */;
-			AAE7C41D0BBCB89C005A3DF1 /* PBXTextBookmark */ = AAE7C41D0BBCB89C005A3DF1 /* PBXTextBookmark */;
-			AAE7C41E0BBCB89C005A3DF1 /* PBXTextBookmark */ = AAE7C41E0BBCB89C005A3DF1 /* PBXTextBookmark */;
-			AAE7C41F0BBCB89C005A3DF1 /* PBXTextBookmark */ = AAE7C41F0BBCB89C005A3DF1 /* PBXTextBookmark */;
-			AAE7C4210BBCB933005A3DF1 /* PBXTextBookmark */ = AAE7C4210BBCB933005A3DF1 /* PBXTextBookmark */;
-			AAE7C42A0BBCBAB6005A3DF1 /* PBXTextBookmark */ = AAE7C42A0BBCBAB6005A3DF1 /* PBXTextBookmark */;
-			AAE7C42B0BBCBAB6005A3DF1 /* PBXTextBookmark */ = AAE7C42B0BBCBAB6005A3DF1 /* PBXTextBookmark */;
-			AAE7C42C0BBCBAB6005A3DF1 /* PBXTextBookmark */ = AAE7C42C0BBCBAB6005A3DF1 /* PBXTextBookmark */;
-			AAE7C43B0BBCBB0B005A3DF1 /* PBXTextBookmark */ = AAE7C43B0BBCBB0B005A3DF1 /* PBXTextBookmark */;
-			AAE7C43C0BBCBB0B005A3DF1 /* PBXTextBookmark */ = AAE7C43C0BBCBB0B005A3DF1 /* PBXTextBookmark */;
-			AAE7C43D0BBCBB0B005A3DF1 /* PBXTextBookmark */ = AAE7C43D0BBCBB0B005A3DF1 /* PBXTextBookmark */;
-			AAE7C43E0BBCBB0B005A3DF1 /* PBXTextBookmark */ = AAE7C43E0BBCBB0B005A3DF1 /* PBXTextBookmark */;
-			AAE7C4400BBCBB0D005A3DF1 /* PBXTextBookmark */ = AAE7C4400BBCBB0D005A3DF1 /* PBXTextBookmark */;
-			AAE7C4540BBCBC2D005A3DF1 /* PBXTextBookmark */ = AAE7C4540BBCBC2D005A3DF1 /* PBXTextBookmark */;
 			AAE7C4750BBCC96E005A3DF1 /* PBXTextBookmark */ = AAE7C4750BBCC96E005A3DF1 /* PBXTextBookmark */;
 			AAE7C4760BBCC96E005A3DF1 /* PBXTextBookmark */ = AAE7C4760BBCC96E005A3DF1 /* PBXTextBookmark */;
 			AAE7C4770BBCC96E005A3DF1 /* PBXTextBookmark */ = AAE7C4770BBCC96E005A3DF1 /* PBXTextBookmark */;
-			AAE7C4780BBCC96E005A3DF1 /* PBXTextBookmark */ = AAE7C4780BBCC96E005A3DF1 /* PBXTextBookmark */;
-			AAE7C4790BBCC96E005A3DF1 /* PBXTextBookmark */ = AAE7C4790BBCC96E005A3DF1 /* PBXTextBookmark */;
-			AAE7C47A0BBCC96E005A3DF1 /* PBXTextBookmark */ = AAE7C47A0BBCC96E005A3DF1 /* PBXTextBookmark */;
-			AAE7C47B0BBCC96E005A3DF1 /* PBXTextBookmark */ = AAE7C47B0BBCC96E005A3DF1 /* PBXTextBookmark */;
-			AAE7C47C0BBCC96E005A3DF1 /* PBXTextBookmark */ = AAE7C47C0BBCC96E005A3DF1 /* PBXTextBookmark */;
-			AAE7C47D0BBCC96E005A3DF1 /* PBXTextBookmark */ = AAE7C47D0BBCC96E005A3DF1 /* PBXTextBookmark */;
-			AAE7C47E0BBCC96E005A3DF1 /* PBXTextBookmark */ = AAE7C47E0BBCC96E005A3DF1 /* PBXTextBookmark */;
 			AAE7C47F0BBCC96E005A3DF1 /* PBXTextBookmark */ = AAE7C47F0BBCC96E005A3DF1 /* PBXTextBookmark */;
-			AAE7C4800BBCC96E005A3DF1 /* PBXTextBookmark */ = AAE7C4800BBCC96E005A3DF1 /* PBXTextBookmark */;
-			AAE7C4810BBCC96E005A3DF1 /* PBXTextBookmark */ = AAE7C4810BBCC96E005A3DF1 /* PBXTextBookmark */;
-			AAE7C4830BBCC9BB005A3DF1 /* PBXTextBookmark */ = AAE7C4830BBCC9BB005A3DF1 /* PBXTextBookmark */;
-			AAE7C4860BBCC9F7005A3DF1 /* PBXTextBookmark */ = AAE7C4860BBCC9F7005A3DF1 /* PBXTextBookmark */;
-			AAE7C4870BBCC9F7005A3DF1 /* PBXTextBookmark */ = AAE7C4870BBCC9F7005A3DF1 /* PBXTextBookmark */;
-			AAE7C4880BBCC9F7005A3DF1 /* PBXTextBookmark */ = AAE7C4880BBCC9F7005A3DF1 /* PBXTextBookmark */;
-			AAF099FA0B9567DD0014EFE4 = AAF099FA0B9567DD0014EFE4 /* PBXTextBookmark */;
-			AAF795490B5EF45300064A7E = AAF795490B5EF45300064A7E /* PBXTextBookmark */;
-			AAFD8D590B5D277600D5D2A6 = AAFD8D590B5D277600D5D2A6 /* PBXTextBookmark */;
-			AAFE6ECE0B9798200024993A = AAFE6ECE0B9798200024993A /* PBXTextBookmark */;
-			AAFE6ECF0B9798200024993A = AAFE6ECF0B9798200024993A /* PBXTextBookmark */;
-			AAFE6F8C0B97B96A0024993A = AAFE6F8C0B97B96A0024993A /* PBXTextBookmark */;
-			AAFE70310B9880280024993A = AAFE70310B9880280024993A /* PBXTextBookmark */;
-			AAFE70330B9880280024993A = AAFE70330B9880280024993A /* PBXTextBookmark */;
-			AAFE70650B98EB650024993A = AAFE70650B98EB650024993A /* PBXTextBookmark */;
-			AAFE706B0B98EB650024993A = AAFE706B0B98EB650024993A /* PBXTextBookmark */;
-			AAFE70AE0B98F2D60024993A = AAFE70AE0B98F2D60024993A /* PBXTextBookmark */;
-			AAFE711E0BA07C9B0024993A = AAFE711E0BA07C9B0024993A /* PBXTextBookmark */;
-			AAFE71280BA07C9B0024993A = AAFE71280BA07C9B0024993A /* PBXTextBookmark */;
+			AAE7C48B0BBDAE59005A3DF1 /* PBXTextBookmark */ = AAE7C48B0BBDAE59005A3DF1 /* PBXTextBookmark */;
+			AAE7C48C0BBDAE59005A3DF1 /* PBXTextBookmark */ = AAE7C48C0BBDAE59005A3DF1 /* PBXTextBookmark */;
+			AAF099FA0B9567DD0014EFE4 /* PBXTextBookmark */ = AAF099FA0B9567DD0014EFE4 /* PBXTextBookmark */;
+			AAF795490B5EF45300064A7E /* PBXTextBookmark */ = AAF795490B5EF45300064A7E /* PBXTextBookmark */;
+			AAFD8D590B5D277600D5D2A6 /* PBXTextBookmark */ = AAFD8D590B5D277600D5D2A6 /* PBXTextBookmark */;
+			AAFE6ECE0B9798200024993A /* PBXTextBookmark */ = AAFE6ECE0B9798200024993A /* PBXTextBookmark */;
+			AAFE6ECF0B9798200024993A /* PBXTextBookmark */ = AAFE6ECF0B9798200024993A /* PBXTextBookmark */;
+			AAFE6F8C0B97B96A0024993A /* PBXTextBookmark */ = AAFE6F8C0B97B96A0024993A /* PBXTextBookmark */;
+			AAFE70310B9880280024993A /* PBXTextBookmark */ = AAFE70310B9880280024993A /* PBXTextBookmark */;
+			AAFE70330B9880280024993A /* PBXTextBookmark */ = AAFE70330B9880280024993A /* PBXTextBookmark */;
+			AAFE70650B98EB650024993A /* PBXTextBookmark */ = AAFE70650B98EB650024993A /* PBXTextBookmark */;
+			AAFE706B0B98EB650024993A /* PBXTextBookmark */ = AAFE706B0B98EB650024993A /* PBXTextBookmark */;
+			AAFE70AE0B98F2D60024993A /* PBXTextBookmark */ = AAFE70AE0B98F2D60024993A /* PBXTextBookmark */;
+			AAFE71280BA07C9B0024993A /* PBXTextBookmark */ = AAFE71280BA07C9B0024993A /* PBXTextBookmark */;
 		};
 		sourceControlManager = AAFFF73608F1335E002BA44A /* Source Control */;
 		userBuildSettings = {
@@ -615,38 +471,1745 @@
 			AAFFF18F08F132C9002BA44A /* osxvm */,
 		);
 	};
-<<<<<<< HEAD
-	AA248B440BA25839006365D4 /* main.c:41 */ = {
-		isa = PBXFileBreakpoint;
+	AA248B5F0BA25917006365D4 /* PBXTextBookmark */ = {
+		isa = PBXTextBookmark;
+		fRef = AAE6A14F0B110B8F006E309B /* main.c */;
+		name = "main.c: 57";
+		rLen = 0;
+		rLoc = 1168;
+		rType = 0;
+		vrLen = 1055;
+		vrLoc = 590;
+	};
+	AA248B760BA36F9D006365D4 /* PBXTextBookmark */ = {
+		isa = PBXTextBookmark;
+		fRef = AAE69F050B110796006E309B /* IoVMInit.c */;
+		name = "IoVMInit.c: 2802";
+		rLen = 0;
+		rLoc = 98528;
+		rType = 0;
+		vrLen = 1265;
+		vrLoc = 0;
+	};
+	AA248B780BA36F9D006365D4 /* PBXTextBookmark */ = {
+		isa = PBXTextBookmark;
+		fRef = AAE69E180B110795006E309B /* CollectorMarker_inline.h */;
+		name = CollectorMarker_isEmpty;
+		rLen = 23;
+		rLoc = 1525;
+		rType = 0;
+		vrLen = 1388;
+		vrLoc = 261;
+	};
+	AA248B7B0BA36F9D006365D4 /* PBXTextBookmark */ = {
+		isa = PBXTextBookmark;
+		fRef = AAE69F050B110796006E309B /* IoVMInit.c */;
+		name = "IoVMInit.c: 2802";
+		rLen = 0;
+		rLoc = 98528;
+		rType = 0;
+		vrLen = 1265;
+		vrLoc = 0;
+	};
+	AA248B900BA37118006365D4 /* PBXTextBookmark */ = {
+		isa = PBXTextBookmark;
+		fRef = AAE69E150B110795006E309B /* Collector_inline.h */;
+		name = "Collector_inline.h: 33";
+		rLen = 0;
+		rLoc = 773;
+		rType = 0;
+		vrLen = 1628;
+		vrLoc = 0;
+	};
+	AA248B940BA37118006365D4 /* PBXTextBookmark */ = {
+		isa = PBXTextBookmark;
+		fRef = AAE69E140B110795006E309B /* Collector.h */;
+		name = "Collector.h: 46";
+		rLen = 0;
+		rLoc = 903;
+		rType = 0;
+		vrLen = 1394;
+		vrLoc = 0;
+	};
+	AA248BAE0BA372AE006365D4 /* PBXTextBookmark */ = {
+		isa = PBXTextBookmark;
+		fRef = AAE69E160B110795006E309B /* CollectorMarker.c */;
+		name = CollectorMarker_free;
+		rLen = 20;
+		rLoc = 575;
+		rType = 0;
+		vrLen = 1098;
+		vrLoc = 0;
+	};
+	AA248BAF0BA372AE006365D4 /* PBXTextBookmark */ = {
+		isa = PBXTextBookmark;
+		fRef = AAE69EAC0B110795006E309B /* IoCFunction.c */;
+		name = "IoCFunction.c: 169";
+		rLen = 0;
+		rLoc = 5125;
+		rType = 0;
+		vrLen = 1899;
+		vrLoc = 3962;
+	};
+	AA248BB50BA372AE006365D4 /* PBXTextBookmark */ = {
+		isa = PBXTextBookmark;
+		fRef = AAE69DF90B110795006E309B /* Coro.c */;
+		name = "Coro.c: 199";
+		rLen = 0;
+		rLoc = 4770;
+		rType = 0;
+		vrLen = 1599;
+		vrLoc = 3837;
+	};
+	AA248BB70BA372AE006365D4 /* PBXTextBookmark */ = {
+		isa = PBXTextBookmark;
+		fRef = AAE69E160B110795006E309B /* CollectorMarker.c */;
+		name = CollectorMarker_free;
+		rLen = 20;
+		rLoc = 575;
+		rType = 0;
+		vrLen = 1098;
+		vrLoc = 0;
+	};
+	AA248BB90BA372AE006365D4 /* PBXTextBookmark */ = {
+		isa = PBXTextBookmark;
+		fRef = AAE69EAC0B110795006E309B /* IoCFunction.c */;
+		name = "IoCFunction.c: 169";
+		rLen = 0;
+		rLoc = 5125;
+		rType = 0;
+		vrLen = 1899;
+		vrLoc = 3962;
+	};
+	AA248C050BA376D7006365D4 /* PBXTextBookmark */ = {
+		isa = PBXTextBookmark;
+		fRef = AAE69E170B110795006E309B /* CollectorMarker.h */;
+		name = "CollectorMarker.h: 40";
+		rLen = 0;
+		rLoc = 881;
+		rType = 0;
+		vrLen = 1775;
+		vrLoc = 744;
+	};
+	AA2AEABF0B616B8300C76486 /* PBXTextBookmark */ = {
+		isa = PBXTextBookmark;
+		fRef = AAE69ED40B110795006E309B /* IoObject_flow.h */;
+		name = "IoObject_flow.h: 1";
+		rLen = 0;
+		rLoc = 0;
+		rType = 0;
+		vrLen = 876;
+		vrLoc = 0;
+	};
+	AA2E9CA10B6DA6CB0075FC67 /* ConvertUTF.c */ = {
+		uiCtxt = {
+			sepNavIntBoundsRect = "{{0, 0}, {1163, 10170}}";
+			sepNavSelRange = "{1632, 0}";
+			sepNavVisRect = "{{0, 8982}, {1163, 1188}}";
+		};
+	};
+	AA2E9CA20B6DA6CB0075FC67 /* ConvertUTF.h */ = {
+		uiCtxt = {
+			sepNavIntBoundsRect = "{{0, 0}, {1163, 2700}}";
+			sepNavSelRange = "{4070, 4}";
+			sepNavVisRect = "{{0, 1494}, {1163, 1188}}";
+			sepNavWindowFrame = "{{606, 113}, {1039, 1322}}";
+		};
+	};
+	AA3160820BB284AD001DBAD2 /* PBXTextBookmark */ = {
+		isa = PBXTextBookmark;
+		fRef = AABF81300B759BC8002DBAB5 /* UArray.h */;
+		name = CTYPE_float32_t;
+		rLen = 15;
+		rLoc = 620;
+		rType = 0;
+		vrLen = 594;
+		vrLoc = 278;
+	};
+	AA3160840BB284AD001DBAD2 /* PBXTextBookmark */ = {
+		isa = PBXTextBookmark;
+		fRef = AAE69EE00B110796006E309B /* IoSeq.c */;
+		name = "IoSeq.c: IoSeq_rawUArray";
+		rLen = 0;
+		rLoc = 5658;
+		rType = 0;
+		vrLen = 853;
+		vrLoc = 0;
+	};
+	AA3160850BB284AD001DBAD2 /* PBXTextBookmark */ = {
+		isa = PBXTextBookmark;
+		fRef = AAE69EE10B110796006E309B /* IoSeq.h */;
+		name = "IoSeq.h: ISSEQ";
+		rLen = 0;
+		rLoc = 381;
+		rType = 0;
+		vrLen = 1182;
+		vrLoc = 0;
+	};
+	AA3160870BB284AD001DBAD2 /* PBXTextBookmark */ = {
+		isa = PBXTextBookmark;
+		fRef = AA6AC7430BAF7EBD0049770F /* simd_cp_emu.h */;
+		name = __UNK__EMU__;
+		rLen = 12;
+		rLoc = 1506;
+		rType = 0;
+		vrLen = 1526;
+		vrLoc = 1263;
+	};
+	AA31608A0BB284AD001DBAD2 /* PBXTextBookmark */ = {
+		isa = PBXTextBookmark;
+		fRef = AABF812F0B759BC8002DBAB5 /* UArray.c */;
+		name = "UArray.c: 738";
+		rLen = 0;
+		rLoc = 16172;
+		rType = 0;
+		vrLen = 776;
+		vrLoc = 8631;
+	};
+	AA31608B0BB284AD001DBAD2 /* PBXTextBookmark */ = {
+		isa = PBXTextBookmark;
+		fRef = AAE69EE00B110796006E309B /* IoSeq.c */;
+		name = "IoSeq.c: IoSeq_rawUArray";
+		rLen = 0;
+		rLoc = 5658;
+		rType = 0;
+		vrLen = 853;
+		vrLoc = 0;
+	};
+	AA31608D0BB284AD001DBAD2 /* PBXTextBookmark */ = {
+		isa = PBXTextBookmark;
+		fRef = AAE69EE50B110796006E309B /* IoSeq_mutable.c */;
+		name = "IoSeq_mutable.c: 897";
+		rLen = 0;
+		rLoc = 22329;
+		rType = 0;
+		vrLen = 1438;
+		vrLoc = 24958;
+	};
+	AA3160950BB285E6001DBAD2 /* PBXTextBookmark */ = {
+		isa = PBXTextBookmark;
+		fRef = AABF81270B759BC8002DBAB5 /* UArray_math.c */;
+		name = "UArray_math.c: __UNK__EMU__";
+		rLen = 0;
+		rLoc = 220;
+		rType = 0;
+		vrLen = 936;
+		vrLoc = 0;
+	};
+	AA3160970BB285E6001DBAD2 /* PBXTextBookmark */ = {
+		isa = PBXTextBookmark;
+		fRef = AABF81270B759BC8002DBAB5 /* UArray_math.c */;
+		name = "UArray_math.c: __UNK__EMU__";
+		rLen = 0;
+		rLoc = 220;
+		rType = 0;
+		vrLen = 936;
+		vrLoc = 0;
+	};
+	AA4709700B820A990071A6B6 /* PBXTextBookmark */ = {
+		isa = PBXTextBookmark;
+		fRef = AABF81250B759BC8002DBAB5 /* UArray_format.c */;
+		name = UArray_newWithVargs_;
+		rLen = 20;
+		rLoc = 384;
+		rType = 0;
+		vrLen = 1328;
+		vrLoc = 94;
+	};
+	AA4709770B820A990071A6B6 /* PBXTextBookmark */ = {
+		isa = PBXTextBookmark;
+		fRef = AABF81250B759BC8002DBAB5 /* UArray_format.c */;
+		name = UArray_newWithVargs_;
+		rLen = 20;
+		rLoc = 384;
+		rType = 0;
+		vrLen = 1328;
+		vrLoc = 94;
+	};
+	AA4709780B820A990071A6B6 /* PBXTextBookmark */ = {
+		isa = PBXTextBookmark;
+		fRef = AAE69EF10B110796006E309B /* IoState_exceptions.c */;
+		name = UArray_newWithVargs_;
+		rLen = 20;
+		rLoc = 464;
+		rType = 0;
+		vrLen = 745;
+		vrLoc = 0;
+	};
+	AA4709990B820C930071A6B6 /* PBXTextBookmark */ = {
+		isa = PBXTextBookmark;
+		fRef = AABF81240B759BC8002DBAB5 /* UArray_character.h */;
+		name = "UArray_character.h: 1";
+		rLen = 0;
+		rLoc = 0;
+		rType = 0;
+		vrLen = 808;
+		vrLoc = 0;
+	};
+	AA47099D0B820C930071A6B6 /* PBXTextBookmark */ = {
+		isa = PBXTextBookmark;
+		fRef = AABF81240B759BC8002DBAB5 /* UArray_character.h */;
+		name = "UArray_character.h: 1";
+		rLen = 0;
+		rLoc = 0;
+		rType = 0;
+		vrLen = 808;
+		vrLoc = 0;
+	};
+	AA47099E0B820C930071A6B6 /* PBXTextBookmark */ = {
+		isa = PBXTextBookmark;
+		fRef = AABF81230B759BC8002DBAB5 /* UArray_character.c */;
+		name = "UArray_character.c: 12";
+		rLen = 0;
+		rLoc = 237;
+		rType = 0;
+		vrLen = 776;
+		vrLoc = 0;
+	};
+	AA470A750B821E210071A6B6 /* PBXTextBookmark */ = {
+		isa = PBXTextBookmark;
+		fRef = AAE69DD90B110795006E309B /* Sorting.h */;
+		name = "Sorting.h: 1";
+		rLen = 0;
+		rLoc = 0;
+		rType = 0;
+		vrLen = 743;
+		vrLoc = 0;
+	};
+	AA470A7C0B821E210071A6B6 /* PBXTextBookmark */ = {
+		isa = PBXTextBookmark;
+		fRef = AAE69DD50B110795006E309B /* PortableUsleep.h */;
+		name = "PortableUsleep.h: 1";
+		rLen = 0;
+		rLoc = 0;
+		rType = 0;
+		vrLen = 131;
+		vrLoc = 0;
+	};
+	AA470A7F0B821E210071A6B6 /* PBXTextBookmark */ = {
+		isa = PBXTextBookmark;
+		fRef = AAE69DCD0B110795006E309B /* PortableStdint.h */;
+		name = "PortableStdint.h: 78";
+		rLen = 0;
+		rLoc = 2348;
+		rType = 0;
+		vrLen = 1470;
+		vrLoc = 1658;
+	};
+	AA470A8A0B821E210071A6B6 /* PBXTextBookmark */ = {
+		isa = PBXTextBookmark;
+		fRef = AAE69DD90B110795006E309B /* Sorting.h */;
+		name = "Sorting.h: 1";
+		rLen = 0;
+		rLoc = 0;
+		rType = 0;
+		vrLen = 743;
+		vrLoc = 0;
+	};
+	AA470A920B821E210071A6B6 /* PBXTextBookmark */ = {
+		isa = PBXTextBookmark;
+		fRef = AAE69DD50B110795006E309B /* PortableUsleep.h */;
+		name = "PortableUsleep.h: 1";
+		rLen = 0;
+		rLoc = 0;
+		rType = 0;
+		vrLen = 131;
+		vrLoc = 0;
+	};
+	AA470A930B821E210071A6B6 /* PBXTextBookmark */ = {
+		isa = PBXTextBookmark;
+		fRef = AAE69DD30B110795006E309B /* PortableTruncate.h */;
+		name = "PortableTruncate.h: 1";
+		rLen = 0;
+		rLoc = 0;
+		rType = 0;
+		vrLen = 215;
+		vrLoc = 0;
+	};
+	AA470A940B821E210071A6B6 /* PBXTextBookmark */ = {
+		isa = PBXTextBookmark;
+		fRef = AAE69DD10B110795006E309B /* PortableStrptime.h */;
+		name = "PortableStrptime.h: 1";
+		rLen = 0;
+		rLoc = 0;
+		rType = 0;
+		vrLen = 185;
+		vrLoc = 0;
+	};
+	AA470A950B821E210071A6B6 /* PBXTextBookmark */ = {
+		isa = PBXTextBookmark;
+		fRef = AAE69DCD0B110795006E309B /* PortableStdint.h */;
+		name = "PortableStdint.h: 78";
+		rLen = 0;
+		rLoc = 2348;
+		rType = 0;
+		vrLen = 1470;
+		vrLoc = 1658;
+	};
+	AA470B230B82560D0071A6B6 /* PBXTextBookmark */ = {
+		isa = PBXTextBookmark;
+		fRef = AAE69EEE0B110796006E309B /* IoState_debug.h */;
+		name = "IoState_debug.h: 1";
+		rLen = 0;
+		rLoc = 0;
+		rType = 0;
+		vrLen = 360;
+		vrLoc = 0;
+	};
+	AA470B2F0B82560D0071A6B6 /* PBXTextBookmark */ = {
+		isa = PBXTextBookmark;
+		fRef = AAE69F030B110796006E309B /* IoVersion.h */;
+		name = "IoVersion.h: IO_VERSION_NUMBER";
+		rLen = 0;
+		rLoc = 0;
+		rType = 0;
+		vrLen = 35;
+		vrLoc = 0;
+	};
+	AA470B300B82560D0071A6B6 /* PBXTextBookmark */ = {
+		isa = PBXTextBookmark;
+		fRef = AAE69F040B110796006E309B /* IoVM.h */;
+		name = "IoVM.h: 1";
+		rLen = 0;
+		rLoc = 0;
+		rType = 0;
+		vrLen = 304;
+		vrLoc = 0;
+	};
+	AA470B420B82560D0071A6B6 /* PBXTextBookmark */ = {
+		isa = PBXTextBookmark;
+		fRef = AAE69DAC0B110795006E309B /* Base.h */;
+		name = "Base.h: 1";
+		rLen = 0;
+		rLoc = 0;
+		rType = 0;
+		vrLen = 214;
+		vrLoc = 0;
+	};
+	AA470B460B82560D0071A6B6 /* PBXTextBookmark */ = {
+		isa = PBXTextBookmark;
+		fRef = AABF81290B759BC8002DBAB5 /* UArray_path.c */;
+		name = "UArray_path.c: 21";
+		rLen = 0;
+		rLoc = 551;
+		rType = 0;
+		vrLen = 1561;
+		vrLoc = 0;
+	};
+	AA470B480B82560D0071A6B6 /* PBXTextBookmark */ = {
+		isa = PBXTextBookmark;
+		fRef = AABF81230B759BC8002DBAB5 /* UArray_character.c */;
+		name = "UArray_character.c: 32";
+		rLen = 0;
+		rLoc = 652;
+		rType = 0;
+		vrLen = 782;
+		vrLoc = 0;
+	};
+	AA470B580B82560D0071A6B6 /* PBXTextBookmark */ = {
+		isa = PBXTextBookmark;
+		fRef = AAE69EEE0B110796006E309B /* IoState_debug.h */;
+		name = "IoState_debug.h: 1";
+		rLen = 0;
+		rLoc = 0;
+		rType = 0;
+		vrLen = 360;
+		vrLoc = 0;
+	};
+	AA470B5E0B82560D0071A6B6 /* PBXTextBookmark */ = {
+		isa = PBXTextBookmark;
+		fRef = AAE69EF70B110796006E309B /* IoState_symbols.h */;
+		name = "IoState_symbols.h: 12";
+		rLen = 0;
+		rLoc = 465;
+		rType = 0;
+		vrLen = 605;
+		vrLoc = 0;
+	};
+	AA470B7E0B82560D0071A6B6 /* PBXTextBookmark */ = {
+		isa = PBXTextBookmark;
+		fRef = AAE69DAC0B110795006E309B /* Base.h */;
+		name = "Base.h: 1";
+		rLen = 0;
+		rLoc = 0;
+		rType = 0;
+		vrLen = 214;
+		vrLoc = 0;
+	};
+	AA470BA40B8258EF0071A6B6 /* PBXTextBookmark */ = {
+		isa = PBXTextBookmark;
+		fRef = AAE69DD30B110795006E309B /* PortableTruncate.h */;
+		name = "PortableTruncate.h: 1";
+		rLen = 0;
+		rLoc = 0;
+		rType = 0;
+		vrLen = 215;
+		vrLoc = 0;
+	};
+	AA470BAA0B8258EF0071A6B6 /* PBXTextBookmark */ = {
+		isa = PBXTextBookmark;
+		fRef = AAE69DD80B110795006E309B /* Sorting.c */;
+		name = "Sorting.c: 1";
+		rLen = 0;
+		rLoc = 0;
+		rType = 0;
+		vrLen = 969;
+		vrLoc = 233;
+	};
+	AA53DB660BA3854B0079B870 /* PBXTextBookmark */ = {
+		isa = PBXTextBookmark;
+		fRef = AAE69ED60B110795006E309B /* IoObject_persistence.c */;
+		name = "IoObject_persistence.c: 71";
+		rLen = 0;
+		rLoc = 1798;
+		rType = 0;
+		vrLen = 983;
+		vrLoc = 1301;
+	};
+	AA53DB6D0BA3854B0079B870 /* PBXTextBookmark */ = {
+		isa = PBXTextBookmark;
+		fRef = AAE69ED60B110795006E309B /* IoObject_persistence.c */;
+		name = "IoObject_persistence.c: 71";
+		rLen = 0;
+		rLoc = 1798;
+		rType = 0;
+		vrLen = 983;
+		vrLoc = 1301;
+	};
+	AA53DB6E0BA3854B0079B870 /* PBXTextBookmark */ = {
+		isa = PBXTextBookmark;
+		fRef = AAE69ED50B110795006E309B /* IoObject_inline.h */;
+		name = IoObject_mark;
+		rLen = 13;
+		rLoc = 4354;
+		rType = 0;
+		vrLen = 591;
+		vrLoc = 4212;
+	};
+	AA6AC0260BA8E5D10049770F /* IoSeq_vector.c */ = {
+		uiCtxt = {
+			sepNavIntBoundsRect = "{{0, 0}, {1026, 3150}}";
+			sepNavSelRange = "{3746, 0}";
+			sepNavVisRect = "{{0, 2494}, {1026, 656}}";
+		};
+	};
+	AA6AC0270BA8E5D10049770F /* IoSeq_vector.h */ = {
+		uiCtxt = {
+			sepNavIntBoundsRect = "{{0, 0}, {733, 1008}}";
+			sepNavSelRange = "{361, 0}";
+			sepNavVisRect = "{{0, 0}, {733, 940}}";
+		};
+	};
+	AA6AC4DF0BAB4FC20049770F /* PBXTextBookmark */ = {
+		isa = PBXTextBookmark;
+		fRef = AA6AC0270BA8E5D10049770F /* IoSeq_vector.h */;
+		name = "IoSeq_vector.h: 12";
+		rLen = 0;
+		rLoc = 361;
+		rType = 0;
+		vrLen = 1476;
+		vrLoc = 0;
+	};
+	AA6AC4E00BAB4FC20049770F /* PBXTextBookmark */ = {
+		isa = PBXTextBookmark;
+		fRef = AAE69EF20B110796006E309B /* IoState_exceptions.h */;
+		name = "IoState_exceptions.h: 1";
+		rLen = 0;
+		rLoc = 0;
+		rType = 0;
+		vrLen = 241;
+		vrLoc = 0;
+	};
+	AA6AC4E20BAB4FC20049770F /* PBXTextBookmark */ = {
+		isa = PBXTextBookmark;
+		fRef = AAE69EFE0B110796006E309B /* IoTag_inline.h */;
+		name = "IoTag_inline.h: IoTag_performFunc_";
+		rLen = 0;
+		rLoc = 2595;
+		rType = 0;
+		vrLen = 1041;
+		vrLoc = 1762;
+	};
+	AA6AC4E30BAB4FC20049770F /* PBXTextBookmark */ = {
+		isa = PBXTextBookmark;
+		fRef = AAE69EFF0B110796006E309B /* IoToken.c */;
+		name = "IoToken.c: 14";
+		rLen = 0;
+		rLoc = 266;
+		rType = 0;
+		vrLen = 1389;
+		vrLoc = 0;
+	};
+	AA6AC4E40BAB4FC20049770F /* PBXTextBookmark */ = {
+		isa = PBXTextBookmark;
+		fRef = AAE69F000B110796006E309B /* IoToken.h */;
+		name = "IoToken.h: 14";
+		rLen = 0;
+		rLoc = 200;
+		rType = 0;
+		vrLen = 1254;
+		vrLoc = 342;
+	};
+	AA6AC4E70BAB4FC20049770F /* PBXTextBookmark */ = {
+		isa = PBXTextBookmark;
+		fRef = AABF812E0B759BC8002DBAB5 /* UArray_utf.h */;
+		name = "UArray_utf.h: 5";
+		rLen = 0;
+		rLoc = 94;
+		rType = 0;
+		vrLen = 655;
+		vrLoc = 0;
+	};
+	AA6AC4E90BAB4FC20049770F /* PBXTextBookmark */ = {
+		isa = PBXTextBookmark;
+		fRef = AAE69EE90B110796006E309B /* IoState_callbacks.c */;
+		name = "IoState_callbacks.c: 128";
+		rLen = 0;
+		rLoc = 2623;
+		rType = 0;
+		vrLen = 1175;
+		vrLoc = 1448;
+	};
+	AA6AC4EA0BAB4FC20049770F /* PBXTextBookmark */ = {
+		isa = PBXTextBookmark;
+		fRef = AAE69EEA0B110796006E309B /* IoState_callbacks.h */;
+		name = IoState_justPrintba_;
+		rLen = 20;
+		rLoc = 1045;
+		rType = 0;
+		vrLen = 1706;
+		vrLoc = 0;
+	};
+	AA6AC4EB0BAB4FC20049770F /* PBXTextBookmark */ = {
+		isa = PBXTextBookmark;
+		fRef = AAE69EF60B110796006E309B /* IoState_symbols.c */;
+		name = "IoState_symbols.c: 72";
+		rLen = 0;
+		rLoc = 1569;
+		rType = 0;
+		vrLen = 1254;
+		vrLoc = 649;
+	};
+	AA6AC4EC0BAB4FC20049770F /* PBXTextBookmark */ = {
+		isa = PBXTextBookmark;
+		fRef = AAE69EF70B110796006E309B /* IoState_symbols.h */;
+		name = "IoState_symbols.h: 12";
+		rLen = 0;
+		rLoc = 465;
+		rType = 0;
+		vrLen = 605;
+		vrLoc = 0;
+	};
+	AA6AC4ED0BAB4FC20049770F /* PBXTextBookmark */ = {
+		isa = PBXTextBookmark;
+		fRef = AAE69EF50B110796006E309B /* IoState_inline.h */;
+		name = "IoState_inline.h: 111";
+		rLen = 0;
+		rLoc = 2563;
+		rType = 0;
+		vrLen = 1182;
+		vrLoc = 1810;
+	};
+	AA6AC4F30BAB4FC20049770F /* PBXTextBookmark */ = {
+		isa = PBXTextBookmark;
+		fRef = AA6AC0270BA8E5D10049770F /* IoSeq_vector.h */;
+		name = "IoSeq_vector.h: 12";
+		rLen = 0;
+		rLoc = 361;
+		rType = 0;
+		vrLen = 1476;
+		vrLoc = 0;
+	};
+	AA6AC4F40BAB4FC20049770F /* PBXTextBookmark */ = {
+		isa = PBXTextBookmark;
+		fRef = AAE69EF20B110796006E309B /* IoState_exceptions.h */;
+		name = "IoState_exceptions.h: 1";
+		rLen = 0;
+		rLoc = 0;
+		rType = 0;
+		vrLen = 241;
+		vrLoc = 0;
+	};
+	AA6AC4F60BAB4FC20049770F /* PBXTextBookmark */ = {
+		isa = PBXTextBookmark;
+		fRef = AAE69EFE0B110796006E309B /* IoTag_inline.h */;
+		name = "IoTag_inline.h: IoTag_performFunc_";
+		rLen = 0;
+		rLoc = 2595;
+		rType = 0;
+		vrLen = 1041;
+		vrLoc = 1762;
+	};
+	AA6AC4F70BAB4FC20049770F /* PBXTextBookmark */ = {
+		isa = PBXTextBookmark;
+		fRef = AAE69EFD0B110796006E309B /* IoTag.h */;
+		name = "IoTag.h: IoTagReadFromStreamFunc";
+		rLen = 0;
+		rLoc = 1063;
+		rType = 0;
+		vrLen = 1547;
+		vrLoc = 0;
+	};
+	AA6AC4F80BAB4FC20049770F /* PBXTextBookmark */ = {
+		isa = PBXTextBookmark;
+		fRef = AAE69EFF0B110796006E309B /* IoToken.c */;
+		name = "IoToken.c: 14";
+		rLen = 0;
+		rLoc = 266;
+		rType = 0;
+		vrLen = 1389;
+		vrLoc = 0;
+	};
+	AA6AC4F90BAB4FC20049770F /* PBXTextBookmark */ = {
+		isa = PBXTextBookmark;
+		fRef = AAE69F000B110796006E309B /* IoToken.h */;
+		name = "IoToken.h: 14";
+		rLen = 0;
+		rLoc = 200;
+		rType = 0;
+		vrLen = 1254;
+		vrLoc = 342;
+	};
+	AA6AC4FB0BAB4FC20049770F /* PBXTextBookmark */ = {
+		isa = PBXTextBookmark;
+		fRef = AAE69EFC0B110796006E309B /* IoTag.c */;
+		name = "IoTag.c: 29";
+		rLen = 0;
+		rLoc = 562;
+		rType = 0;
+		vrLen = 943;
+		vrLoc = 0;
+	};
+	AA6AC4FC0BAB4FC20049770F /* PBXTextBookmark */ = {
+		isa = PBXTextBookmark;
+		fRef = AABF812E0B759BC8002DBAB5 /* UArray_utf.h */;
+		name = "UArray_utf.h: 5";
+		rLen = 0;
+		rLoc = 94;
+		rType = 0;
+		vrLen = 655;
+		vrLoc = 0;
+	};
+	AA6AC4FD0BAB4FC20049770F /* PBXTextBookmark */ = {
+		isa = PBXTextBookmark;
+		fRef = AABF81300B759BC8002DBAB5 /* UArray.h */;
+		name = "UArray.h: UArray_stackFree";
+		rLen = 0;
+		rLoc = 3019;
+		rType = 0;
+		vrLen = 2279;
+		vrLoc = 1688;
+	};
+	AA6AC4FF0BAB4FC20049770F /* PBXTextBookmark */ = {
+		isa = PBXTextBookmark;
+		fRef = AAE69EEA0B110796006E309B /* IoState_callbacks.h */;
+		name = IoStateThreadLockCallback;
+		rLen = 14;
+		rLoc = 442;
+		rType = 0;
+		vrLen = 1608;
+		vrLoc = 0;
+	};
+	AA6AC5000BAB4FC20049770F /* PBXTextBookmark */ = {
+		isa = PBXTextBookmark;
+		fRef = AAE69EE90B110796006E309B /* IoState_callbacks.c */;
+		name = IoStateThreadLockCallback;
+		rLen = 0;
+		rLoc = 2623;
+		rType = 0;
+		vrLen = 1136;
+		vrLoc = 1811;
+	};
+	AA6AC5060BAB4FC20049770F /* PBXTextBookmark */ = {
+		isa = PBXTextBookmark;
+		fRef = AAE69EF60B110796006E309B /* IoState_symbols.c */;
+		name = "IoState_symbols.c: 72";
+		rLen = 0;
+		rLoc = 1569;
+		rType = 0;
+		vrLen = 1254;
+		vrLoc = 649;
+	};
+	AA6AC5080BAB4FC20049770F /* PBXTextBookmark */ = {
+		isa = PBXTextBookmark;
+		fRef = AAE69EF50B110796006E309B /* IoState_inline.h */;
+		name = "IoState_inline.h: 111";
+		rLen = 0;
+		rLoc = 2563;
+		rType = 0;
+		vrLen = 1182;
+		vrLoc = 1810;
+	};
+	AA6AC5130BAB53710049770F /* PBXTextBookmark */ = {
+		isa = PBXTextBookmark;
+		fRef = AAE69EAE0B110795006E309B /* IoCollector.c */;
+		name = "IoCollector.c: 115";
+		rLen = 288;
+		rLoc = 4181;
+		rType = 0;
+		vrLen = 1854;
+		vrLoc = 3404;
+	};
+	AA6AC5210BAB57300049770F /* PBXTextBookmark */ = {
+		isa = PBXTextBookmark;
+		fRef = AAE69EE70B110796006E309B /* IoState.c */;
+		name = "IoState.c: 495";
+		rLen = 0;
+		rLoc = 15072;
+		rType = 0;
+		vrLen = 1194;
+		vrLoc = 13879;
+	};
+	AA6AC5240BAB57300049770F /* PBXTextBookmark */ = {
+		isa = PBXTextBookmark;
+		fRef = AAE69EE80B110796006E309B /* IoState.h */;
+		name = "IoState.h: IoState_argc_argv_";
+		rLen = 0;
+		rLoc = 3556;
+		rType = 0;
+		vrLen = 1441;
+		vrLoc = 2495;
+	};
+	AA6AC5250BAB57300049770F /* PBXTextBookmark */ = {
+		isa = PBXTextBookmark;
+		fRef = AAE69EE70B110796006E309B /* IoState.c */;
+		name = "IoState.c: 495";
+		rLen = 0;
+		rLoc = 15072;
+		rType = 0;
+		vrLen = 1194;
+		vrLoc = 13879;
+	};
+	AA6AC5930BACB6580049770F /* PBXTextBookmark */ = {
+		isa = PBXTextBookmark;
+		fRef = AAE69ED40B110795006E309B /* IoObject_flow.h */;
+		name = IoObject_return;
+		rLen = 15;
+		rLoc = 484;
+		rType = 0;
+		vrLen = 1027;
+		vrLoc = 0;
+	};
+	AA6AC5940BACB6580049770F /* PBXTextBookmark */ = {
+		isa = PBXTextBookmark;
+		fRef = AAE69ECB0B110795006E309B /* IoMessage.h */;
+		name = IoMessage_name;
+		rLen = 14;
+		rLoc = 8916;
+		rType = 0;
+		vrLen = 1771;
+		vrLoc = 0;
+	};
+	AA6AC5950BACB6580049770F /* PBXTextBookmark */ = {
+		isa = PBXTextBookmark;
+		fRef = AAE69F060B110796006E309B /* IoWeakLink.c */;
+		name = IS;
+		rLen = 2;
+		rLoc = 3564;
+		rType = 0;
+		vrLen = 1509;
+		vrLoc = 2442;
+	};
+	AA6AC59A0BACB6580049770F /* PBXTextBookmark */ = {
+		isa = PBXTextBookmark;
+		fRef = AAE69EFC0B110796006E309B /* IoTag.c */;
+		name = "IoTag.c: 29";
+		rLen = 0;
+		rLoc = 562;
+		rType = 0;
+		vrLen = 1173;
+		vrLoc = 0;
+	};
+	AA6AC59B0BACB6580049770F /* PBXTextBookmark */ = {
+		isa = PBXTextBookmark;
+		fRef = AAE69EFA0B110796006E309B /* IoSystem.c */;
+		name = "IoSystem.c: 440";
+		rLen = 0;
+		rLoc = 9863;
+		rType = 0;
+		vrLen = 1608;
+		vrLoc = 8870;
+	};
+	AA6AC59E0BACB6580049770F /* PBXTextBookmark */ = {
+		isa = PBXTextBookmark;
+		fRef = AAE69EFA0B110796006E309B /* IoSystem.c */;
+		name = "IoSystem.c: 500";
+		rLen = 0;
+		rLoc = 11236;
+		rType = 0;
+		vrLen = 1465;
+		vrLoc = 9774;
+	};
+	AA6AC5A10BACB6580049770F /* PBXTextBookmark */ = {
+		isa = PBXTextBookmark;
+		fRef = AAE69ED20B110795006E309B /* IoObject.h */;
+		name = "IoObject.h: IOOBJECT_ISTYPE";
+		rLen = 0;
+		rLoc = 442;
+		rType = 0;
+		vrLen = 2616;
+		vrLoc = 0;
+	};
+	AA6AC5A20BACB6580049770F /* PBXTextBookmark */ = {
+		isa = PBXTextBookmark;
+		fRef = AAE69F060B110796006E309B /* IoWeakLink.c */;
+		name = IS;
+		rLen = 2;
+		rLoc = 3564;
+		rType = 0;
+		vrLen = 1509;
+		vrLoc = 2442;
+	};
+	AA6AC5A40BACB6580049770F /* PBXTextBookmark */ = {
+		isa = PBXTextBookmark;
+		fRef = AAE69EE10B110796006E309B /* IoSeq.h */;
+		name = "IoSeq.h: ISSEQ";
+		rLen = 0;
+		rLoc = 381;
+		rType = 0;
+		vrLen = 2156;
+		vrLoc = 0;
+	};
+	AA6AC5B00BACB6780049770F /* PBXTextBookmark */ = {
+		isa = PBXTextBookmark;
+		fRef = AAE69EFD0B110796006E309B /* IoTag.h */;
+		name = "IoTag.h: 48";
+		rLen = 0;
+		rLoc = 1333;
+		rType = 0;
+		vrLen = 1996;
+		vrLoc = 183;
+	};
+	AA6AC7410BAF7EBD0049770F /* simd_cp.h */ = {
+		uiCtxt = {
+			sepNavIntBoundsRect = "{{0, 0}, {994, 2430}}";
+			sepNavSelRange = "{0, 0}";
+			sepNavVisRect = "{{0, 1224}, {994, 1181}}";
+		};
+	};
+	AA6AC7420BAF7EBD0049770F /* simd_cp_arm-iwmmx.h */ = {
+		uiCtxt = {
+			sepNavIntBoundsRect = "{{0, 0}, {994, 5220}}";
+			sepNavSelRange = "{0, 0}";
+			sepNavVisRect = "{{0, 0}, {994, 1181}}";
+		};
+	};
+	AA6AC7430BAF7EBD0049770F /* simd_cp_emu.h */ = {
+		uiCtxt = {
+			sepNavIntBoundsRect = "{{0, 0}, {855, 6120}}";
+			sepNavSelRange = "{1506, 12}";
+			sepNavVisRect = "{{0, 690}, {855, 776}}";
+		};
+	};
+	AA6AC7440BAF7EBD0049770F /* simd_cp_x86.h */ = {
+		uiCtxt = {
+			sepNavIntBoundsRect = "{{0, 0}, {994, 4500}}";
+			sepNavSelRange = "{0, 0}";
+			sepNavVisRect = "{{0, 0}, {994, 1181}}";
+		};
+	};
+	AA6AC76A0BAF80620049770F /* PBXTextBookmark */ = {
+		isa = PBXTextBookmark;
+		fRef = AABF81280B759BC8002DBAB5 /* UArray_math.h */;
+		name = UArray_setItemsToLong_;
+		rLen = 22;
+		rLoc = 165;
+		rType = 0;
+		vrLen = 2421;
+		vrLoc = 0;
+	};
+	AA6AC76E0BAF80620049770F /* PBXTextBookmark */ = {
+		isa = PBXTextBookmark;
+		fRef = AAE69DB50B110795006E309B /* Common.h */;
+		name = "Common.h: 141";
+		rLen = 0;
+		rLoc = 3907;
+		rType = 0;
+		vrLen = 2441;
+		vrLoc = 2623;
+	};
+	AA6AC76F0BAF80620049770F /* PBXTextBookmark */ = {
+		isa = PBXTextBookmark;
+		fRef = AA6AC7410BAF7EBD0049770F /* simd_cp.h */;
+		name = "simd_cp.h: 1";
+		rLen = 0;
+		rLoc = 0;
+		rType = 0;
+		vrLen = 1683;
+		vrLoc = 1930;
+	};
+	AA6AC7700BAF80620049770F /* PBXTextBookmark */ = {
+		isa = PBXTextBookmark;
+		fRef = AABF81280B759BC8002DBAB5 /* UArray_math.h */;
+		name = UArray_setItemsToLong_;
+		rLen = 22;
+		rLoc = 165;
+		rType = 0;
+		vrLen = 2421;
+		vrLoc = 0;
+	};
+	AA750F990B7808FC005C3ACA /* PBXTextBookmark */ = {
+		isa = PBXTextBookmark;
+		fRef = AAE69DD80B110795006E309B /* Sorting.c */;
+		name = "Sorting.c: 1";
+		rLen = 0;
+		rLoc = 0;
+		rType = 0;
+		vrLen = 1177;
+		vrLoc = 0;
+	};
+	AA7B43800BA63D6B0065226F /* PBXTextBookmark */ = {
+		isa = PBXTextBookmark;
+		fRef = AAE69EB70B110795006E309B /* IoDate.h */;
+		name = "IoDate.h: 1";
+		rLen = 0;
+		rLoc = 0;
+		rType = 0;
+		vrLen = 2102;
+		vrLoc = 0;
+	};
+	AA7B43810BA63D6B0065226F /* PBXTextBookmark */ = {
+		isa = PBXTextBookmark;
+		fRef = AAE69DBB0B110795006E309B /* Duration.c */;
+		name = "Duration.c: 173";
+		rLen = 0;
+		rLoc = 3947;
+		rType = 0;
+		vrLen = 1404;
+		vrLoc = 3326;
+	};
+	AA7B43820BA63D6B0065226F /* PBXTextBookmark */ = {
+		isa = PBXTextBookmark;
+		fRef = AAE69DBC0B110795006E309B /* Duration.h */;
+		name = "Duration.h: 1";
+		rLen = 0;
+		rLoc = 0;
+		rType = 0;
+		vrLen = 1426;
+		vrLoc = 0;
+	};
+	AA7B43860BA63D6B0065226F /* PBXTextBookmark */ = {
+		isa = PBXTextBookmark;
+		fRef = AAE69DB80B110795006E309B /* Date.h */;
+		name = "Date.h: 1";
+		rLen = 0;
+		rLoc = 0;
+		rType = 0;
+		vrLen = 1356;
+		vrLoc = 0;
+	};
+	AA7B43880BA63D6B0065226F /* PBXTextBookmark */ = {
+		isa = PBXTextBookmark;
+		fRef = AAE69EB70B110795006E309B /* IoDate.h */;
+		name = "IoDate.h: 1";
+		rLen = 0;
+		rLoc = 0;
+		rType = 0;
+		vrLen = 2102;
+		vrLoc = 0;
+	};
+	AA7B438D0BA63D6B0065226F /* PBXTextBookmark */ = {
+		isa = PBXTextBookmark;
+		fRef = AAE69DBB0B110795006E309B /* Duration.c */;
+		name = "Duration.c: 173";
+		rLen = 0;
+		rLoc = 3947;
+		rType = 0;
+		vrLen = 1404;
+		vrLoc = 3326;
+	};
+	AA7B438E0BA63D6B0065226F /* PBXTextBookmark */ = {
+		isa = PBXTextBookmark;
+		fRef = AAE69DBC0B110795006E309B /* Duration.h */;
+		name = "Duration.h: 1";
+		rLen = 0;
+		rLoc = 0;
+		rType = 0;
+		vrLen = 1426;
+		vrLoc = 0;
+	};
+	AA7B43EA0BA64A710065226F /* PBXTextBookmark */ = {
+		isa = PBXTextBookmark;
+		fRef = AAE69DD10B110795006E309B /* PortableStrptime.h */;
+		name = "char *io_strptime(char *buf, char *fmt, struct tm *tm);";
+		rLen = 56;
+		rLoc = 89;
+		rType = 0;
+		vrLen = 185;
+		vrLoc = 0;
+	};
+	AA7B44A80BA657BE0065226F /* PBXTextBookmark */ = {
+		isa = PBXTextBookmark;
+		fRef = AAE69DB70B110795006E309B /* Date.c */;
+		name = "Date.c: 337";
+		rLen = 0;
+		rLoc = 6783;
+		rType = 0;
+		vrLen = 1354;
+		vrLoc = 5409;
+	};
+	AA7B44C80BA65C720065226F /* PBXTextBookmark */ = {
+		isa = PBXTextBookmark;
+		fRef = AAE69DB80B110795006E309B /* Date.h */;
+		name = "Date.h: 68";
+		rLen = 0;
+		rLoc = 1834;
+		rType = 0;
+		vrLen = 1657;
+		vrLoc = 955;
+	};
+	AA7B44D90BA676CA0065226F /* PBXTextBookmark */ = {
+		isa = PBXTextBookmark;
+		fRef = AAE69EB60B110795006E309B /* IoDate.c */;
+		name = "IoDate.c: 278";
+		rLen = 0;
+		rLoc = 7732;
+		rType = 0;
+		vrLen = 1314;
+		vrLoc = 6754;
+	};
+	AA7B45640BA683240065226F /* PBXTextBookmark */ = {
+		isa = PBXTextBookmark;
+		fRef = AAE69EAD0B110795006E309B /* IoCFunction.h */;
+		name = "IoCFunction.h: ";
+		rLen = 0;
+		rLoc = 734;
+		rType = 0;
+		vrLen = 1784;
+		vrLoc = 0;
+	};
+	AA7EC9030BB4BA1700BA645F /* PBXTextBookmark */ = {
+		isa = PBXTextBookmark;
+		fRef = AAE69DB40B110795006E309B /* Common.c */;
+		name = "Common.c: 280";
+		rLen = 0;
+		rLoc = 5987;
+		rType = 0;
+		vrLen = 558;
+		vrLoc = 5365;
+	};
+	AA7EC9170BB4BAD200BA645F /* PBXTextBookmark */ = {
+		isa = PBXTextBookmark;
+		fRef = AABF812F0B759BC8002DBAB5 /* UArray.c */;
+		name = UArray_isFloat;
+		rLen = 14;
+		rLoc = 3815;
+		rType = 0;
+		vrLen = 855;
+		vrLoc = 3337;
+	};
+	AA7EC92A0BB4BE1D00BA645F /* PBXTextBookmark */ = {
+		isa = PBXTextBookmark;
+		fRef = AAE69DB50B110795006E309B /* Common.h */;
+		name = "Common.h: io_freerealloc";
+		rLen = 0;
+		rLoc = 5178;
+		rType = 0;
+		vrLen = 1210;
+		vrLoc = 4064;
+	};
+	AA86B0060B8C6FAE00364054 /* PBXTextBookmark */ = {
+		isa = PBXTextBookmark;
+		fRef = AAE69EC60B110795006E309B /* IoList.c */;
+		name = "IoList.c: IoList_preallocateToSize";
+		rLen = 0;
+		rLoc = 21073;
+		rType = 0;
+		vrLen = 1282;
+		vrLoc = 1963;
+	};
+	AA86B00A0B8C6FC800364054 /* PBXTextBookmark */ = {
+		isa = PBXTextBookmark;
+		fRef = AAE69EC70B110795006E309B /* IoList.h */;
+		name = preallocateToSize;
+		rLen = 17;
+		rLoc = 2826;
+		rType = 0;
+		vrLen = 2829;
+		vrLoc = 730;
+	};
+	AA86B00C0B8C6FC800364054 /* PBXTextBookmark */ = {
+		isa = PBXTextBookmark;
+		fRef = AAE69EC70B110795006E309B /* IoList.h */;
+		name = preallocateToSize;
+		rLen = 17;
+		rLoc = 2826;
+		rType = 0;
+		vrLen = 2829;
+		vrLoc = 730;
+	};
+	AA86B01D0B8CFFA000364054 /* PBXTextBookmark */ = {
+		isa = PBXTextBookmark;
+		fRef = AAE69EC60B110795006E309B /* IoList.c */;
+		name = "IoList.c: 94";
+		rLen = 0;
+		rLoc = 2507;
+		rType = 0;
+		vrLen = 1353;
+		vrLoc = 1887;
+	};
+	AA86B0380B8D01AF00364054 /* PBXTextBookmark */ = {
+		isa = PBXTextBookmark;
+		fRef = AAE69EB50B110795006E309B /* IoCoroutine.h */;
+		name = IoCoroutine_cid;
+		rLen = 15;
+		rLoc = 1090;
+		rType = 0;
+		vrLen = 1134;
+		vrLoc = 0;
+	};
+	AA86B0760B8D167B00364054 /* PBXTextBookmark */ = {
+		isa = PBXTextBookmark;
+		fRef = AAE69EB50B110795006E309B /* IoCoroutine.h */;
+		name = IoCoroutine_cid;
+		rLen = 15;
+		rLoc = 1090;
+		rType = 0;
+		vrLen = 1134;
+		vrLoc = 0;
+	};
+	AA86B07A0B8D167B00364054 /* PBXTextBookmark */ = {
+		isa = PBXTextBookmark;
+		fRef = AAE69EB40B110795006E309B /* IoCoroutine.c */;
+		name = "IoCoroutine.c: 343";
+		rLen = 0;
+		rLoc = 8234;
+		rType = 0;
+		vrLen = 1182;
+		vrLoc = 7832;
+	};
+	AA86B08C0B8D23BD00364054 /* PBXTextBookmark */ = {
+		isa = PBXTextBookmark;
+		fRef = AAE69ECF0B110795006E309B /* IoNumber.c */;
+		name = "IoNumber.c: 513";
+		rLen = 0;
+		rLoc = 13226;
+		rType = 0;
+		vrLen = 1066;
+		vrLoc = 0;
+	};
+	AA89D0C50B11886100775BF6 /* PBXTextBookmark */ = {
+		isa = PBXTextBookmark;
+		fRef = AAE69EB90B110795006E309B /* IoDebugger.h */;
+		name = "IoDebugger.h: 1";
+		rLen = 0;
+		rLoc = 0;
+		rType = 0;
+		vrLen = 286;
+		vrLoc = 0;
+	};
+	AA89D0CE0B11886100775BF6 /* PBXTextBookmark */ = {
+		isa = PBXTextBookmark;
+		fRef = AAE69EB80B110795006E309B /* IoDebugger.c */;
+		name = "IoDebugger.c: 1";
+		rLen = 0;
+		rLoc = 0;
+		rType = 0;
+		vrLen = 465;
+		vrLoc = 0;
+	};
+	AA89D0CF0B11886100775BF6 /* PBXTextBookmark */ = {
+		isa = PBXTextBookmark;
+		fRef = AAE69EB90B110795006E309B /* IoDebugger.h */;
+		name = "IoDebugger.h: 1";
+		rLen = 0;
+		rLoc = 0;
+		rType = 0;
+		vrLen = 286;
+		vrLoc = 0;
+	};
+	AA9E46580BC729E3009C4019 /* PBXTextBookmark */ = {
+		isa = PBXTextBookmark;
+		fRef = AAE69DF90B110795006E309B /* Coro.c */;
+		name = Coro_new;
+		rLen = 8;
+		rLoc = 1865;
+		rType = 0;
+		vrLen = 511;
+		vrLoc = 2326;
+	};
+	AAA1DD1C0BBA90BD00AA93DC /* PBXTextBookmark */ = {
+		isa = PBXTextBookmark;
+		fRef = AAE69DB40B110795006E309B /* Common.c */;
+		name = "Common.c: 290";
+		rLen = 0;
+		rLoc = 6002;
+		rType = 0;
+		vrLen = 556;
+		vrLoc = 5450;
+	};
+	AAA1DD360BBA942500AA93DC /* PBXTextBookmark */ = {
+		isa = PBXTextBookmark;
+		fRef = AAE69EA80B110795006E309B /* IoBlock.c */;
+		name = "it's";
+		rLen = 4;
+		rLoc = 8119;
+		rType = 0;
+		vrLen = 1105;
+		vrLoc = 7416;
+	};
+	AAA1DD690BBA97F400AA93DC /* PBXTextBookmark */ = {
+		isa = PBXTextBookmark;
+		fRef = AAE69EE80B110796006E309B /* IoState.h */;
+		name = "IoState.h: 20";
+		rLen = 0;
+		rLoc = 321;
+		rType = 0;
+		vrLen = 947;
+		vrLoc = 122;
+	};
+	AAA1DD6C0BBA97F400AA93DC /* PBXTextBookmark */ = {
+		isa = PBXTextBookmark;
+		fRef = AAE69E170B110795006E309B /* CollectorMarker.h */;
+		name = "CollectorMarker.h: IoObjectDataDefined";
+		rLen = 0;
+		rLoc = 827;
+		rType = 0;
+		vrLen = 850;
+		vrLoc = 178;
+	};
+	AAA1DD810BBA99E500AA93DC /* PBXTextBookmark */ = {
+		isa = PBXTextBookmark;
+		fRef = AAE69ECA0B110795006E309B /* IoMessage.c */;
+		name = "IoMessage.c: 495";
+		rLen = 0;
+		rLoc = 12933;
+		rType = 0;
+		vrLen = 966;
+		vrLoc = 12572;
+	};
+	AAA1DD860BBA9A6700AA93DC /* PBXTextBookmark */ = {
+		isa = PBXTextBookmark;
+		fRef = AAE69ED50B110795006E309B /* IoObject_inline.h */;
+		name = IoObject_rawRemoveAllProtos;
+		rLen = 27;
+		rLoc = 1482;
+		rType = 0;
+		vrLen = 566;
+		vrLoc = 1248;
+	};
+	AAA1DDF20BBAAFCD00AA93DC /* PBXTextBookmark */ = {
+		isa = PBXTextBookmark;
+		fRef = AAE69EE50B110796006E309B /* IoSeq_mutable.c */;
+		name = "IoSeq_mutable.c: 789";
+		rLen = 0;
+		rLoc = 19346;
+		rType = 0;
+		vrLen = 554;
+		vrLoc = 19068;
+	};
+	AAA3C8890B12EE6E004C257F /* PBXTextBookmark */ = {
+		isa = PBXTextBookmark;
+		fRef = AAE69ED30B110795006E309B /* IoObject_flow.c */;
+		name = IoObject_eol;
+		rLen = 12;
+		rLoc = 4666;
+		rType = 0;
+		vrLen = 1499;
+		vrLoc = 4071;
+	};
+	AAA3C88B0B12EE6E004C257F /* PBXTextBookmark */ = {
+		isa = PBXTextBookmark;
+		fRef = AAE69ECC0B110795006E309B /* IoMessage_inline.h */;
+		name = "IoMessage_inline.h: 1";
+		rLen = 0;
+		rLoc = 0;
+		rType = 0;
+		vrLen = 955;
+		vrLoc = 0;
+	};
+	AAA3CAF30B186E2F004C257F /* IoMessage_opShuffle.c */ = {
+		uiCtxt = {
+			sepNavIntBoundsRect = "{{0, 0}, {1054, 10548}}";
+			sepNavSelRange = "{6083, 0}";
+			sepNavVisRect = "{{0, 5008}, {1054, 1055}}";
+		};
+	};
+	AAA3CAF40B186E2F004C257F /* IoMessage_opShuffle.h */ = {
+		uiCtxt = {
+			sepNavIntBoundsRect = "{{0, 0}, {1019, 1026}}";
+			sepNavSelRange = "{0, 0}";
+			sepNavVisRect = "{{0, 0}, {1019, 1026}}";
+		};
+	};
+	AAA4F4460B376DC1009BDAC0 /* PBXTextBookmark */ = {
+		isa = PBXTextBookmark;
+		fRef = AAE69F030B110796006E309B /* IoVersion.h */;
+		name = "IoVersion.h: IO_VERSION_NUMBER";
+		rLen = 0;
+		rLoc = 0;
+		rType = 0;
+		vrLen = 35;
+		vrLoc = 0;
+	};
+	AAA4F4470B376DC1009BDAC0 /* PBXTextBookmark */ = {
+		isa = PBXTextBookmark;
+		fRef = AAE69F040B110796006E309B /* IoVM.h */;
+		name = "IoVM.h: 1";
+		rLen = 0;
+		rLoc = 0;
+		rType = 0;
+		vrLen = 304;
+		vrLoc = 0;
+	};
+	AAAB88590BAFC97B0007CA5A /* PBXTextBookmark */ = {
+		isa = PBXTextBookmark;
+		fRef = AAE69EB60B110795006E309B /* IoDate.c */;
+		name = Date_secondsSince_;
+		rLen = 18;
+		rLoc = 12424;
+		rType = 0;
+		vrLen = 1465;
+		vrLoc = 11335;
+	};
+	AAAB88670BAFCA0B0007CA5A /* PBXTextBookmark */ = {
+		isa = PBXTextBookmark;
+		fRef = AAE69DB70B110795006E309B /* Date.c */;
+		name = "Date.c: 128";
+		rLen = 0;
+		rLoc = 2309;
+		rType = 0;
+		vrLen = 944;
+		vrLoc = 1936;
+	};
+	AABF81230B759BC8002DBAB5 /* UArray_character.c */ = {
+		uiCtxt = {
+			sepNavIntBoundsRect = "{{0, 0}, {1163, 1188}}";
+			sepNavSelRange = "{652, 0}";
+			sepNavVisRect = "{{0, 0}, {1163, 1188}}";
+		};
+	};
+	AABF81240B759BC8002DBAB5 /* UArray_character.h */ = {
+		uiCtxt = {
+			sepNavIntBoundsRect = "{{0, 0}, {1163, 1188}}";
+			sepNavSelRange = "{0, 0}";
+			sepNavVisRect = "{{0, 0}, {1163, 1188}}";
+		};
+	};
+	AABF81250B759BC8002DBAB5 /* UArray_format.c */ = {
+		uiCtxt = {
+			sepNavIntBoundsRect = "{{0, 0}, {1163, 2214}}";
+			sepNavSelRange = "{384, 20}";
+			sepNavVisRect = "{{0, 86}, {1163, 1188}}";
+		};
+	};
+	AABF81270B759BC8002DBAB5 /* UArray_math.c */ = {
+		uiCtxt = {
+			sepNavIntBoundsRect = "{{0, 0}, {855, 12060}}";
+			sepNavSelRange = "{220, 0}";
+			sepNavVisRect = "{{0, 16}, {855, 776}}";
+			sepNavWindowFrame = "{{1323, 410}, {1151, 1143}}";
+		};
+	};
+	AABF81280B759BC8002DBAB5 /* UArray_math.h */ = {
+		uiCtxt = {
+			sepNavIntBoundsRect = "{{0, 0}, {994, 2016}}";
+			sepNavSelRange = "{165, 22}";
+			sepNavVisRect = "{{0, 0}, {994, 1181}}";
+			sepNavWindowFrame = "{{358, 440}, {1296, 1015}}";
+		};
+	};
+	AABF81290B759BC8002DBAB5 /* UArray_path.c */ = {
+		uiCtxt = {
+			sepNavIntBoundsRect = "{{0, 0}, {1163, 2106}}";
+			sepNavSelRange = "{551, 0}";
+			sepNavVisRect = "{{0, 0}, {1163, 1188}}";
+		};
+	};
+	AABF812A0B759BC8002DBAB5 /* UArray_path.h */ = {
+		uiCtxt = {
+			sepNavIntBoundsRect = "{{0, 0}, {1042, 1034}}";
+			sepNavSelRange = "{472, 21}";
+			sepNavVisRect = "{{0, 0}, {1042, 1034}}";
+		};
+	};
+	AABF812B0B759BC8002DBAB5 /* UArray_string.c */ = {
+		uiCtxt = {
+			sepNavIntBoundsRect = "{{0, 0}, {995, 702}}";
+			sepNavSelRange = "{253, 0}";
+			sepNavVisRect = "{{0, 0}, {995, 678}}";
+			sepNavWindowFrame = "{{15, 580}, {1296, 1015}}";
+		};
+	};
+	AABF812C0B759BC8002DBAB5 /* UArray_string.h */ = {
+		uiCtxt = {
+			sepNavIntBoundsRect = "{{0, 0}, {1042, 1314}}";
+			sepNavSelRange = "{1656, 0}";
+			sepNavVisRect = "{{0, 551}, {1042, 609}}";
+			sepNavWindowFrame = "{{153, 663}, {1072, 806}}";
+		};
+	};
+	AABF812D0B759BC8002DBAB5 /* UArray_utf.c */ = {
+		uiCtxt = {
+			sepNavIntBoundsRect = "{{0, 0}, {1016, 4482}}";
+			sepNavSelRange = "{0, 0}";
+			sepNavVisRect = "{{0, 0}, {1016, 461}}";
+			sepNavWindowFrame = "{{341, 268}, {1296, 1015}}";
+		};
+	};
+	AABF812E0B759BC8002DBAB5 /* UArray_utf.h */ = {
+		uiCtxt = {
+			sepNavIntBoundsRect = "{{0, 0}, {733, 940}}";
+			sepNavSelRange = "{94, 0}";
+			sepNavVisRect = "{{0, 0}, {733, 940}}";
+			sepNavWindowFrame = "{{15, 580}, {1296, 1015}}";
+		};
+	};
+	AABF812F0B759BC8002DBAB5 /* UArray.c */ = {
+		uiCtxt = {
+			sepNavIntBoundsRect = "{{0, 0}, {866, 19566}}";
+			sepNavSelRange = "{10345, 0}";
+			sepNavVisRect = "{{0, 8354}, {866, 591}}";
+			sepNavWindowFrame = "{{169, 172}, {1296, 1015}}";
+		};
+	};
+	AABF81300B759BC8002DBAB5 /* UArray.h */ = {
+		uiCtxt = {
+			sepNavIntBoundsRect = "{{0, 0}, {855, 8208}}";
+			sepNavSelRange = "{620, 15}";
+			sepNavVisRect = "{{0, 270}, {855, 776}}";
+			sepNavWindowFrame = "{{1037, 457}, {1296, 1015}}";
+		};
+	};
+	AABF81EA0B75A461002DBAB5 /* PBXTextBookmark */ = {
+		isa = PBXTextBookmark;
+		fRef = AABF81290B759BC8002DBAB5 /* UArray_path.c */;
+		name = IO_PATH_SEPARATOR;
+		rLen = 17;
+		rLoc = 308;
+		rType = 0;
+		vrLen = 1573;
+		vrLoc = 0;
+	};
+	AABF81EB0B75A461002DBAB5 /* PBXTextBookmark */ = {
+		isa = PBXTextBookmark;
+		fRef = AABF812A0B759BC8002DBAB5 /* UArray_path.h */;
+		name = "UArray_path.h: 19";
+		rLen = 0;
+		rLoc = 635;
+		rType = 0;
+		vrLen = 1128;
+		vrLoc = 0;
+	};
+	AABF83120B76D00A002DBAB5 /* UArray_stream.c */ = {
+		uiCtxt = {
+			sepNavIntBoundsRect = "{{0, 0}, {994, 2646}}";
+			sepNavSelRange = "{2104, 0}";
+			sepNavVisRect = "{{0, 1003}, {994, 1181}}";
+			sepNavWindowFrame = "{{337, 275}, {1296, 1015}}";
+		};
+	};
+	AABF83130B76D00A002DBAB5 /* UArray_stream.h */ = {
+		uiCtxt = {
+			sepNavIntBoundsRect = "{{0, 0}, {994, 1181}}";
+			sepNavSelRange = "{360, 24}";
+			sepNavVisRect = "{{0, 0}, {994, 1181}}";
+		};
+	};
+	AABF83880B76E40D002DBAB5 /* PBXTextBookmark */ = {
+		isa = PBXTextBookmark;
+		fRef = AABF83130B76D00A002DBAB5 /* UArray_stream.h */;
+		name = "UArray_stream.h: 12";
+		rLen = 0;
+		rLoc = 405;
+		rType = 0;
+		vrLen = 785;
+		vrLoc = 0;
+	};
+	AAC4F5F20B8F04590043C20D /* PBXTextBookmark */ = {
+		isa = PBXTextBookmark;
+		fRef = AAE69EC10B110795006E309B /* IoFile.h */;
+		name = "IoFile.h: 106";
+		rLen = 0;
+		rLoc = 4257;
+		rType = 0;
+		vrLen = 2508;
+		vrLoc = 1911;
+	};
+	AAC4F5F30B8F04590043C20D /* PBXTextBookmark */ = {
+		isa = PBXTextBookmark;
+		fRef = AAE69EC00B110795006E309B /* IoFile.c */;
+		name = "IoFile.c: 134";
+		rLen = 0;
+		rLoc = 3709;
+		rType = 0;
+		vrLen = 1244;
+		vrLoc = 3249;
+	};
+	AAC4F6030B8FCC100043C20D /* PBXTextBookmark */ = {
+		isa = PBXTextBookmark;
+		fRef = AAE69EC10B110795006E309B /* IoFile.h */;
+		name = "IoFile.h: 23";
+		rLen = 0;
+		rLoc = 380;
+		rType = 0;
+		vrLen = 1009;
+		vrLoc = 0;
+	};
+	AAC4F6110B8FD7910043C20D /* PBXTextBookmark */ = {
+		isa = PBXTextBookmark;
+		fRef = AAE69DC40B110795006E309B /* List_inline.h */;
+		name = "List_inline.h: 311";
+		rLen = 0;
+		rLoc = 5567;
+		rType = 0;
+		vrLen = 914;
+		vrLoc = 5200;
+	};
+	AAC4F6120B8FD7910043C20D /* PBXTextBookmark */ = {
+		isa = PBXTextBookmark;
+		fRef = AAE69DC30B110795006E309B /* List.h */;
+		name = LIST_AT;
+		rLen = 7;
+		rLoc = 509;
+		rType = 0;
+		vrLen = 1294;
+		vrLoc = 0;
+	};
+	AAC4F6170B8FD7910043C20D /* PBXTextBookmark */ = {
+		isa = PBXTextBookmark;
+		fRef = AAE69DC40B110795006E309B /* List_inline.h */;
+		name = "List_inline.h: 311";
+		rLen = 0;
+		rLoc = 5567;
+		rType = 0;
+		vrLen = 914;
+		vrLoc = 5200;
+	};
+	AAC4F6180B8FD7910043C20D /* PBXTextBookmark */ = {
+		isa = PBXTextBookmark;
+		fRef = AAE69DC30B110795006E309B /* List.h */;
+		name = LIST_AT;
+		rLen = 7;
+		rLoc = 509;
+		rType = 0;
+		vrLen = 1294;
+		vrLoc = 0;
+	};
+	AAC4F7510B9158970043C20D /* PBXTextBookmark */ = {
+		isa = PBXTextBookmark;
+		fRef = AAA3CAF30B186E2F004C257F /* IoMessage_opShuffle.c */;
+		name = "IoMessage_opShuffle.c: 290";
+		rLen = 0;
+		rLoc = 6083;
+		rType = 0;
+		vrLen = 1123;
+		vrLoc = 5722;
+	};
+	AAC4F7540B9158970043C20D /* PBXTextBookmark */ = {
+		isa = PBXTextBookmark;
+		fRef = AAA3CAF30B186E2F004C257F /* IoMessage_opShuffle.c */;
+		name = "IoMessage_opShuffle.c: 290";
+		rLen = 0;
+		rLoc = 6083;
+		rType = 0;
+		vrLen = 1123;
+		vrLoc = 5722;
+	};
+	AAC4F78F0B9292750043C20D /* PBXTextBookmark */ = {
+		isa = PBXTextBookmark;
+		fRef = AAE69EA80B110795006E309B /* IoBlock.c */;
+		name = "IoBlock.c: IoBlock_activate";
+		rLen = 0;
+		rLoc = 7658;
+		rType = 0;
+		vrLen = 1581;
+		vrLoc = 6808;
+	};
+	AAC4F7A10B9293E30043C20D /* PBXTextBookmark */ = {
+		isa = PBXTextBookmark;
+		fRef = AAE69EAF0B110795006E309B /* IoCollector.h */;
+		name = "IoCollector.h: IoCollector_showStats";
+		rLen = 0;
+		rLoc = 253;
+		rType = 0;
+		vrLen = 1149;
+		vrLoc = 0;
+	};
+	AAC4F7DF0B9299020043C20D /* PBXTextBookmark */ = {
+		isa = PBXTextBookmark;
+		fRef = AAE69EAF0B110795006E309B /* IoCollector.h */;
+		name = "IoCollector.h: IoCollector_proto";
+		rLen = 0;
+		rLoc = 253;
+		rType = 0;
+		vrLen = 290;
+		vrLoc = 0;
+	};
+	AAC4F7F80BA0C8D7008D8E0B /* PBXTextBookmark */ = {
+		isa = PBXTextBookmark;
+		fRef = AAE69ECB0B110795006E309B /* IoMessage.h */;
+		name = IoMessage_name;
+		rLen = 14;
+		rLoc = 8916;
+		rType = 0;
+		vrLen = 3567;
+		vrLoc = 5877;
+	};
+	AAC4F8150B929F8C0043C20D /* PBXTextBookmark */ = {
+		isa = PBXTextBookmark;
+		fRef = AAE69ED80B110795006E309B /* IoObject_struct.h */;
+		name = IoObject_listeners_;
+		rLen = 19;
+		rLoc = 3828;
+		rType = 0;
+		vrLen = 2713;
+		vrLoc = 2608;
+	};
+	AAC4F8180BA0D001008D8E0B /* PBXTextBookmark */ = {
+		isa = PBXTextBookmark;
+		fRef = AAE69ECA0B110795006E309B /* IoMessage.c */;
+		name = "IoMessage.c: 497";
+		rLen = 0;
+		rLoc = 13219;
+		rType = 0;
+		vrLen = 1053;
+		vrLoc = 12588;
+	};
+	AAC4F8270B92BAEE0043C20D /* PBXTextBookmark */ = {
+		isa = PBXTextBookmark;
+		fRef = AAE69EAD0B110795006E309B /* IoCFunction.h */;
+		name = "IoCFunction.h: ";
+		rLen = 0;
+		rLoc = 734;
+		rType = 0;
+		vrLen = 1820;
+		vrLoc = 0;
+	};
+	AAC4F9850B944F240043C20D /* PBXTextBookmark */ = {
+		isa = PBXTextBookmark;
+		fRef = AAE69ECF0B110795006E309B /* IoNumber.c */;
+		name = "IoNumber.c: 1309";
+		rLen = 0;
+		rLoc = 33999;
+		rType = 0;
+		vrLen = 1180;
+		vrLoc = 6374;
+	};
+	AAC4FAA40B94C5160043C20D /* PBXTextBookmark */ = {
+		isa = PBXTextBookmark;
+		fRef = AAE69EB40B110795006E309B /* IoCoroutine.c */;
+		name = "IoCoroutine.c: current";
+		rLen = 0;
+		rLoc = 8258;
+		rType = 0;
+		vrLen = 1437;
+		vrLoc = 7739;
+	};
+	AACAC1960BC5D8EE00FB1C4A /* IoCoroutine_clearStack(tryCoro); */ = {
+		isa = PBXSymbolicBreakpoint;
 		actions = (
 		);
-		breakpointStyle = 0;
+		breakpointStyle = 1;
 		continueAfterActions = 0;
 		delayBeforeContinue = 0;
-		fileReference = AAE6A14F0B110B8F006E309B /* main.c */;
-		functionName = "main()";
 		hitCount = 1;
-		lineNumber = 41;
-		location = main.ob;
-		modificationTime = 197038951.046062;
-		state = 2;
-	};
-	AA248B510BA25863006365D4 /* main.c:37 */ = {
-		isa = PBXFileBreakpoint;
-		actions = (
-		);
-		breakpointStyle = 0;
-		continueAfterActions = 0;
-		delayBeforeContinue = 0;
-		fileReference = AAE6A14F0B110B8F006E309B /* main.c */;
-		functionName = "main()";
-		hitCount = 1;
-		lineNumber = 37;
-		location = main.ob;
-		modificationTime = 197038951.046069;
-		state = 2;
-	};
-	AA248B540BA25884006365D4 /* IoState.c:41 */ = {
+		location = "";
+		modificationTime = 197516336.123844;
+		state = 1;
+		symbolName = "IoCoroutine_clearStack(tryCoro);";
+	};
+	AACAC19A0BC5D91100FB1C4A /* IoState.c:403 */ = {
 		isa = PBXFileBreakpoint;
 		actions = (
 		);
@@ -654,14 +2217,12 @@
 		continueAfterActions = 0;
 		delayBeforeContinue = 0;
 		fileReference = AAE69EE70B110796006E309B /* IoState.c */;
-		functionName = "IoState_new()";
 		hitCount = 1;
-		lineNumber = 41;
-		location = IoState.ob;
-		modificationTime = 197038951.046076;
+		lineNumber = 403;
+		modificationTime = 197515724.32025;
 		state = 2;
 	};
-	AA248B560BA2588D006365D4 /* IoState.c:332 */ = {
+	AACAC19C0BC5D91F00FB1C4A /* IoState.c:405 */ = {
 		isa = PBXFileBreakpoint;
 		actions = (
 		);
@@ -669,4301 +2230,1160 @@
 		continueAfterActions = 0;
 		delayBeforeContinue = 0;
 		fileReference = AAE69EE70B110796006E309B /* IoState.c */;
-		functionName = "IoState_init()";
+		functionName = "IoState_protoWithInitFunction_()";
 		hitCount = 1;
-		lineNumber = 332;
-		location = IoState.ob;
-		modificationTime = 197038951.046083;
+		lineNumber = 405;
+		location = osxvm;
+		modificationTime = 197515724.320254;
 		state = 2;
 	};
-	AA248B5A0BA258A1006365D4 /* IoState.c:202 */ = {
+	AACAC1A10BC5D9A300FB1C4A /* IoState_exceptions.c:13 */ = {
 		isa = PBXFileBreakpoint;
 		actions = (
 		);
 		breakpointStyle = 0;
 		continueAfterActions = 0;
 		delayBeforeContinue = 0;
-		fileReference = AAE69EE70B110796006E309B /* IoState.c */;
-		functionName = "IoState_new()";
+		fileReference = AAE69EF10B110796006E309B /* IoState_exceptions.c */;
+		functionName = "IoState_fatalError_()";
 		hitCount = 1;
-		lineNumber = 202;
-		location = IoState.ob;
-		modificationTime = 197038951.04609;
-		state = 2;
-	};
-	AA248B5D0BA25902006365D4 /* IoVMInit.c:6 */ = {
-		isa = PBXFileBreakpoint;
-		actions = (
-		);
-		breakpointStyle = 0;
-		continueAfterActions = 0;
-		delayBeforeContinue = 0;
-		fileReference = AAE69F050B110796006E309B /* IoVMInit.c */;
-		functionName = "IoVMCodeInit()";
-		hitCount = 1;
-		lineNumber = 6;
-		location = IoVMInit.ob;
-		modificationTime = 197038951.046097;
-		state = 2;
-	};
-=======
->>>>>>> 26a6907f
-	AA248B5F0BA25917006365D4 /* PBXTextBookmark */ = {
-		isa = PBXTextBookmark;
-		fRef = AAE6A14F0B110B8F006E309B /* main.c */;
-		name = "main.c: 57";
-		rLen = 0;
-		rLoc = 1168;
-		rType = 0;
-		vrLen = 1055;
-		vrLoc = 590;
-	};
-	AA248B760BA36F9D006365D4 /* PBXTextBookmark */ = {
-		isa = PBXTextBookmark;
-		fRef = AAE69F050B110796006E309B /* IoVMInit.c */;
-		name = "IoVMInit.c: 2802";
-		rLen = 0;
-		rLoc = 98528;
-		rType = 0;
-		vrLen = 1265;
-		vrLoc = 0;
-	};
-	AA248B780BA36F9D006365D4 /* PBXTextBookmark */ = {
-		isa = PBXTextBookmark;
-		fRef = AAE69E180B110795006E309B /* CollectorMarker_inline.h */;
-		name = CollectorMarker_isEmpty;
-		rLen = 23;
-		rLoc = 1525;
-		rType = 0;
-		vrLen = 1388;
-		vrLoc = 261;
-	};
-	AA248B7B0BA36F9D006365D4 /* PBXTextBookmark */ = {
-		isa = PBXTextBookmark;
-		fRef = AAE69F050B110796006E309B /* IoVMInit.c */;
-		name = "IoVMInit.c: 2802";
-		rLen = 0;
-		rLoc = 98528;
-		rType = 0;
-		vrLen = 1265;
-		vrLoc = 0;
-	};
-	AA248B900BA37118006365D4 /* PBXTextBookmark */ = {
-		isa = PBXTextBookmark;
-		fRef = AAE69E150B110795006E309B /* Collector_inline.h */;
-		name = "Collector_inline.h: 33";
-		rLen = 0;
-		rLoc = 773;
-		rType = 0;
-		vrLen = 1628;
-		vrLoc = 0;
-	};
-	AA248B940BA37118006365D4 /* PBXTextBookmark */ = {
-		isa = PBXTextBookmark;
-		fRef = AAE69E140B110795006E309B /* Collector.h */;
-		name = "Collector.h: 46";
-		rLen = 0;
-		rLoc = 903;
-		rType = 0;
-		vrLen = 1394;
-		vrLoc = 0;
-	};
-	AA248BAE0BA372AE006365D4 /* PBXTextBookmark */ = {
-		isa = PBXTextBookmark;
-		fRef = AAE69E160B110795006E309B /* CollectorMarker.c */;
-		name = CollectorMarker_free;
-		rLen = 20;
-		rLoc = 575;
-		rType = 0;
-		vrLen = 1098;
-		vrLoc = 0;
-	};
-	AA248BAF0BA372AE006365D4 /* PBXTextBookmark */ = {
-		isa = PBXTextBookmark;
-		fRef = AAE69EAC0B110795006E309B /* IoCFunction.c */;
-		name = "IoCFunction.c: 169";
-		rLen = 0;
-		rLoc = 5125;
-		rType = 0;
-		vrLen = 1899;
-		vrLoc = 3962;
-	};
-	AA248BB50BA372AE006365D4 /* PBXTextBookmark */ = {
+		lineNumber = 13;
+		location = osxvm;
+		modificationTime = 197515724.320258;
+		state = 1;
+	};
+	AACAC1A60BC5DA4700FB1C4A /* PBXTextBookmark */ = {
+		isa = PBXTextBookmark;
+		fRef = AAE69ED10B110795006E309B /* IoObject.c */;
+		name = IoObject_sentWillFree_;
+		rLen = 22;
+		rLoc = 14890;
+		rType = 0;
+		vrLen = 1052;
+		vrLoc = 14113;
+	};
+	AACAC1A80BC5DA4700FB1C4A /* PBXTextBookmark */ = {
+		isa = PBXTextBookmark;
+		fRef = AAE69ED10B110795006E309B /* IoObject.c */;
+		name = IoObject_sentWillFree_;
+		rLen = 22;
+		rLoc = 14890;
+		rType = 0;
+		vrLen = 1052;
+		vrLoc = 14113;
+	};
+	AACAC1B20BC5DC4F00FB1C4A /* PBXTextBookmark */ = {
+		isa = PBXTextBookmark;
+		fRef = AAE69EF10B110796006E309B /* IoState_exceptions.c */;
+		name = IoState;
+		rLen = 7;
+		rLoc = 294;
+		rType = 0;
+		vrLen = 745;
+		vrLoc = 0;
+	};
+	AACAC1B50BC5DC4F00FB1C4A /* PBXTextBookmark */ = {
 		isa = PBXTextBookmark;
 		fRef = AAE69DF90B110795006E309B /* Coro.c */;
-		name = "Coro.c: 199";
-		rLen = 0;
-		rLoc = 4770;
-		rType = 0;
-		vrLen = 1599;
-		vrLoc = 3837;
-	};
-	AA248BB70BA372AE006365D4 /* PBXTextBookmark */ = {
-		isa = PBXTextBookmark;
-		fRef = AAE69E160B110795006E309B /* CollectorMarker.c */;
-		name = CollectorMarker_free;
-		rLen = 20;
-		rLoc = 575;
-		rType = 0;
-		vrLen = 1098;
-		vrLoc = 0;
-	};
-	AA248BB90BA372AE006365D4 /* PBXTextBookmark */ = {
-		isa = PBXTextBookmark;
-		fRef = AAE69EAC0B110795006E309B /* IoCFunction.c */;
-		name = "IoCFunction.c: 169";
-		rLen = 0;
-		rLoc = 5125;
-		rType = 0;
-		vrLen = 1899;
-		vrLoc = 3962;
-	};
-<<<<<<< HEAD
-	AA248BDC0BA374C2006365D4 /* Collector.c:350 */ = {
-		isa = PBXFileBreakpoint;
-		actions = (
-		);
-		breakpointStyle = 0;
-		continueAfterActions = 0;
-		delayBeforeContinue = 0;
-		fileReference = AAE69E130B110795006E309B /* Collector.c */;
-		functionName = "Collector_freeAllValues()";
-		hitCount = 1;
-		lineNumber = 350;
-		location = Collector.ob;
-		modificationTime = 197038951.046104;
-		state = 2;
-	};
-	AA248BDE0BA374CA006365D4 /* Collector.c:67 */ = {
-		isa = PBXFileBreakpoint;
-		actions = (
-		);
-		breakpointStyle = 0;
-		continueAfterActions = 0;
-		delayBeforeContinue = 0;
-		fileReference = AAE69E130B110795006E309B /* Collector.c */;
-		functionName = "Collector_free()";
-		hitCount = 1;
-		lineNumber = 67;
-		location = Collector.ob;
-		modificationTime = 197038951.046111;
-		state = 2;
-	};
-	AA248BE00BA374E1006365D4 /* Collector.c:354 */ = {
-		isa = PBXFileBreakpoint;
-		actions = (
-		);
-		breakpointStyle = 0;
-		continueAfterActions = 0;
-		delayBeforeContinue = 0;
-		fileReference = AAE69E130B110795006E309B /* Collector.c */;
-		functionName = "Collector_freeAllValues()";
-		hitCount = 1;
-		lineNumber = 354;
-		location = Collector.ob;
-		modificationTime = 197038951.046119;
-		state = 2;
-	};
-	AA248BE30BA3752E006365D4 /* Common.c:207 */ = {
-		isa = PBXFileBreakpoint;
-		actions = (
-		);
-		breakpointStyle = 0;
-		continueAfterActions = 0;
-		delayBeforeContinue = 0;
-		fileReference = AAE69DB40B110795006E309B /* Common.c */;
-		functionName = "io_free()";
-		hitCount = 1;
-		lineNumber = 207;
-		location = Common.ob;
-		modificationTime = 197038951.046127;
-		state = 2;
-	};
-	AA248BE50BA3752E006365D4 /* Common.c:208 */ = {
-		isa = PBXFileBreakpoint;
-		actions = (
-		);
-		breakpointStyle = 0;
-		continueAfterActions = 0;
-		delayBeforeContinue = 0;
-		fileReference = AAE69DB40B110795006E309B /* Common.c */;
-		functionName = "io_free()";
-		hitCount = 1;
-		lineNumber = 208;
-		location = Common.ob;
-		modificationTime = 197038951.046133;
-		state = 2;
-	};
-	AA248BEA0BA37577006365D4 /* Collector.c:355 */ = {
-		isa = PBXFileBreakpoint;
-		actions = (
-		);
-		breakpointStyle = 0;
-		continueAfterActions = 0;
-		delayBeforeContinue = 0;
-		fileReference = AAE69E130B110795006E309B /* Collector.c */;
-		functionName = "Collector_freeAllValues()";
-		hitCount = 1;
-		lineNumber = 355;
-		location = Collector.ob;
-		modificationTime = 197038951.046141;
-		state = 2;
-	};
-=======
->>>>>>> 26a6907f
-	AA248C050BA376D7006365D4 /* PBXTextBookmark */ = {
-		isa = PBXTextBookmark;
-		fRef = AAE69E170B110795006E309B /* CollectorMarker.h */;
-		name = "CollectorMarker.h: 40";
-		rLen = 0;
-		rLoc = 881;
-		rType = 0;
-		vrLen = 1775;
-		vrLoc = 744;
-	};
-	AA2AEABF0B616B8300C76486 /* PBXTextBookmark */ = {
-		isa = PBXTextBookmark;
-		fRef = AAE69ED40B110795006E309B /* IoObject_flow.h */;
-		name = "IoObject_flow.h: 1";
-		rLen = 0;
-		rLoc = 0;
-		rType = 0;
-		vrLen = 876;
-		vrLoc = 0;
-	};
-	AA2E9CA10B6DA6CB0075FC67 /* ConvertUTF.c */ = {
-		uiCtxt = {
-			sepNavIntBoundsRect = "{{0, 0}, {1163, 10170}}";
-			sepNavSelRange = "{1632, 0}";
-			sepNavVisRect = "{{0, 8982}, {1163, 1188}}";
-		};
-	};
-	AA2E9CA20B6DA6CB0075FC67 /* ConvertUTF.h */ = {
-		uiCtxt = {
-			sepNavIntBoundsRect = "{{0, 0}, {1163, 2700}}";
-			sepNavSelRange = "{4070, 4}";
-			sepNavVisRect = "{{0, 1494}, {1163, 1188}}";
-			sepNavWindowFrame = "{{606, 113}, {1039, 1322}}";
-		};
-	};
-	AA3160820BB284AD001DBAD2 /* PBXTextBookmark */ = {
-		isa = PBXTextBookmark;
-		fRef = AABF81300B759BC8002DBAB5 /* UArray.h */;
-		name = CTYPE_float32_t;
-		rLen = 15;
-		rLoc = 620;
-		rType = 0;
-		vrLen = 594;
-		vrLoc = 278;
-	};
-<<<<<<< HEAD
-=======
-	AA3160840BB284AD001DBAD2 /* PBXTextBookmark */ = {
-		isa = PBXTextBookmark;
-		fRef = AAE69EE00B110796006E309B /* IoSeq.c */;
-		name = "IoSeq.c: IoSeq_rawUArray";
-		rLen = 0;
-		rLoc = 5658;
-		rType = 0;
-		vrLen = 853;
-		vrLoc = 0;
-	};
->>>>>>> 26a6907f
-	AA3160850BB284AD001DBAD2 /* PBXTextBookmark */ = {
-		isa = PBXTextBookmark;
-		fRef = AAE69EE10B110796006E309B /* IoSeq.h */;
-		name = "IoSeq.h: ISSEQ";
-		rLen = 0;
-		rLoc = 381;
-		rType = 0;
-		vrLen = 1182;
-		vrLoc = 0;
-	};
-	AA3160870BB284AD001DBAD2 /* PBXTextBookmark */ = {
-		isa = PBXTextBookmark;
-		fRef = AA6AC7430BAF7EBD0049770F /* simd_cp_emu.h */;
-		name = __UNK__EMU__;
-		rLen = 12;
-		rLoc = 1506;
-		rType = 0;
-		vrLen = 1526;
-		vrLoc = 1263;
-	};
-	AA31608A0BB284AD001DBAD2 /* PBXTextBookmark */ = {
-		isa = PBXTextBookmark;
-		fRef = AABF812F0B759BC8002DBAB5 /* UArray.c */;
-		name = "UArray.c: 738";
-		rLen = 0;
-		rLoc = 16172;
-		rType = 0;
-		vrLen = 776;
-		vrLoc = 8631;
-	};
-	AA31608B0BB284AD001DBAD2 /* PBXTextBookmark */ = {
-		isa = PBXTextBookmark;
-		fRef = AAE69EE00B110796006E309B /* IoSeq.c */;
-		name = "IoSeq.c: IoSeq_rawUArray";
-		rLen = 0;
-		rLoc = 5658;
-		rType = 0;
-		vrLen = 853;
-		vrLoc = 0;
-	};
-	AA31608D0BB284AD001DBAD2 /* PBXTextBookmark */ = {
-		isa = PBXTextBookmark;
-		fRef = AAE69EE50B110796006E309B /* IoSeq_mutable.c */;
-		name = "IoSeq_mutable.c: 897";
-		rLen = 0;
-		rLoc = 22329;
-		rType = 0;
-		vrLen = 1438;
-		vrLoc = 24958;
-	};
-<<<<<<< HEAD
-=======
-	AA3160950BB285E6001DBAD2 /* PBXTextBookmark */ = {
-		isa = PBXTextBookmark;
-		fRef = AABF81270B759BC8002DBAB5 /* UArray_math.c */;
-		name = "UArray_math.c: __UNK__EMU__";
-		rLen = 0;
-		rLoc = 220;
-		rType = 0;
-		vrLen = 936;
-		vrLoc = 0;
-	};
->>>>>>> 26a6907f
-	AA3160970BB285E6001DBAD2 /* PBXTextBookmark */ = {
-		isa = PBXTextBookmark;
-		fRef = AABF81270B759BC8002DBAB5 /* UArray_math.c */;
-		name = "UArray_math.c: __UNK__EMU__";
-		rLen = 0;
-		rLoc = 220;
-		rType = 0;
-		vrLen = 936;
-		vrLoc = 0;
-	};
-	AA4709700B820A990071A6B6 /* PBXTextBookmark */ = {
-		isa = PBXTextBookmark;
-		fRef = AABF81250B759BC8002DBAB5 /* UArray_format.c */;
-		name = UArray_newWithVargs_;
-		rLen = 20;
-		rLoc = 384;
-		rType = 0;
-		vrLen = 1328;
-		vrLoc = 94;
-	};
-	AA4709770B820A990071A6B6 /* PBXTextBookmark */ = {
-		isa = PBXTextBookmark;
-		fRef = AABF81250B759BC8002DBAB5 /* UArray_format.c */;
-		name = UArray_newWithVargs_;
-		rLen = 20;
-		rLoc = 384;
-		rType = 0;
-		vrLen = 1328;
-		vrLoc = 94;
-	};
-	AA4709780B820A990071A6B6 /* PBXTextBookmark */ = {
-		isa = PBXTextBookmark;
-		fRef = AAE69EF10B110796006E309B /* IoState_exceptions.c */;
-		name = UArray_newWithVargs_;
-		rLen = 20;
-		rLoc = 464;
-		rType = 0;
-		vrLen = 751;
-		vrLoc = 0;
-	};
-	AA4709990B820C930071A6B6 /* PBXTextBookmark */ = {
-		isa = PBXTextBookmark;
-		fRef = AABF81240B759BC8002DBAB5 /* UArray_character.h */;
-		name = "UArray_character.h: 1";
-		rLen = 0;
-		rLoc = 0;
-		rType = 0;
-		vrLen = 808;
-		vrLoc = 0;
-	};
-	AA47099D0B820C930071A6B6 /* PBXTextBookmark */ = {
-		isa = PBXTextBookmark;
-		fRef = AABF81240B759BC8002DBAB5 /* UArray_character.h */;
-		name = "UArray_character.h: 1";
-		rLen = 0;
-		rLoc = 0;
-		rType = 0;
-		vrLen = 808;
-		vrLoc = 0;
-	};
-	AA47099E0B820C930071A6B6 /* PBXTextBookmark */ = {
-		isa = PBXTextBookmark;
-		fRef = AABF81230B759BC8002DBAB5 /* UArray_character.c */;
-		name = "UArray_character.c: 12";
-		rLen = 0;
-		rLoc = 237;
-		rType = 0;
-		vrLen = 776;
-		vrLoc = 0;
-	};
-	AA470A750B821E210071A6B6 /* PBXTextBookmark */ = {
-		isa = PBXTextBookmark;
-		fRef = AAE69DD90B110795006E309B /* Sorting.h */;
-		name = "Sorting.h: 1";
-		rLen = 0;
-		rLoc = 0;
-		rType = 0;
-		vrLen = 743;
-		vrLoc = 0;
-	};
-	AA470A7C0B821E210071A6B6 /* PBXTextBookmark */ = {
-		isa = PBXTextBookmark;
-		fRef = AAE69DD50B110795006E309B /* PortableUsleep.h */;
-		name = "PortableUsleep.h: 1";
-		rLen = 0;
-		rLoc = 0;
-		rType = 0;
-		vrLen = 131;
-		vrLoc = 0;
-	};
-	AA470A7F0B821E210071A6B6 /* PBXTextBookmark */ = {
-		isa = PBXTextBookmark;
-		fRef = AAE69DCD0B110795006E309B /* PortableStdint.h */;
-		name = "PortableStdint.h: 78";
-		rLen = 0;
-		rLoc = 2348;
-		rType = 0;
-		vrLen = 1470;
-		vrLoc = 1658;
-	};
-	AA470A8A0B821E210071A6B6 /* PBXTextBookmark */ = {
-		isa = PBXTextBookmark;
-		fRef = AAE69DD90B110795006E309B /* Sorting.h */;
-		name = "Sorting.h: 1";
-		rLen = 0;
-		rLoc = 0;
-		rType = 0;
-		vrLen = 743;
-		vrLoc = 0;
-	};
-	AA470A920B821E210071A6B6 /* PBXTextBookmark */ = {
-		isa = PBXTextBookmark;
-		fRef = AAE69DD50B110795006E309B /* PortableUsleep.h */;
-		name = "PortableUsleep.h: 1";
-		rLen = 0;
-		rLoc = 0;
-		rType = 0;
-		vrLen = 131;
-		vrLoc = 0;
-	};
-	AA470A930B821E210071A6B6 /* PBXTextBookmark */ = {
-		isa = PBXTextBookmark;
-		fRef = AAE69DD30B110795006E309B /* PortableTruncate.h */;
-		name = "PortableTruncate.h: 1";
-		rLen = 0;
-		rLoc = 0;
-		rType = 0;
-		vrLen = 215;
-		vrLoc = 0;
-	};
-	AA470A940B821E210071A6B6 /* PBXTextBookmark */ = {
-		isa = PBXTextBookmark;
-		fRef = AAE69DD10B110795006E309B /* PortableStrptime.h */;
-		name = "PortableStrptime.h: 1";
-		rLen = 0;
-		rLoc = 0;
-		rType = 0;
-		vrLen = 185;
-		vrLoc = 0;
-	};
-	AA470A950B821E210071A6B6 /* PBXTextBookmark */ = {
-		isa = PBXTextBookmark;
-		fRef = AAE69DCD0B110795006E309B /* PortableStdint.h */;
-		name = "PortableStdint.h: 78";
-		rLen = 0;
-		rLoc = 2348;
-		rType = 0;
-		vrLen = 1470;
-		vrLoc = 1658;
-	};
-	AA470B230B82560D0071A6B6 /* PBXTextBookmark */ = {
-		isa = PBXTextBookmark;
-		fRef = AAE69EEE0B110796006E309B /* IoState_debug.h */;
-		name = "IoState_debug.h: 1";
-		rLen = 0;
-		rLoc = 0;
-		rType = 0;
-		vrLen = 360;
-		vrLoc = 0;
-	};
-	AA470B2F0B82560D0071A6B6 /* PBXTextBookmark */ = {
-		isa = PBXTextBookmark;
-		fRef = AAE69F030B110796006E309B /* IoVersion.h */;
-		name = "IoVersion.h: IO_VERSION_NUMBER";
-		rLen = 0;
-		rLoc = 0;
-		rType = 0;
-		vrLen = 35;
-		vrLoc = 0;
-	};
-	AA470B300B82560D0071A6B6 /* PBXTextBookmark */ = {
-		isa = PBXTextBookmark;
-		fRef = AAE69F040B110796006E309B /* IoVM.h */;
-		name = "IoVM.h: 1";
-		rLen = 0;
-		rLoc = 0;
-		rType = 0;
-		vrLen = 304;
-		vrLoc = 0;
-	};
-	AA470B420B82560D0071A6B6 /* PBXTextBookmark */ = {
-		isa = PBXTextBookmark;
-		fRef = AAE69DAC0B110795006E309B /* Base.h */;
-		name = "Base.h: 1";
-		rLen = 0;
-		rLoc = 0;
-		rType = 0;
-		vrLen = 214;
-		vrLoc = 0;
-	};
-	AA470B460B82560D0071A6B6 /* PBXTextBookmark */ = {
-		isa = PBXTextBookmark;
-		fRef = AABF81290B759BC8002DBAB5 /* UArray_path.c */;
-		name = "UArray_path.c: 21";
-		rLen = 0;
-		rLoc = 551;
-		rType = 0;
-		vrLen = 1561;
-		vrLoc = 0;
-	};
-	AA470B480B82560D0071A6B6 /* PBXTextBookmark */ = {
-		isa = PBXTextBookmark;
-		fRef = AABF81230B759BC8002DBAB5 /* UArray_character.c */;
-		name = "UArray_character.c: 32";
-		rLen = 0;
-		rLoc = 652;
-		rType = 0;
-		vrLen = 782;
-		vrLoc = 0;
-	};
-	AA470B580B82560D0071A6B6 /* PBXTextBookmark */ = {
-		isa = PBXTextBookmark;
-		fRef = AAE69EEE0B110796006E309B /* IoState_debug.h */;
-		name = "IoState_debug.h: 1";
-		rLen = 0;
-		rLoc = 0;
-		rType = 0;
-		vrLen = 360;
-		vrLoc = 0;
-	};
-	AA470B5E0B82560D0071A6B6 /* PBXTextBookmark */ = {
-		isa = PBXTextBookmark;
-		fRef = AAE69EF70B110796006E309B /* IoState_symbols.h */;
-		name = "IoState_symbols.h: 12";
-		rLen = 0;
-		rLoc = 465;
-		rType = 0;
-		vrLen = 605;
-		vrLoc = 0;
-	};
-	AA470B7E0B82560D0071A6B6 /* PBXTextBookmark */ = {
-		isa = PBXTextBookmark;
-		fRef = AAE69DAC0B110795006E309B /* Base.h */;
-		name = "Base.h: 1";
-		rLen = 0;
-		rLoc = 0;
-		rType = 0;
-		vrLen = 214;
-		vrLoc = 0;
-	};
-	AA470BA40B8258EF0071A6B6 /* PBXTextBookmark */ = {
-		isa = PBXTextBookmark;
-		fRef = AAE69DD30B110795006E309B /* PortableTruncate.h */;
-		name = "PortableTruncate.h: 1";
-		rLen = 0;
-		rLoc = 0;
-		rType = 0;
-		vrLen = 215;
-		vrLoc = 0;
-	};
-	AA470BAA0B8258EF0071A6B6 /* PBXTextBookmark */ = {
-		isa = PBXTextBookmark;
-		fRef = AAE69DD80B110795006E309B /* Sorting.c */;
-		name = "Sorting.c: 1";
-		rLen = 0;
-		rLoc = 0;
-		rType = 0;
-		vrLen = 969;
-		vrLoc = 233;
-	};
-	AA53DB660BA3854B0079B870 /* PBXTextBookmark */ = {
-		isa = PBXTextBookmark;
-		fRef = AAE69ED60B110795006E309B /* IoObject_persistence.c */;
-		name = "IoObject_persistence.c: 71";
-		rLen = 0;
-		rLoc = 1798;
-		rType = 0;
-		vrLen = 983;
-		vrLoc = 1301;
-	};
-	AA53DB6D0BA3854B0079B870 /* PBXTextBookmark */ = {
-		isa = PBXTextBookmark;
-		fRef = AAE69ED60B110795006E309B /* IoObject_persistence.c */;
-		name = "IoObject_persistence.c: 71";
-		rLen = 0;
-		rLoc = 1798;
-		rType = 0;
-		vrLen = 983;
-		vrLoc = 1301;
-	};
-	AA53DB6E0BA3854B0079B870 /* PBXTextBookmark */ = {
-		isa = PBXTextBookmark;
-		fRef = AAE69ED50B110795006E309B /* IoObject_inline.h */;
-		name = IoObject_mark;
-		rLen = 13;
-		rLoc = 4354;
-		rType = 0;
-		vrLen = 591;
-		vrLoc = 4212;
-	};
-	AA6AC0260BA8E5D10049770F /* IoSeq_vector.c */ = {
-		uiCtxt = {
-			sepNavIntBoundsRect = "{{0, 0}, {855, 3060}}";
-			sepNavSelRange = "{3333, 0}";
-			sepNavVisRect = "{{0, 2284}, {855, 776}}";
-		};
-	};
-	AA6AC0270BA8E5D10049770F /* IoSeq_vector.h */ = {
-		uiCtxt = {
-			sepNavIntBoundsRect = "{{0, 0}, {733, 1008}}";
-			sepNavSelRange = "{361, 0}";
-			sepNavVisRect = "{{0, 0}, {733, 940}}";
-		};
-	};
-	AA6AC4DF0BAB4FC20049770F /* PBXTextBookmark */ = {
-		isa = PBXTextBookmark;
-		fRef = AA6AC0270BA8E5D10049770F /* IoSeq_vector.h */;
-		name = "IoSeq_vector.h: 12";
-		rLen = 0;
-		rLoc = 361;
-		rType = 0;
-		vrLen = 1476;
-		vrLoc = 0;
-	};
-	AA6AC4E00BAB4FC20049770F /* PBXTextBookmark */ = {
-		isa = PBXTextBookmark;
-		fRef = AAE69EF20B110796006E309B /* IoState_exceptions.h */;
-		name = "IoState_exceptions.h: 1";
-		rLen = 0;
-		rLoc = 0;
-		rType = 0;
-		vrLen = 241;
-		vrLoc = 0;
-	};
-	AA6AC4E10BAB4FC20049770F /* PBXTextBookmark */ = {
-		isa = PBXTextBookmark;
-		fRef = AAE69EF10B110796006E309B /* IoState_exceptions.c */;
-		name = UArray_newWithVargs_;
-		rLen = 20;
-		rLoc = 464;
-		rType = 0;
-		vrLen = 751;
-		vrLoc = 0;
-	};
-	AA6AC4E20BAB4FC20049770F /* PBXTextBookmark */ = {
-		isa = PBXTextBookmark;
-		fRef = AAE69EFE0B110796006E309B /* IoTag_inline.h */;
-		name = "IoTag_inline.h: IoTag_performFunc_";
-		rLen = 0;
-		rLoc = 2595;
-		rType = 0;
-		vrLen = 1041;
-		vrLoc = 1762;
-	};
-	AA6AC4E30BAB4FC20049770F /* PBXTextBookmark */ = {
-		isa = PBXTextBookmark;
-		fRef = AAE69EFF0B110796006E309B /* IoToken.c */;
-		name = "IoToken.c: 14";
-		rLen = 0;
-		rLoc = 266;
-		rType = 0;
-		vrLen = 1389;
-		vrLoc = 0;
-	};
-	AA6AC4E40BAB4FC20049770F /* PBXTextBookmark */ = {
-		isa = PBXTextBookmark;
-		fRef = AAE69F000B110796006E309B /* IoToken.h */;
-		name = "IoToken.h: 14";
-		rLen = 0;
-		rLoc = 200;
-		rType = 0;
-		vrLen = 1254;
-		vrLoc = 342;
-	};
-	AA6AC4E70BAB4FC20049770F /* PBXTextBookmark */ = {
-		isa = PBXTextBookmark;
-		fRef = AABF812E0B759BC8002DBAB5 /* UArray_utf.h */;
-		name = "UArray_utf.h: 5";
-		rLen = 0;
-		rLoc = 94;
-		rType = 0;
-		vrLen = 655;
-		vrLoc = 0;
-	};
-	AA6AC4E90BAB4FC20049770F /* PBXTextBookmark */ = {
-		isa = PBXTextBookmark;
-		fRef = AAE69EE90B110796006E309B /* IoState_callbacks.c */;
-		name = "IoState_callbacks.c: 128";
-		rLen = 0;
-		rLoc = 2623;
-		rType = 0;
-		vrLen = 1175;
-		vrLoc = 1448;
-	};
-	AA6AC4EA0BAB4FC20049770F /* PBXTextBookmark */ = {
-		isa = PBXTextBookmark;
-		fRef = AAE69EEA0B110796006E309B /* IoState_callbacks.h */;
-		name = IoState_justPrintba_;
-		rLen = 20;
-		rLoc = 1045;
-		rType = 0;
-		vrLen = 1706;
-		vrLoc = 0;
-	};
-	AA6AC4EB0BAB4FC20049770F /* PBXTextBookmark */ = {
-		isa = PBXTextBookmark;
-		fRef = AAE69EF60B110796006E309B /* IoState_symbols.c */;
-		name = "IoState_symbols.c: 72";
-		rLen = 0;
-		rLoc = 1569;
-		rType = 0;
-		vrLen = 1254;
-		vrLoc = 649;
-	};
-	AA6AC4EC0BAB4FC20049770F /* PBXTextBookmark */ = {
-		isa = PBXTextBookmark;
-		fRef = AAE69EF70B110796006E309B /* IoState_symbols.h */;
-		name = "IoState_symbols.h: 12";
-		rLen = 0;
-		rLoc = 465;
-		rType = 0;
-		vrLen = 605;
-		vrLoc = 0;
-	};
-	AA6AC4ED0BAB4FC20049770F /* PBXTextBookmark */ = {
-		isa = PBXTextBookmark;
-		fRef = AAE69EF50B110796006E309B /* IoState_inline.h */;
-		name = "IoState_inline.h: 111";
-		rLen = 0;
-		rLoc = 2563;
-		rType = 0;
-		vrLen = 1182;
-		vrLoc = 1810;
-	};
-	AA6AC4F30BAB4FC20049770F /* PBXTextBookmark */ = {
-		isa = PBXTextBookmark;
-		fRef = AA6AC0270BA8E5D10049770F /* IoSeq_vector.h */;
-		name = "IoSeq_vector.h: 12";
-		rLen = 0;
-		rLoc = 361;
-		rType = 0;
-		vrLen = 1476;
-		vrLoc = 0;
-	};
-	AA6AC4F40BAB4FC20049770F /* PBXTextBookmark */ = {
-		isa = PBXTextBookmark;
-		fRef = AAE69EF20B110796006E309B /* IoState_exceptions.h */;
-		name = "IoState_exceptions.h: 1";
-		rLen = 0;
-		rLoc = 0;
-		rType = 0;
-		vrLen = 241;
-		vrLoc = 0;
-	};
-	AA6AC4F60BAB4FC20049770F /* PBXTextBookmark */ = {
-		isa = PBXTextBookmark;
-		fRef = AAE69EFE0B110796006E309B /* IoTag_inline.h */;
-		name = "IoTag_inline.h: IoTag_performFunc_";
-		rLen = 0;
-		rLoc = 2595;
-		rType = 0;
-		vrLen = 1041;
-		vrLoc = 1762;
-	};
-	AA6AC4F70BAB4FC20049770F /* PBXTextBookmark */ = {
-		isa = PBXTextBookmark;
-		fRef = AAE69EFD0B110796006E309B /* IoTag.h */;
-		name = "IoTag.h: IoTagReadFromStreamFunc";
-		rLen = 0;
-		rLoc = 1063;
-		rType = 0;
-		vrLen = 1547;
-		vrLoc = 0;
-	};
-	AA6AC4F80BAB4FC20049770F /* PBXTextBookmark */ = {
-		isa = PBXTextBookmark;
-		fRef = AAE69EFF0B110796006E309B /* IoToken.c */;
-		name = "IoToken.c: 14";
-		rLen = 0;
-		rLoc = 266;
-		rType = 0;
-		vrLen = 1389;
-		vrLoc = 0;
-	};
-	AA6AC4F90BAB4FC20049770F /* PBXTextBookmark */ = {
-		isa = PBXTextBookmark;
-		fRef = AAE69F000B110796006E309B /* IoToken.h */;
-		name = "IoToken.h: 14";
-		rLen = 0;
-		rLoc = 200;
-		rType = 0;
-		vrLen = 1254;
-		vrLoc = 342;
-	};
-	AA6AC4FB0BAB4FC20049770F /* PBXTextBookmark */ = {
-		isa = PBXTextBookmark;
-		fRef = AAE69EFC0B110796006E309B /* IoTag.c */;
-		name = "IoTag.c: 29";
-		rLen = 0;
-		rLoc = 562;
-		rType = 0;
-		vrLen = 943;
-		vrLoc = 0;
-	};
-	AA6AC4FC0BAB4FC20049770F /* PBXTextBookmark */ = {
-		isa = PBXTextBookmark;
-		fRef = AABF812E0B759BC8002DBAB5 /* UArray_utf.h */;
-		name = "UArray_utf.h: 5";
-		rLen = 0;
-		rLoc = 94;
-		rType = 0;
-		vrLen = 655;
-		vrLoc = 0;
-	};
-	AA6AC4FD0BAB4FC20049770F /* PBXTextBookmark */ = {
-		isa = PBXTextBookmark;
-		fRef = AABF81300B759BC8002DBAB5 /* UArray.h */;
-		name = "UArray.h: UArray_stackFree";
-		rLen = 0;
-		rLoc = 3019;
-		rType = 0;
-		vrLen = 2279;
-		vrLoc = 1688;
-	};
-	AA6AC4FF0BAB4FC20049770F /* PBXTextBookmark */ = {
-		isa = PBXTextBookmark;
-		fRef = AAE69EEA0B110796006E309B /* IoState_callbacks.h */;
-		name = IoStateThreadLockCallback;
-		rLen = 14;
-		rLoc = 442;
-		rType = 0;
-		vrLen = 1608;
-		vrLoc = 0;
-	};
-	AA6AC5000BAB4FC20049770F /* PBXTextBookmark */ = {
-		isa = PBXTextBookmark;
-		fRef = AAE69EE90B110796006E309B /* IoState_callbacks.c */;
-		name = IoStateThreadLockCallback;
-		rLen = 0;
-		rLoc = 2623;
-		rType = 0;
-		vrLen = 1136;
-		vrLoc = 1811;
-	};
-	AA6AC5060BAB4FC20049770F /* PBXTextBookmark */ = {
-		isa = PBXTextBookmark;
-		fRef = AAE69EF60B110796006E309B /* IoState_symbols.c */;
-		name = "IoState_symbols.c: 72";
-		rLen = 0;
-		rLoc = 1569;
-		rType = 0;
-		vrLen = 1254;
-		vrLoc = 649;
-	};
-	AA6AC5080BAB4FC20049770F /* PBXTextBookmark */ = {
-		isa = PBXTextBookmark;
-		fRef = AAE69EF50B110796006E309B /* IoState_inline.h */;
-		name = "IoState_inline.h: 111";
-		rLen = 0;
-		rLoc = 2563;
-		rType = 0;
-		vrLen = 1182;
-		vrLoc = 1810;
-	};
-	AA6AC5130BAB53710049770F /* PBXTextBookmark */ = {
-		isa = PBXTextBookmark;
-		fRef = AAE69EAE0B110795006E309B /* IoCollector.c */;
-		name = "IoCollector.c: 115";
-		rLen = 288;
-		rLoc = 4183;
-		rType = 0;
-		vrLen = 1854;
-		vrLoc = 3404;
-	};
-	AA6AC5210BAB57300049770F /* PBXTextBookmark */ = {
-		isa = PBXTextBookmark;
-		fRef = AAE69EE70B110796006E309B /* IoState.c */;
-		name = "IoState.c: 495";
-		rLen = 0;
-		rLoc = 15073;
-		rType = 0;
-		vrLen = 1194;
-		vrLoc = 13879;
-	};
-	AA6AC5240BAB57300049770F /* PBXTextBookmark */ = {
-		isa = PBXTextBookmark;
-		fRef = AAE69EE80B110796006E309B /* IoState.h */;
-		name = "IoState.h: IoState_argc_argv_";
-		rLen = 0;
-		rLoc = 3556;
-		rType = 0;
-		vrLen = 1441;
-		vrLoc = 2495;
-	};
-	AA6AC5250BAB57300049770F /* PBXTextBookmark */ = {
-		isa = PBXTextBookmark;
-		fRef = AAE69EE70B110796006E309B /* IoState.c */;
-		name = "IoState.c: 495";
-		rLen = 0;
-		rLoc = 15073;
-		rType = 0;
-		vrLen = 1194;
-		vrLoc = 13879;
-	};
-	AA6AC5930BACB6580049770F /* PBXTextBookmark */ = {
-		isa = PBXTextBookmark;
-		fRef = AAE69ED40B110795006E309B /* IoObject_flow.h */;
-		name = IoObject_return;
-		rLen = 15;
-		rLoc = 484;
-		rType = 0;
-		vrLen = 1027;
-		vrLoc = 0;
-	};
-	AA6AC5940BACB6580049770F /* PBXTextBookmark */ = {
-		isa = PBXTextBookmark;
-		fRef = AAE69ECB0B110795006E309B /* IoMessage.h */;
-		name = IoMessage_name;
-		rLen = 14;
-		rLoc = 8916;
-		rType = 0;
-		vrLen = 1771;
-		vrLoc = 0;
-	};
-	AA6AC5950BACB6580049770F /* PBXTextBookmark */ = {
-		isa = PBXTextBookmark;
-		fRef = AAE69F060B110796006E309B /* IoWeakLink.c */;
-		name = IS;
-		rLen = 2;
-		rLoc = 3564;
-		rType = 0;
-		vrLen = 1509;
-		vrLoc = 2442;
-	};
-	AA6AC5970BACB6580049770F /* PBXTextBookmark */ = {
-		isa = PBXTextBookmark;
-		fRef = AAE69ED20B110795006E309B /* IoObject.h */;
-		name = IOOBJECT_ISTYPE;
-		rLen = 15;
-		rLoc = 436;
-		rType = 0;
-		vrLen = 2616;
-		vrLoc = 0;
-	};
-<<<<<<< HEAD
-	AA6AC5980BACB6580049770F /* PBXTextBookmark */ = {
-		isa = PBXTextBookmark;
-		fRef = AAE69ED50B110795006E309B /* IoObject_inline.h */;
-		name = IoObject_mark;
-		rLen = 13;
-		rLoc = 4354;
-		rType = 0;
-		vrLen = 1986;
-		vrLoc = 4990;
-	};
-	AA6AC5990BACB6580049770F /* PBXTextBookmark */ = {
-		isa = PBXTextBookmark;
-		fRef = AAE69ED80B110795006E309B /* IoObject_struct.h */;
-		name = "IoObject_struct.h: 64";
-		rLen = 0;
-		rLoc = 1476;
-		rType = 0;
-		vrLen = 2684;
-		vrLoc = 569;
-	};
-=======
->>>>>>> 26a6907f
-	AA6AC59A0BACB6580049770F /* PBXTextBookmark */ = {
-		isa = PBXTextBookmark;
-		fRef = AAE69EFC0B110796006E309B /* IoTag.c */;
-		name = "IoTag.c: 29";
-		rLen = 0;
-		rLoc = 562;
-		rType = 0;
-		vrLen = 1173;
-		vrLoc = 0;
-	};
-	AA6AC59B0BACB6580049770F /* PBXTextBookmark */ = {
-		isa = PBXTextBookmark;
-		fRef = AAE69EFA0B110796006E309B /* IoSystem.c */;
-		name = "IoSystem.c: 440";
-		rLen = 0;
-		rLoc = 9863;
-		rType = 0;
-		vrLen = 1608;
-		vrLoc = 8870;
-	};
-	AA6AC59E0BACB6580049770F /* PBXTextBookmark */ = {
-		isa = PBXTextBookmark;
-		fRef = AAE69EFA0B110796006E309B /* IoSystem.c */;
-		name = "IoSystem.c: 500";
-		rLen = 0;
-		rLoc = 11236;
-		rType = 0;
-		vrLen = 1465;
-		vrLoc = 9774;
-	};
-	AA6AC5A10BACB6580049770F /* PBXTextBookmark */ = {
-		isa = PBXTextBookmark;
-		fRef = AAE69ED20B110795006E309B /* IoObject.h */;
-		name = "IoObject.h: IOOBJECT_ISTYPE";
-		rLen = 0;
-		rLoc = 442;
-		rType = 0;
-		vrLen = 2616;
-		vrLoc = 0;
-	};
-	AA6AC5A20BACB6580049770F /* PBXTextBookmark */ = {
-		isa = PBXTextBookmark;
-		fRef = AAE69F060B110796006E309B /* IoWeakLink.c */;
-		name = IS;
-		rLen = 2;
-		rLoc = 3564;
-		rType = 0;
-		vrLen = 1509;
-		vrLoc = 2442;
-	};
-	AA6AC5A40BACB6580049770F /* PBXTextBookmark */ = {
-		isa = PBXTextBookmark;
-		fRef = AAE69EE10B110796006E309B /* IoSeq.h */;
-		name = "IoSeq.h: ISSEQ";
-		rLen = 0;
-		rLoc = 381;
-		rType = 0;
-		vrLen = 2156;
-		vrLoc = 0;
-	};
-	AA6AC5B00BACB6780049770F /* PBXTextBookmark */ = {
-		isa = PBXTextBookmark;
-		fRef = AAE69EFD0B110796006E309B /* IoTag.h */;
-		name = "IoTag.h: 48";
-		rLen = 0;
-		rLoc = 1333;
-		rType = 0;
-		vrLen = 1996;
-		vrLoc = 183;
-	};
-	AA6AC7410BAF7EBD0049770F /* simd_cp.h */ = {
-		uiCtxt = {
-			sepNavIntBoundsRect = "{{0, 0}, {994, 2430}}";
-			sepNavSelRange = "{0, 0}";
-			sepNavVisRect = "{{0, 1224}, {994, 1181}}";
-		};
-	};
-	AA6AC7420BAF7EBD0049770F /* simd_cp_arm-iwmmx.h */ = {
-		uiCtxt = {
-			sepNavIntBoundsRect = "{{0, 0}, {994, 5220}}";
-			sepNavSelRange = "{0, 0}";
-			sepNavVisRect = "{{0, 0}, {994, 1181}}";
-		};
-	};
-	AA6AC7430BAF7EBD0049770F /* simd_cp_emu.h */ = {
-		uiCtxt = {
-			sepNavIntBoundsRect = "{{0, 0}, {855, 6120}}";
-			sepNavSelRange = "{1506, 12}";
-			sepNavVisRect = "{{0, 690}, {855, 776}}";
-		};
-	};
-	AA6AC7440BAF7EBD0049770F /* simd_cp_x86.h */ = {
-		uiCtxt = {
-			sepNavIntBoundsRect = "{{0, 0}, {994, 4500}}";
-			sepNavSelRange = "{0, 0}";
-			sepNavVisRect = "{{0, 0}, {994, 1181}}";
-		};
-	};
-<<<<<<< HEAD
-	AA6AC7670BAF80620049770F /* PBXTextBookmark */ = {
-=======
-	AA6AC76A0BAF80620049770F /* PBXTextBookmark */ = {
->>>>>>> 26a6907f
-		isa = PBXTextBookmark;
-		fRef = AABF81280B759BC8002DBAB5 /* UArray_math.h */;
-		name = UArray_setItemsToLong_;
-		rLen = 22;
-		rLoc = 165;
-		rType = 0;
-		vrLen = 2421;
-		vrLoc = 0;
-	};
-	AA6AC76E0BAF80620049770F /* PBXTextBookmark */ = {
-		isa = PBXTextBookmark;
-		fRef = AAE69DB50B110795006E309B /* Common.h */;
-		name = "Common.h: 141";
-		rLen = 0;
-		rLoc = 3907;
-		rType = 0;
-		vrLen = 2441;
-		vrLoc = 2623;
-	};
-	AA6AC76F0BAF80620049770F /* PBXTextBookmark */ = {
+		name = Coro_new;
+		rLen = 8;
+		rLoc = 1865;
+		rType = 0;
+		vrLen = 601;
+		vrLoc = 2326;
+	};
+	AAD1718B0BAFBD6D00738864 /* PBXTextBookmark */ = {
 		isa = PBXTextBookmark;
 		fRef = AA6AC7410BAF7EBD0049770F /* simd_cp.h */;
 		name = "simd_cp.h: 1";
 		rLen = 0;
 		rLoc = 0;
 		rType = 0;
-		vrLen = 1683;
-		vrLoc = 1930;
-	};
-	AA6AC7700BAF80620049770F /* PBXTextBookmark */ = {
-		isa = PBXTextBookmark;
-		fRef = AABF81280B759BC8002DBAB5 /* UArray_math.h */;
-		name = UArray_setItemsToLong_;
-		rLen = 22;
-		rLoc = 165;
-		rType = 0;
-		vrLen = 2421;
-		vrLoc = 0;
-	};
-	AA750F990B7808FC005C3ACA /* PBXTextBookmark */ = {
-		isa = PBXTextBookmark;
-		fRef = AAE69DD80B110795006E309B /* Sorting.c */;
-		name = "Sorting.c: 1";
+		vrLen = 1693;
+		vrLoc = 1920;
+	};
+	AAD1718C0BAFBD6D00738864 /* PBXTextBookmark */ = {
+		isa = PBXTextBookmark;
+		fRef = AA6AC7420BAF7EBD0049770F /* simd_cp_arm-iwmmx.h */;
+		name = "simd_cp_arm-iwmmx.h: 1";
 		rLen = 0;
 		rLoc = 0;
 		rType = 0;
-		vrLen = 1177;
-		vrLoc = 0;
-	};
-<<<<<<< HEAD
-	AA7B435C0BA634840065226F /* Date.c:321 */ = {
-		isa = PBXFileBreakpoint;
-		actions = (
-		);
-		breakpointStyle = 0;
-		continueAfterActions = 0;
-		delayBeforeContinue = 0;
-		fileReference = AAE69DB70B110795006E309B /* Date.c */;
-		functionName = "Date_secondsSinceNow()";
-		hitCount = 1;
-		lineNumber = 321;
-		location = Date.ob;
-		modificationTime = 197038951.046148;
-		state = 2;
-	};
-	AA7B436F0BA638470065226F /* Date.c:62 */ = {
-		isa = PBXFileBreakpoint;
-		actions = (
-		);
-		breakpointStyle = 0;
-		continueAfterActions = 0;
-		delayBeforeContinue = 0;
-		fileReference = AAE69DB70B110795006E309B /* Date.c */;
-		functionName = "Date_now()";
-		hitCount = 1;
-		lineNumber = 62;
-		location = Date.ob;
-		modificationTime = 197038951.046155;
-		state = 2;
-	};
-=======
->>>>>>> 26a6907f
-	AA7B43800BA63D6B0065226F /* PBXTextBookmark */ = {
-		isa = PBXTextBookmark;
-		fRef = AAE69EB70B110795006E309B /* IoDate.h */;
-		name = "IoDate.h: 1";
+		vrLen = 1917;
+		vrLoc = 0;
+	};
+	AAD1718E0BAFBD6D00738864 /* PBXTextBookmark */ = {
+		isa = PBXTextBookmark;
+		fRef = AA6AC7440BAF7EBD0049770F /* simd_cp_x86.h */;
+		name = "simd_cp_x86.h: 1";
 		rLen = 0;
 		rLoc = 0;
 		rType = 0;
-		vrLen = 2102;
-		vrLoc = 0;
-	};
-	AA7B43810BA63D6B0065226F /* PBXTextBookmark */ = {
-		isa = PBXTextBookmark;
-		fRef = AAE69DBB0B110795006E309B /* Duration.c */;
-		name = "Duration.c: 173";
-		rLen = 0;
-		rLoc = 3947;
-		rType = 0;
-		vrLen = 1404;
-		vrLoc = 3326;
-	};
-	AA7B43820BA63D6B0065226F /* PBXTextBookmark */ = {
-		isa = PBXTextBookmark;
-		fRef = AAE69DBC0B110795006E309B /* Duration.h */;
-		name = "Duration.h: 1";
+		vrLen = 1924;
+		vrLoc = 0;
+	};
+	AAD1718F0BAFBD6D00738864 /* PBXTextBookmark */ = {
+		isa = PBXTextBookmark;
+		fRef = AABF83130B76D00A002DBAB5 /* UArray_stream.h */;
+		name = "UArray_stream.h: UArray_readFromFilePath_";
+		rLen = 24;
+		rLoc = 360;
+		rType = 0;
+		vrLen = 785;
+		vrLoc = 0;
+	};
+	AAD171900BAFBD6D00738864 /* PBXTextBookmark */ = {
+		isa = PBXTextBookmark;
+		fRef = AABF83120B76D00A002DBAB5 /* UArray_stream.c */;
+		name = "UArray_stream.c: 89";
+		rLen = 0;
+		rLoc = 2104;
+		rType = 0;
+		vrLen = 1360;
+		vrLoc = 1380;
+	};
+	AAD171940BAFBD6D00738864 /* PBXTextBookmark */ = {
+		isa = PBXTextBookmark;
+		fRef = AA6AC7420BAF7EBD0049770F /* simd_cp_arm-iwmmx.h */;
+		name = "simd_cp_arm-iwmmx.h: 1";
 		rLen = 0;
 		rLoc = 0;
 		rType = 0;
-		vrLen = 1426;
-		vrLoc = 0;
-	};
-	AA7B43860BA63D6B0065226F /* PBXTextBookmark */ = {
-		isa = PBXTextBookmark;
-		fRef = AAE69DB80B110795006E309B /* Date.h */;
-		name = "Date.h: 1";
+		vrLen = 1917;
+		vrLoc = 0;
+	};
+	AAD171950BAFBD6D00738864 /* PBXTextBookmark */ = {
+		isa = PBXTextBookmark;
+		fRef = AA6AC7430BAF7EBD0049770F /* simd_cp_emu.h */;
+		name = "simd_cp_emu.h: 1";
 		rLen = 0;
 		rLoc = 0;
 		rType = 0;
-		vrLen = 1356;
-		vrLoc = 0;
-	};
-	AA7B43880BA63D6B0065226F /* PBXTextBookmark */ = {
-		isa = PBXTextBookmark;
-		fRef = AAE69EB70B110795006E309B /* IoDate.h */;
-		name = "IoDate.h: 1";
+		vrLen = 1844;
+		vrLoc = 0;
+	};
+	AAD171960BAFBD6D00738864 /* PBXTextBookmark */ = {
+		isa = PBXTextBookmark;
+		fRef = AA6AC7440BAF7EBD0049770F /* simd_cp_x86.h */;
+		name = "simd_cp_x86.h: 1";
 		rLen = 0;
 		rLoc = 0;
 		rType = 0;
-		vrLen = 2102;
-		vrLoc = 0;
-	};
-	AA7B438D0BA63D6B0065226F /* PBXTextBookmark */ = {
-		isa = PBXTextBookmark;
-		fRef = AAE69DBB0B110795006E309B /* Duration.c */;
-		name = "Duration.c: 173";
-		rLen = 0;
-		rLoc = 3947;
-		rType = 0;
-		vrLen = 1404;
-		vrLoc = 3326;
-	};
-	AA7B438E0BA63D6B0065226F /* PBXTextBookmark */ = {
-		isa = PBXTextBookmark;
-		fRef = AAE69DBC0B110795006E309B /* Duration.h */;
-		name = "Duration.h: 1";
-		rLen = 0;
-		rLoc = 0;
-		rType = 0;
-		vrLen = 1426;
-		vrLoc = 0;
-	};
-<<<<<<< HEAD
-	AA7B43E50BA64A5C0065226F /* Date.c:335 */ = {
-		isa = PBXFileBreakpoint;
-		actions = (
-		);
-		breakpointStyle = 0;
-		continueAfterActions = 0;
-		delayBeforeContinue = 0;
-		fileReference = AAE69DB70B110795006E309B /* Date.c */;
-		functionName = "Date_asString()";
-		hitCount = 1;
-		lineNumber = 335;
-		location = Date.ob;
-		modificationTime = 197038951.046162;
-		state = 2;
-=======
-	AA7B43E80BA64A710065226F /* PBXTextBookmark */ = {
-		isa = PBXTextBookmark;
-		fRef = AAE69ED30B110795006E309B /* IoObject_flow.c */;
-		name = "IoObject_flow.c: 269";
-		rLen = 0;
-		rLoc = 5840;
-		rType = 0;
-		vrLen = 1206;
-		vrLoc = 4634;
->>>>>>> 26a6907f
-	};
-	AA7B43EA0BA64A710065226F /* PBXTextBookmark */ = {
-		isa = PBXTextBookmark;
-		fRef = AAE69DD10B110795006E309B /* PortableStrptime.h */;
-		name = "char *io_strptime(char *buf, char *fmt, struct tm *tm);";
-		rLen = 56;
-		rLoc = 89;
-		rType = 0;
-		vrLen = 185;
-		vrLoc = 0;
-	};
-<<<<<<< HEAD
-	AA7B43F50BA64B680065226F /* Date.c:63 */ = {
-		isa = PBXFileBreakpoint;
-		actions = (
-		);
-		breakpointStyle = 0;
-		continueAfterActions = 0;
-		delayBeforeContinue = 0;
-		fileReference = AAE69DB70B110795006E309B /* Date.c */;
-		functionName = "Date_now()";
-		hitCount = 1;
-		lineNumber = 63;
-		location = Date.ob;
-		modificationTime = 197038951.04617;
-		state = 2;
-	};
-	AA7B43FE0BA64BA90065226F /* Date.c:73 */ = {
-		isa = PBXFileBreakpoint;
-		actions = (
-		);
-		breakpointStyle = 0;
-		continueAfterActions = 0;
-		delayBeforeContinue = 0;
-		fileReference = AAE69DB70B110795006E309B /* Date.c */;
-		functionName = "Date_now()";
-		hitCount = 1;
-		lineNumber = 73;
-		location = Date.ob;
-		modificationTime = 197038951.046177;
-		state = 2;
-	};
-=======
->>>>>>> 26a6907f
-	AA7B44A60BA657BE0065226F /* PBXTextBookmark */ = {
-		isa = PBXTextBookmark;
-		fRef = AAE69DF90B110795006E309B /* Coro.c */;
-		name = "Coro.c: 84";
-		rLen = 0;
-		rLoc = 2187;
-		rType = 0;
-		vrLen = 999;
-		vrLoc = 1709;
-	};
-	AA7B44A80BA657BE0065226F /* PBXTextBookmark */ = {
-		isa = PBXTextBookmark;
-		fRef = AAE69DB70B110795006E309B /* Date.c */;
-		name = "Date.c: 337";
-		rLen = 0;
-		rLoc = 6783;
-		rType = 0;
-		vrLen = 1354;
-		vrLoc = 5409;
-	};
-	AA7B44C80BA65C720065226F /* PBXTextBookmark */ = {
-		isa = PBXTextBookmark;
-		fRef = AAE69DB80B110795006E309B /* Date.h */;
-		name = "Date.h: 68";
-		rLen = 0;
-		rLoc = 1834;
-		rType = 0;
-		vrLen = 1657;
-		vrLoc = 955;
-	};
-	AA7B44D90BA676CA0065226F /* PBXTextBookmark */ = {
-		isa = PBXTextBookmark;
-		fRef = AAE69EB60B110795006E309B /* IoDate.c */;
-		name = "IoDate.c: 278";
-		rLen = 0;
-		rLoc = 7732;
-		rType = 0;
-		vrLen = 1314;
-		vrLoc = 6754;
-	};
-	AA7B45010BA67AF80065226F /* PBXTextBookmark */ = {
-		isa = PBXTextBookmark;
-		fRef = AAE69E130B110795006E309B /* Collector.c */;
-		name = "Collector.c: 310";
-		rLen = 0;
-		rLoc = 7231;
-		rType = 0;
-		vrLen = 1267;
-		vrLoc = 6325;
-	};
-<<<<<<< HEAD
-	AA7B450E0BA67B9C0065226F /* Collector.c:207 */ = {
-		isa = PBXFileBreakpoint;
-		actions = (
-		);
-		breakpointStyle = 0;
-		continueAfterActions = 0;
-		delayBeforeContinue = 0;
-		fileReference = AAE69E130B110795006E309B /* Collector.c */;
-		functionName = "Collector_markGrays()";
-		hitCount = 1;
-		lineNumber = 207;
-		location = Collector.ob;
-		modificationTime = 197038951.046184;
-		state = 2;
-	};
-	AA7B45130BA67BB90065226F /* Collector.c:276 */ = {
-		isa = PBXFileBreakpoint;
-		actions = (
-		);
-		breakpointStyle = 0;
-		continueAfterActions = 0;
-		delayBeforeContinue = 0;
-		fileReference = AAE69E130B110795006E309B /* Collector.c */;
-		functionName = "Collector_markPhase()";
-		hitCount = 1;
-		lineNumber = 276;
-		location = Collector.ob;
-		modificationTime = 197038951.046191;
-		state = 2;
-	};
-=======
->>>>>>> 26a6907f
-	AA7B45640BA683240065226F /* PBXTextBookmark */ = {
-		isa = PBXTextBookmark;
-		fRef = AAE69EAD0B110795006E309B /* IoCFunction.h */;
-		name = "IoCFunction.h: ";
-		rLen = 0;
-		rLoc = 734;
-		rType = 0;
-		vrLen = 1784;
-		vrLoc = 0;
-	};
-<<<<<<< HEAD
-	AA7EC9010BB4BA1700BA645F /* PBXTextBookmark */ = {
-=======
-	AA7EC9030BB4BA1700BA645F /* PBXTextBookmark */ = {
-		isa = PBXTextBookmark;
-		fRef = AAE69DB40B110795006E309B /* Common.c */;
-		name = "Common.c: 280";
-		rLen = 0;
-		rLoc = 5987;
-		rType = 0;
-		vrLen = 558;
-		vrLoc = 5365;
-	};
-	AA7EC9170BB4BAD200BA645F /* PBXTextBookmark */ = {
-		isa = PBXTextBookmark;
-		fRef = AABF812F0B759BC8002DBAB5 /* UArray.c */;
-		name = UArray_isFloat;
-		rLen = 14;
-		rLoc = 3815;
-		rType = 0;
-		vrLen = 855;
-		vrLoc = 3337;
-	};
-	AA7EC92A0BB4BE1D00BA645F /* PBXTextBookmark */ = {
-		isa = PBXTextBookmark;
-		fRef = AAE69DB50B110795006E309B /* Common.h */;
-		name = "Common.h: io_freerealloc";
-		rLen = 0;
-		rLoc = 5178;
-		rType = 0;
-		vrLen = 1210;
-		vrLoc = 4064;
-	};
-	AA86B0060B8C6FAE00364054 /* PBXTextBookmark */ = {
-		isa = PBXTextBookmark;
-		fRef = AAE69EC60B110795006E309B /* IoList.c */;
-		name = "IoList.c: IoList_preallocateToSize";
-		rLen = 0;
-		rLoc = 21073;
-		rType = 0;
-		vrLen = 1282;
-		vrLoc = 1963;
-	};
-	AA86B00A0B8C6FC800364054 /* PBXTextBookmark */ = {
->>>>>>> 26a6907f
-		isa = PBXTextBookmark;
-		fRef = AAE69EC70B110795006E309B /* IoList.h */;
-		name = preallocateToSize;
+		vrLen = 1924;
+		vrLoc = 0;
+	};
+	AAD171980BAFBD6D00738864 /* PBXTextBookmark */ = {
+		isa = PBXTextBookmark;
+		fRef = AABF83120B76D00A002DBAB5 /* UArray_stream.c */;
+		name = "UArray_stream.c: 89";
+		rLen = 0;
+		rLoc = 2104;
+		rType = 0;
+		vrLen = 1360;
+		vrLoc = 1380;
+	};
+	AAD892E50B7833B6001C28DD /* PBXTextBookmark */ = {
+		isa = PBXTextBookmark;
+		fRef = AABF812A0B759BC8002DBAB5 /* UArray_path.h */;
+		name = IS_PATH_SEPERATOR;
 		rLen = 17;
-		rLoc = 2826;
-		rType = 0;
-		vrLen = 2829;
-		vrLoc = 730;
-	};
-	AA86B00C0B8C6FC800364054 /* PBXTextBookmark */ = {
-		isa = PBXTextBookmark;
-		fRef = AAE69EC70B110795006E309B /* IoList.h */;
-		name = preallocateToSize;
-		rLen = 17;
-		rLoc = 2826;
-		rType = 0;
-		vrLen = 2829;
-		vrLoc = 730;
-	};
-	AA86B01D0B8CFFA000364054 /* PBXTextBookmark */ = {
-		isa = PBXTextBookmark;
-		fRef = AAE69EC60B110795006E309B /* IoList.c */;
-		name = "IoList.c: 94";
-		rLen = 0;
-		rLoc = 2507;
-		rType = 0;
-		vrLen = 1353;
-		vrLoc = 1887;
-	};
-	AA86B0380B8D01AF00364054 /* PBXTextBookmark */ = {
-		isa = PBXTextBookmark;
-		fRef = AAE69EB50B110795006E309B /* IoCoroutine.h */;
-		name = IoCoroutine_cid;
-		rLen = 15;
-		rLoc = 1090;
-		rType = 0;
-		vrLen = 1134;
-		vrLoc = 0;
-	};
-<<<<<<< HEAD
-	AA7EC90C0BB4BA2800BA645F /* PBXTextBookmark */ = {
-=======
-	AA86B0760B8D167B00364054 /* PBXTextBookmark */ = {
-		isa = PBXTextBookmark;
-		fRef = AAE69EB50B110795006E309B /* IoCoroutine.h */;
-		name = IoCoroutine_cid;
-		rLen = 15;
-		rLoc = 1090;
-		rType = 0;
-		vrLen = 1134;
-		vrLoc = 0;
-	};
-	AA86B07A0B8D167B00364054 /* PBXTextBookmark */ = {
-		isa = PBXTextBookmark;
-		fRef = AAE69EB40B110795006E309B /* IoCoroutine.c */;
-		name = "IoCoroutine.c: 343";
-		rLen = 0;
-		rLoc = 8234;
-		rType = 0;
-		vrLen = 1182;
-		vrLoc = 7832;
-	};
-	AA86B08C0B8D23BD00364054 /* PBXTextBookmark */ = {
-		isa = PBXTextBookmark;
-		fRef = AAE69ECF0B110795006E309B /* IoNumber.c */;
-		name = "IoNumber.c: 513";
-		rLen = 0;
-		rLoc = 13226;
-		rType = 0;
-		vrLen = 1066;
-		vrLoc = 0;
-	};
-	AA89D0C50B11886100775BF6 /* PBXTextBookmark */ = {
->>>>>>> 26a6907f
-		isa = PBXTextBookmark;
-		fRef = AAE69EB90B110795006E309B /* IoDebugger.h */;
-		name = "IoDebugger.h: 1";
-		rLen = 0;
-		rLoc = 0;
-		rType = 0;
-		vrLen = 286;
-		vrLoc = 0;
-	};
-<<<<<<< HEAD
-	AA7EC9130BB4BA3E00BA645F /* PBXTextBookmark */ = {
-=======
-	AA89D0CE0B11886100775BF6 /* PBXTextBookmark */ = {
->>>>>>> 26a6907f
-		isa = PBXTextBookmark;
-		fRef = AAE69EB80B110795006E309B /* IoDebugger.c */;
-		name = "IoDebugger.c: 1";
-		rLen = 0;
-		rLoc = 0;
-		rType = 0;
-		vrLen = 465;
-		vrLoc = 0;
-	};
-<<<<<<< HEAD
-	AA7EC9170BB4BAD200BA645F /* PBXTextBookmark */ = {
-		isa = PBXTextBookmark;
-		fRef = AABF812F0B759BC8002DBAB5 /* UArray.c */;
-		name = UArray_isFloat;
-		rLen = 14;
-		rLoc = 3815;
-		rType = 0;
-		vrLen = 855;
-		vrLoc = 3337;
-	};
-	AA7EC91A0BB4BAD200BA645F /* PBXTextBookmark */ = {
-		isa = PBXTextBookmark;
-		fRef = AABF812F0B759BC8002DBAB5 /* UArray.c */;
-		name = UArray_isFloat;
-		rLen = 14;
-		rLoc = 3815;
-		rType = 0;
-		vrLen = 855;
-		vrLoc = 3337;
-	};
-	AA7EC91B0BB4BAD200BA645F /* PBXTextBookmark */ = {
-		isa = PBXTextBookmark;
-		fRef = AAE69DB40B110795006E309B /* Common.c */;
-		name = "Common.c: io_freerealloc";
-		rLen = 0;
-		rLoc = 5846;
-		rType = 0;
-		vrLen = 554;
-		vrLoc = 5362;
-	};
-	AA7EC91C0BB4BAD200BA645F /* PBXTextBookmark */ = {
-=======
-	AA89D0CF0B11886100775BF6 /* PBXTextBookmark */ = {
-		isa = PBXTextBookmark;
-		fRef = AAE69EB90B110795006E309B /* IoDebugger.h */;
-		name = "IoDebugger.h: 1";
-		rLen = 0;
-		rLoc = 0;
-		rType = 0;
-		vrLen = 286;
-		vrLoc = 0;
-	};
-	AAA1DD1C0BBA90BD00AA93DC /* PBXTextBookmark */ = {
-		isa = PBXTextBookmark;
-		fRef = AAE69DB40B110795006E309B /* Common.c */;
-		name = "Common.c: 290";
-		rLen = 0;
-		rLoc = 6002;
-		rType = 0;
-		vrLen = 556;
-		vrLoc = 5450;
-	};
-	AAA1DD360BBA942500AA93DC /* PBXTextBookmark */ = {
-		isa = PBXTextBookmark;
-		fRef = AAE69EA80B110795006E309B /* IoBlock.c */;
-		name = "it's";
-		rLen = 4;
-		rLoc = 8119;
-		rType = 0;
-		vrLen = 1105;
-		vrLoc = 7416;
-	};
-	AAA1DD680BBA97F400AA93DC /* PBXTextBookmark */ = {
->>>>>>> 26a6907f
-		isa = PBXTextBookmark;
-		fRef = AAE69ED80B110795006E309B /* IoObject_struct.h */;
-		name = IoObjectData;
-		rLen = 12;
-		rLoc = 1606;
-		rType = 0;
-<<<<<<< HEAD
-		vrLen = 1322;
-		vrLoc = 3979;
-	};
-	AA7EC92A0BB4BE1D00BA645F /* PBXTextBookmark */ = {
-		isa = PBXTextBookmark;
-		fRef = AAE69DB50B110795006E309B /* Common.h */;
-		name = "Common.h: io_freerealloc";
-		rLen = 0;
-		rLoc = 5178;
-		rType = 0;
-		vrLen = 1210;
-		vrLoc = 4064;
-	};
-	AA7EC92C0BB4BE1D00BA645F /* PBXTextBookmark */ = {
-		isa = PBXTextBookmark;
-		fRef = AAE69DB40B110795006E309B /* Common.c */;
-		name = "Common.c: io_freerealloc";
-		rLen = 179;
-		rLoc = 5825;
-		rType = 0;
-		vrLen = 584;
-		vrLoc = 5365;
-	};
-	AA7EC92D0BB4BE1D00BA645F /* PBXTextBookmark */ = {
-		isa = PBXTextBookmark;
-		fRef = AAE69DB50B110795006E309B /* Common.h */;
-		name = "Common.h: io_freerealloc";
-		rLen = 0;
-		rLoc = 5178;
-		rType = 0;
-		vrLen = 1210;
-		vrLoc = 4064;
-	};
-	AA7EC9480BBB19B500BA645F /* PBXTextBookmark */ = {
-		isa = PBXTextBookmark;
-		fRef = AA7EC9490BBB19B500BA645F /* IoMySQL.c */;
-		name = "(null): 214";
-		rLen = 0;
-		rLoc = 7117;
-		rType = 0;
-		vrLen = 1293;
-		vrLoc = 5952;
-	};
-	AA7EC9490BBB19B500BA645F /* IoMySQL.c */ = {
-		isa = PBXFileReference;
-		lastKnownFileType = sourcecode.c.c;
-		name = IoMySQL.c;
-		path = /Volumes/Internal500GB/Users/steve/IoProject/Io/addons/MySQL/source/IoMySQL.c;
-		sourceTree = "<absolute>";
-	};
-	AA7EC94A0BBB19B500BA645F /* PBXTextBookmark */ = {
-		isa = PBXTextBookmark;
-		fRef = AAE69DB40B110795006E309B /* Common.c */;
-		name = "Common.c: 290";
-		rLen = 0;
-		rLoc = 6002;
-		rType = 0;
-		vrLen = 540;
-		vrLoc = 5466;
-	};
-	AA7EC94B0BBB19B500BA645F /* PBXTextBookmark */ = {
-		isa = PBXTextBookmark;
-		fRef = AABF81280B759BC8002DBAB5 /* UArray_math.h */;
-		name = UArray_setItemsToLong_;
-		rLen = 22;
-		rLoc = 165;
-		rType = 0;
-		vrLen = 1788;
-		vrLoc = 0;
-	};
-	AA7EC94C0BBB19B500BA645F /* PBXTextBookmark */ = {
-		isa = PBXTextBookmark;
-		fRef = AABF81270B759BC8002DBAB5 /* UArray_math.c */;
-		name = "UArray_math.c: 36";
-		rLen = 0;
-		rLoc = 807;
-		rType = 0;
-		vrLen = 936;
-		vrLoc = 0;
-	};
-	AA7EC94D0BBB19B500BA645F /* PBXTextBookmark */ = {
-		isa = PBXTextBookmark;
-		fRef = AAE69ED10B110795006E309B /* IoObject.c */;
-		name = IoObject_stopStatus;
-		rLen = 19;
-		rLoc = 4879;
-		rType = 0;
-		vrLen = 1117;
-		vrLoc = 4188;
-	};
-	AA7EC9500BBB19B500BA645F /* PBXTextBookmark */ = {
-		isa = PBXTextBookmark;
-		fRef = AAE69DB40B110795006E309B /* Common.c */;
-		name = "Common.c: 290";
-		rLen = 0;
-		rLoc = 6002;
-		rType = 0;
-		vrLen = 538;
-		vrLoc = 5468;
-	};
-	AA7EC9510BBB19B500BA645F /* PBXTextBookmark */ = {
-		isa = PBXTextBookmark;
-		fRef = AA7EC9520BBB19B500BA645F /* IoMySQL.c */;
-		name = "(null): 214";
-		rLen = 0;
-		rLoc = 7117;
-		rType = 0;
-		vrLen = 1293;
-		vrLoc = 5952;
-	};
-	AA7EC9520BBB19B500BA645F /* IoMySQL.c */ = {
-		isa = PBXFileReference;
-		lastKnownFileType = sourcecode.c.c;
-		name = IoMySQL.c;
-		path = /Volumes/Internal500GB/Users/steve/IoProject/Io/addons/MySQL/source/IoMySQL.c;
-		sourceTree = "<absolute>";
-	};
-	AA7EC9530BBB19B500BA645F /* PBXTextBookmark */ = {
-		isa = PBXTextBookmark;
-		fRef = AAE69DB40B110795006E309B /* Common.c */;
-		name = "Common.c: 290";
-		rLen = 0;
-		rLoc = 6002;
-		rType = 0;
-		vrLen = 540;
-		vrLoc = 5466;
-	};
-	AA7EC9540BBB19B500BA645F /* PBXTextBookmark */ = {
-		isa = PBXTextBookmark;
-		fRef = AABF81280B759BC8002DBAB5 /* UArray_math.h */;
-		name = UArray_setItemsToLong_;
-		rLen = 22;
-		rLoc = 165;
-		rType = 0;
-		vrLen = 1788;
-		vrLoc = 0;
-	};
-	AA7EC9550BBB19B500BA645F /* PBXTextBookmark */ = {
-		isa = PBXTextBookmark;
-		fRef = AABF81270B759BC8002DBAB5 /* UArray_math.c */;
-		name = "UArray_math.c: 36";
-		rLen = 0;
-		rLoc = 807;
-		rType = 0;
-		vrLen = 936;
-		vrLoc = 0;
-	};
-	AA7EC9560BBB19B500BA645F /* PBXTextBookmark */ = {
-		isa = PBXTextBookmark;
-		fRef = AAE69ED10B110795006E309B /* IoObject.c */;
-		name = IoObject_stopStatus;
-		rLen = 19;
-		rLoc = 4879;
-		rType = 0;
-		vrLen = 1117;
-		vrLoc = 4188;
-	};
-	AA7EC9750BBCC85300BA645F /* PBXTextBookmark */ = {
-		isa = PBXTextBookmark;
-		fRef = AAE69ED30B110795006E309B /* IoObject_flow.c */;
-		name = "IoObject_flow.c: IoObject_stopStatus";
-		rLen = 0;
-		rLoc = 4742;
-		rType = 0;
-		vrLen = 1139;
-		vrLoc = 4148;
-	};
-	AA7EC9760BBCC85300BA645F /* PBXTextBookmark */ = {
-		isa = PBXTextBookmark;
-		fRef = AAE69EE80B110796006E309B /* IoState.h */;
-		name = returnValue;
-		rLen = 11;
-		rLoc = 2164;
-		rType = 0;
-		vrLen = 899;
-		vrLoc = 974;
-	};
-	AA7EC9770BBCC85300BA645F /* PBXTextBookmark */ = {
-		isa = PBXTextBookmark;
-		fRef = AAE69EE00B110796006E309B /* IoSeq.c */;
-		name = "IoSeq.c: 251";
-		rLen = 0;
-		rLoc = 5658;
-		rType = 0;
-		vrLen = 905;
-		vrLoc = 2;
-	};
-	AA7EC9780BBCC85300BA645F /* PBXTextBookmark */ = {
-		isa = PBXTextBookmark;
-		fRef = AA6AC0260BA8E5D10049770F /* IoSeq_vector.c */;
-		name = "IoSeq_vector.c: IoSeq_setX";
-		rLen = 0;
-		rLoc = 3333;
-		rType = 0;
-		vrLen = 1149;
-		vrLoc = 2825;
-	};
-	AA7EC9790BBCC85300BA645F /* PBXTextBookmark */ = {
-		isa = PBXTextBookmark;
-		fRef = AAE69EB40B110795006E309B /* IoCoroutine.c */;
-		name = "IoCoroutine.c: current";
-		rLen = 0;
-		rLoc = 8274;
-		rType = 0;
-		vrLen = 899;
-		vrLoc = 7694;
-	};
-	AA7EC97A0BBCC85300BA645F /* PBXTextBookmark */ = {
-		isa = PBXTextBookmark;
-		fRef = AAE69ED30B110795006E309B /* IoObject_flow.c */;
-		name = "IoObject_flow.c: IoObject_stopStatus";
-		rLen = 0;
-		rLoc = 4742;
-		rType = 0;
-		vrLen = 1139;
-		vrLoc = 4148;
-	};
-	AA7EC97B0BBCC85300BA645F /* PBXTextBookmark */ = {
-		isa = PBXTextBookmark;
-		fRef = AAE69EE80B110796006E309B /* IoState.h */;
-		name = returnValue;
-		rLen = 11;
-		rLoc = 2164;
-		rType = 0;
-		vrLen = 899;
-		vrLoc = 974;
-	};
-	AA7EC97C0BBCC85300BA645F /* PBXTextBookmark */ = {
-		isa = PBXTextBookmark;
-		fRef = AAE69EE00B110796006E309B /* IoSeq.c */;
-		name = "IoSeq.c: 251";
-		rLen = 0;
-		rLoc = 5658;
-		rType = 0;
-		vrLen = 905;
-		vrLoc = 2;
-	};
-	AA7EC97D0BBCC85300BA645F /* PBXTextBookmark */ = {
-		isa = PBXTextBookmark;
-		fRef = AA6AC0260BA8E5D10049770F /* IoSeq_vector.c */;
-		name = "IoSeq_vector.c: IoSeq_setX";
-		rLen = 0;
-		rLoc = 3333;
-		rType = 0;
-		vrLen = 1149;
-		vrLoc = 2825;
-	};
-	AA7EC97E0BBCC85300BA645F /* PBXTextBookmark */ = {
-		isa = PBXTextBookmark;
-		fRef = AAE69EB40B110795006E309B /* IoCoroutine.c */;
-		name = "IoCoroutine.c: IoCoroutine_freeStack";
-		rLen = 0;
-		rLoc = 7145;
-		rType = 0;
-		vrLen = 1292;
-		vrLoc = 6406;
-=======
-		vrLen = 739;
-		vrLoc = 0;
-	};
-	AAA1DD690BBA97F400AA93DC /* PBXTextBookmark */ = {
-		isa = PBXTextBookmark;
-		fRef = AAE69EE80B110796006E309B /* IoState.h */;
-		name = "IoState.h: 20";
-		rLen = 0;
-		rLoc = 321;
-		rType = 0;
-		vrLen = 947;
-		vrLoc = 122;
-	};
-	AAA1DD6A0BBA97F400AA93DC /* PBXTextBookmark */ = {
-		isa = PBXTextBookmark;
-		fRef = AAE69E140B110795006E309B /* Collector.h */;
-		name = "Collector.h: 112";
-		rLen = 0;
-		rLoc = 2924;
-		rType = 0;
-		vrLen = 922;
-		vrLoc = 265;
-	};
-	AAA1DD6C0BBA97F400AA93DC /* PBXTextBookmark */ = {
-		isa = PBXTextBookmark;
-		fRef = AAE69E170B110795006E309B /* CollectorMarker.h */;
-		name = "CollectorMarker.h: IoObjectDataDefined";
-		rLen = 0;
-		rLoc = 827;
-		rType = 0;
-		vrLen = 850;
-		vrLoc = 178;
-	};
-	AAA1DD810BBA99E500AA93DC /* PBXTextBookmark */ = {
-		isa = PBXTextBookmark;
-		fRef = AAE69ECA0B110795006E309B /* IoMessage.c */;
-		name = "IoMessage.c: 495";
-		rLen = 0;
-		rLoc = 12933;
-		rType = 0;
-		vrLen = 966;
-		vrLoc = 12572;
-	};
-	AAA1DD860BBA9A6700AA93DC /* PBXTextBookmark */ = {
-		isa = PBXTextBookmark;
-		fRef = AAE69ED50B110795006E309B /* IoObject_inline.h */;
-		name = IoObject_rawRemoveAllProtos;
-		rLen = 27;
-		rLoc = 1482;
-		rType = 0;
-		vrLen = 566;
-		vrLoc = 1248;
-	};
-	AAA1DDDD0BBAAF6900AA93DC /* PBXTextBookmark */ = {
-		isa = PBXTextBookmark;
-		fRef = AAE69ED10B110795006E309B /* IoObject.c */;
-		name = IoObject_setProtoTo_;
-		rLen = 20;
-		rLoc = 8283;
-		rType = 0;
-		vrLen = 1037;
-		vrLoc = 8142;
-	};
-	AAA1DDDE0BBAAF6900AA93DC /* PBXTextBookmark */ = {
-		isa = PBXTextBookmark;
-		fRef = AAE69ED10B110795006E309B /* IoObject.c */;
-		name = IoObject_setProtoTo_;
-		rLen = 20;
-		rLoc = 8283;
-		rType = 0;
-		vrLen = 1037;
-		vrLoc = 8142;
-	};
-	AAA1DDF20BBAAFCD00AA93DC /* PBXTextBookmark */ = {
-		isa = PBXTextBookmark;
-		fRef = AAE69EE50B110796006E309B /* IoSeq_mutable.c */;
-		name = "IoSeq_mutable.c: 789";
-		rLen = 0;
-		rLoc = 19346;
-		rType = 0;
-		vrLen = 554;
-		vrLoc = 19068;
->>>>>>> 26a6907f
-	};
-	AAA1DDF30BBAAFCD00AA93DC /* PBXTextBookmark */ = {
-		isa = PBXTextBookmark;
-		fRef = AAE69ED30B110795006E309B /* IoObject_flow.c */;
-		name = "IoObject_flow.c: 269";
-		rLen = 0;
-		rLoc = 5840;
-		rType = 0;
-		vrLen = 459;
-		vrLoc = 5380;
-	};
-	AAA1DDF40BBAAFCD00AA93DC /* PBXTextBookmark */ = {
-		isa = PBXTextBookmark;
-<<<<<<< HEAD
-		fRef = AAE69EC70B110795006E309B /* IoList.h */;
-		name = preallocateToSize;
-		rLen = 17;
-		rLoc = 2826;
-		rType = 0;
-		vrLen = 2829;
-		vrLoc = 730;
-	};
-	AA86B00C0B8C6FC800364054 /* PBXTextBookmark */ = {
-		isa = PBXTextBookmark;
-		fRef = AAE69EC70B110795006E309B /* IoList.h */;
-		name = preallocateToSize;
-		rLen = 17;
-		rLoc = 2826;
-		rType = 0;
-		vrLen = 2829;
-		vrLoc = 730;
-	};
-	AA86B01D0B8CFFA000364054 /* PBXTextBookmark */ = {
-		isa = PBXTextBookmark;
-		fRef = AAE69EC60B110795006E309B /* IoList.c */;
-		name = "IoList.c: 94";
-		rLen = 0;
-		rLoc = 2507;
-		rType = 0;
-		vrLen = 1353;
-		vrLoc = 1887;
-	};
-	AA86B0380B8D01AF00364054 /* PBXTextBookmark */ = {
-		isa = PBXTextBookmark;
-		fRef = AAE69EB50B110795006E309B /* IoCoroutine.h */;
-		name = IoCoroutine_cid;
-		rLen = 15;
-		rLoc = 1090;
-		rType = 0;
-		vrLen = 1134;
-		vrLoc = 0;
-	};
-	AA86B0760B8D167B00364054 /* PBXTextBookmark */ = {
-		isa = PBXTextBookmark;
-		fRef = AAE69EB50B110795006E309B /* IoCoroutine.h */;
-		name = IoCoroutine_cid;
-		rLen = 15;
-		rLoc = 1090;
-		rType = 0;
-		vrLen = 1134;
-		vrLoc = 0;
-	};
-	AA86B07A0B8D167B00364054 /* PBXTextBookmark */ = {
-		isa = PBXTextBookmark;
-		fRef = AAE69EB40B110795006E309B /* IoCoroutine.c */;
-		name = "IoCoroutine.c: 343";
-		rLen = 0;
-		rLoc = 8250;
-		rType = 0;
-		vrLen = 1182;
-		vrLoc = 7832;
-	};
-	AA86B08C0B8D23BD00364054 /* PBXTextBookmark */ = {
-		isa = PBXTextBookmark;
-		fRef = AAE69ECF0B110795006E309B /* IoNumber.c */;
-		name = "IoNumber.c: 513";
-		rLen = 0;
-		rLoc = 13226;
-		rType = 0;
-		vrLen = 1066;
-		vrLoc = 0;
-	};
-	AA89D0C50B11886100775BF6 /* PBXTextBookmark */ = {
-		isa = PBXTextBookmark;
-		fRef = AAE69EB90B110795006E309B /* IoDebugger.h */;
-		name = "IoDebugger.h: 1";
-		rLen = 0;
-		rLoc = 0;
-		rType = 0;
-		vrLen = 286;
-		vrLoc = 0;
-	};
-	AA89D0CE0B11886100775BF6 /* PBXTextBookmark */ = {
-		isa = PBXTextBookmark;
-		fRef = AAE69EB80B110795006E309B /* IoDebugger.c */;
-		name = "IoDebugger.c: 1";
-		rLen = 0;
-		rLoc = 0;
-		rType = 0;
-		vrLen = 465;
-		vrLoc = 0;
-	};
-	AA89D0CF0B11886100775BF6 /* PBXTextBookmark */ = {
-		isa = PBXTextBookmark;
-		fRef = AAE69EB90B110795006E309B /* IoDebugger.h */;
-		name = "IoDebugger.h: 1";
-		rLen = 0;
-		rLoc = 0;
-		rType = 0;
-		vrLen = 286;
-		vrLoc = 0;
-	};
-	AA9E44EA0BBDE651009C4019 /* PBXTextBookmark */ = {
-		isa = PBXTextBookmark;
-		fRef = AAE69EAE0B110795006E309B /* IoCollector.c */;
-		rLen = 5;
-		rLoc = 2259;
-		rType = 0;
-	};
-	AA9E44EB0BBDE651009C4019 /* PBXTextBookmark */ = {
-		isa = PBXTextBookmark;
-		fRef = AAE69EAE0B110795006E309B /* IoCollector.c */;
-		name = "IoCollector.c: 56";
-		rLen = 0;
-		rLoc = 2365;
-		rType = 0;
-		vrLen = 374;
-		vrLoc = 1770;
-	};
-	AA9E44EF0BBDE656009C4019 /* PBXTextBookmark */ = {
-		isa = PBXTextBookmark;
-		fRef = AAE69EB40B110795006E309B /* IoCoroutine.c */;
-		name = "IoCoroutine.c: IoCoroutine_freeStack";
-		rLen = 0;
-		rLoc = 7145;
-		rType = 0;
-		vrLen = 1295;
-		vrLoc = 6406;
-	};
-	AA9E44F00BBDE656009C4019 /* PBXTextBookmark */ = {
-		isa = PBXTextBookmark;
-		fRef = AAE69EB40B110795006E309B /* IoCoroutine.c */;
-		name = "IoCoroutine.c: IoCoroutine_freeStack";
-		rLen = 0;
-		rLoc = 7145;
-		rType = 0;
-		vrLen = 1295;
-		vrLoc = 6406;
-	};
-	AA9E44F10BBDE656009C4019 /* PBXTextBookmark */ = {
-		isa = PBXTextBookmark;
-		fRef = AAE69EAE0B110795006E309B /* IoCollector.c */;
-		name = "IoCollector.c: 56";
-		rLen = 0;
-		rLoc = 2365;
-		rType = 0;
-		vrLen = 1333;
-		vrLoc = 1550;
-	};
-	AA9E455E0BBE44AE009C4019 /* PBXTextBookmark */ = {
-		isa = PBXTextBookmark;
-		fRef = AAE69EAE0B110795006E309B /* IoCollector.c */;
-		name = "IoCollector.c: 56";
-		rLen = 0;
-		rLoc = 2365;
-		rType = 0;
-		vrLen = 374;
-		vrLoc = 1770;
-	};
-	AA9E455F0BBE44AE009C4019 /* PBXTextBookmark */ = {
-		isa = PBXTextBookmark;
-		fRef = AAE69EE80B110796006E309B /* IoState.h */;
-		name = IoState_argc_argv_;
-		rLen = 18;
-		rLoc = 3489;
-		rType = 0;
-		vrLen = 396;
-		vrLoc = 3335;
-	};
-	AA9E45600BBE44AE009C4019 /* PBXTextBookmark */ = {
-		isa = PBXTextBookmark;
-		fRef = AAE69EE70B110796006E309B /* IoState.c */;
-		rLen = 18;
-		rLoc = 13410;
-		rType = 0;
-	};
-	AA9E45610BBE44AE009C4019 /* PBXTextBookmark */ = {
-		isa = PBXTextBookmark;
-		fRef = AAE69EAE0B110795006E309B /* IoCollector.c */;
-		name = "IoCollector.c: 56";
-		rLen = 0;
-		rLoc = 2365;
-		rType = 0;
-		vrLen = 374;
-		vrLoc = 1770;
-	};
-	AA9E45620BBE44AE009C4019 /* PBXTextBookmark */ = {
-		isa = PBXTextBookmark;
-		fRef = AAE69EE80B110796006E309B /* IoState.h */;
-		name = IoState_argc_argv_;
-		rLen = 18;
-		rLoc = 3489;
-		rType = 0;
-		vrLen = 396;
-		vrLoc = 3335;
-	};
-	AA9E45630BBE44AE009C4019 /* PBXTextBookmark */ = {
-		isa = PBXTextBookmark;
-		fRef = AAE69EE70B110796006E309B /* IoState.c */;
-		name = "IoState.c: 417";
-		rLen = 0;
-		rLoc = 13475;
-		rType = 0;
-		vrLen = 602;
-		vrLoc = 13319;
-	};
-	AA9E45C70BBE9402009C4019 /* PBXTextBookmark */ = {
-		isa = PBXTextBookmark;
-		fRef = AAE69EAE0B110795006E309B /* IoCollector.c */;
-		name = "IoCollector.c: 56";
-		rLen = 0;
-		rLoc = 2365;
-		rType = 0;
-		vrLen = 1200;
-		vrLoc = 1753;
-	};
-	AA9E45C80BBE9402009C4019 /* PBXTextBookmark */ = {
-		isa = PBXTextBookmark;
-		fRef = AAE69EF70B110796006E309B /* IoState_symbols.h */;
-		name = IoState_symbolWithCString_;
-		rLen = 26;
-		rLoc = 308;
-		rType = 0;
-		vrLen = 605;
-		vrLoc = 0;
-	};
-	AA9E45C90BBE9402009C4019 /* PBXTextBookmark */ = {
-		isa = PBXTextBookmark;
-		fRef = AAE69EE80B110796006E309B /* IoState.h */;
-		name = IoState_argc_argv_;
-		rLen = 18;
-		rLoc = 3489;
-		rType = 0;
-		vrLen = 1168;
-		vrLoc = 2768;
-	};
-	AA9E45CA0BBE9402009C4019 /* PBXTextBookmark */ = {
-		isa = PBXTextBookmark;
-		fRef = AAE6A14F0B110B8F006E309B /* main.c */;
-		name = "main.c: 24";
-		rLen = 0;
-		rLoc = 396;
-		rType = 0;
-		vrLen = 936;
-		vrLoc = 85;
-	};
-	AA9E45CB0BBE9402009C4019 /* PBXTextBookmark */ = {
-		isa = PBXTextBookmark;
-		fRef = AAE69EF00B110796006E309B /* IoState_eval.h */;
-		name = IoState_doCString_;
-		rLen = 18;
-		rLoc = 396;
-		rType = 0;
-		vrLen = 1045;
-		vrLoc = 0;
-	};
-	AA9E45CC0BBE9402009C4019 /* PBXTextBookmark */ = {
-		isa = PBXTextBookmark;
-		fRef = AAE69ED80B110795006E309B /* IoObject_struct.h */;
-		name = "IoObject_struct.h: 64";
-		rLen = 0;
-		rLoc = 1476;
-		rType = 0;
-		vrLen = 1923;
-		vrLoc = 662;
-	};
-	AA9E45CD0BBE9402009C4019 /* PBXTextBookmark */ = {
-		isa = PBXTextBookmark;
-		fRef = AAE69EAE0B110795006E309B /* IoCollector.c */;
-		name = "IoCollector.c: 56";
-		rLen = 0;
-		rLoc = 2365;
-		rType = 0;
-		vrLen = 1200;
-		vrLoc = 1753;
-	};
-	AA9E45CE0BBE9402009C4019 /* PBXTextBookmark */ = {
-		isa = PBXTextBookmark;
-		fRef = AAE69EF70B110796006E309B /* IoState_symbols.h */;
-		name = IoState_symbolWithCString_;
-		rLen = 26;
-		rLoc = 308;
-		rType = 0;
-		vrLen = 605;
-		vrLoc = 0;
-	};
-	AA9E45CF0BBE9402009C4019 /* PBXTextBookmark */ = {
-		isa = PBXTextBookmark;
-		fRef = AAE6A14F0B110B8F006E309B /* main.c */;
-		name = "main.c: 51";
-		rLen = 0;
-		rLoc = 1021;
-		rType = 0;
-		vrLen = 936;
-		vrLoc = 85;
-	};
-	AA9E45D00BBE9402009C4019 /* PBXTextBookmark */ = {
-		isa = PBXTextBookmark;
-		fRef = AAE69EE80B110796006E309B /* IoState.h */;
-		name = IoState_argc_argv_;
-		rLen = 18;
-		rLoc = 3489;
-		rType = 0;
-		vrLen = 1168;
-		vrLoc = 2768;
-	};
-	AA9E45D10BBE9402009C4019 /* PBXTextBookmark */ = {
-		isa = PBXTextBookmark;
-		fRef = AAE6A14F0B110B8F006E309B /* main.c */;
-		name = "main.c: 24";
-		rLen = 0;
-		rLoc = 396;
-		rType = 0;
-		vrLen = 936;
-		vrLoc = 85;
-	};
-	AA9E45D20BBE9402009C4019 /* PBXTextBookmark */ = {
-		isa = PBXTextBookmark;
-		fRef = AAE69EF00B110796006E309B /* IoState_eval.h */;
-		name = IoState_doCString_;
-		rLen = 18;
-		rLoc = 396;
-		rType = 0;
-		vrLen = 1045;
-		vrLoc = 0;
-	};
-	AA9E45D30BBE9402009C4019 /* PBXTextBookmark */ = {
-		isa = PBXTextBookmark;
-		fRef = AAE69ED80B110795006E309B /* IoObject_struct.h */;
-		name = "IoObject_struct.h: 46";
-		rLen = 0;
-		rLoc = 753;
-		rType = 0;
-		vrLen = 1268;
-		vrLoc = 408;
-	};
-	AA9E45E60BBE96D5009C4019 /* PBXTextBookmark */ = {
-		isa = PBXTextBookmark;
-		fRef = AAE69EE70B110796006E309B /* IoState.c */;
-		name = "IoState.c: 417";
-		rLen = 0;
-		rLoc = 13475;
-		rType = 0;
-		vrLen = 639;
-		vrLoc = 13151;
-	};
-	AA9E45E70BBE9708009C4019 /* PBXTextBookmark */ = {
-		isa = PBXTextBookmark;
-		fRef = AAE69EE70B110796006E309B /* IoState.c */;
-		name = "IoState.c: 417";
-		rLen = 0;
-		rLoc = 13475;
-		rType = 0;
-		vrLen = 639;
-		vrLoc = 13151;
-	};
-	AA9E45E80BBE970A009C4019 /* PBXTextBookmark */ = {
-		isa = PBXTextBookmark;
-		fRef = AAE69ED80B110795006E309B /* IoObject_struct.h */;
-		name = "((IoObjectData *)(((CollectorMarker *)(self))->object))";
-		rLen = 55;
-		rLoc = 1542;
-		rType = 0;
-		vrLen = 1268;
-		vrLoc = 408;
-	};
-	AA9E45E90BBE970A009C4019 /* PBXTextBookmark */ = {
-		isa = PBXTextBookmark;
-		fRef = AA9E45EA0BBE970A009C4019 /* IoGLUT.c */;
-		name = coroutine;
-		rLen = 9;
-		rLoc = 4305;
-		rType = 0;
-		vrLen = 1379;
-		vrLoc = 2551;
-	};
-	AA9E45EA0BBE970A009C4019 /* IoGLUT.c */ = {
-		isa = PBXFileReference;
-		name = IoGLUT.c;
-		path = /Volumes/Internal500GB/Users/steve/IoProject/Io/addons/OpenGL/source/IoGLUT.c;
-		sourceTree = "<absolute>";
-	};
-	AA9E45EB0BBE970A009C4019 /* PBXTextBookmark */ = {
-		isa = PBXTextBookmark;
-		fRef = AAE69ED50B110795006E309B /* IoObject_inline.h */;
-		name = "IoObject_inline.h: 226";
-		rLen = 13;
-		rLoc = 4354;
-		rType = 0;
-		vrLen = 1581;
-		vrLoc = 4990;
-	};
-	AA9E45EC0BBE970A009C4019 /* PBXTextBookmark */ = {
-		isa = PBXTextBookmark;
-		fRef = AAE69ED80B110795006E309B /* IoObject_struct.h */;
-		name = "((IoObjectData *)(((CollectorMarker *)(self))->object))";
-		rLen = 55;
-		rLoc = 1542;
-		rType = 0;
-		vrLen = 1268;
-		vrLoc = 408;
-	};
-	AA9E45ED0BBE970A009C4019 /* PBXTextBookmark */ = {
-		isa = PBXTextBookmark;
-		fRef = AA9E45EE0BBE970A009C4019 /* IoGLUT.c */;
-		name = coroutine;
-		rLen = 9;
-		rLoc = 4305;
-		rType = 0;
-		vrLen = 1379;
-		vrLoc = 2551;
-	};
-	AA9E45EE0BBE970A009C4019 /* IoGLUT.c */ = {
-		isa = PBXFileReference;
-		name = IoGLUT.c;
-		path = /Volumes/Internal500GB/Users/steve/IoProject/Io/addons/OpenGL/source/IoGLUT.c;
-		sourceTree = "<absolute>";
-	};
-	AA9E45EF0BBE970A009C4019 /* PBXTextBookmark */ = {
-		isa = PBXTextBookmark;
-		fRef = AAE69ED50B110795006E309B /* IoObject_inline.h */;
-		name = "IoObject_shouldMark(self);";
-		rLen = 29;
-		rLoc = 1830;
-		rType = 0;
-		vrLen = 1020;
-		vrLoc = 1172;
-	};
-	AA9E45F60BBE9784009C4019 /* PBXTextBookmark */ = {
-		isa = PBXTextBookmark;
-		fRef = AAE69ED50B110795006E309B /* IoObject_inline.h */;
-		name = "IoObject_shouldMark(self);";
-		rLen = 29;
-		rLoc = 1830;
-		rType = 0;
-		vrLen = 1020;
-		vrLoc = 1172;
-	};
-	AA9E45FA0BBE97A5009C4019 /* PBXTextBookmark */ = {
-		isa = PBXTextBookmark;
-		fRef = AAE69ED50B110795006E309B /* IoObject_inline.h */;
-		name = "IoObject_shouldMark(self);";
-		rLen = 29;
-		rLoc = 1830;
-		rType = 0;
-		vrLen = 1020;
-		vrLoc = 1172;
-	};
-	AA9E45FE0BBE9801009C4019 /* PBXTextBookmark */ = {
-		isa = PBXTextBookmark;
-		fRef = AAE69ED50B110795006E309B /* IoObject_inline.h */;
-		name = "IoObject_shouldMark(self);";
-		rLen = 29;
-		rLoc = 1830;
-		rType = 0;
-		vrLen = 1020;
-		vrLoc = 1172;
-	};
-	AA9E46020BBE9ABE009C4019 /* PBXTextBookmark */ = {
-		isa = PBXTextBookmark;
-		fRef = AAE69ED50B110795006E309B /* IoObject_inline.h */;
-		rLen = 5;
-		rLoc = 4299;
-		rType = 0;
-	};
-	AA9E46030BBE9ABE009C4019 /* PBXTextBookmark */ = {
-		isa = PBXTextBookmark;
-		fRef = AAE69ED50B110795006E309B /* IoObject_inline.h */;
-		name = _mark;
-		rLen = 5;
-		rLoc = 4299;
-		rType = 0;
-		vrLen = 672;
-		vrLoc = 3995;
-	};
-	AA9E46040BBF4A20009C4019 /* PBXTextBookmark */ = {
-		isa = PBXTextBookmark;
-		fRef = AAE69EE70B110796006E309B /* IoState.c */;
-		name = "IoState.c: 417";
-		rLen = 0;
-		rLoc = 13475;
-		rType = 0;
-		vrLen = 639;
-		vrLoc = 13151;
-	};
-	AA9E46050BBF4A20009C4019 /* PBXTextBookmark */ = {
-		isa = PBXTextBookmark;
-		fRef = AAE69EE70B110796006E309B /* IoState.c */;
-		name = "IoState.c: 417";
-		rLen = 0;
-		rLoc = 13475;
-		rType = 0;
-		vrLen = 639;
-		vrLoc = 13151;
-	};
-	AA9E46060BBF4A20009C4019 /* PBXTextBookmark */ = {
-		isa = PBXTextBookmark;
-		fRef = AAE69ED50B110795006E309B /* IoObject_inline.h */;
-		name = "Collector_shouldMark_(IOCOLLECTOR, self);";
-		rLen = 43;
-		rLoc = 1709;
-		rType = 0;
-		vrLen = 482;
-		vrLoc = 1345;
-	};
-	AA9E46070BBF4A27009C4019 /* PBXTextBookmark */ = {
-		isa = PBXTextBookmark;
-		fRef = AAE69ED50B110795006E309B /* IoObject_inline.h */;
-		name = _mark;
-		rLen = 5;
-		rLoc = 4299;
-		rType = 0;
-		vrLen = 672;
-		vrLoc = 3995;
-	};
-	AA9E460B0BBF54AB009C4019 /* PBXTextBookmark */ = {
-		isa = PBXTextBookmark;
-		fRef = AAE69ED50B110795006E309B /* IoObject_inline.h */;
-		name = _mark;
-		rLen = 5;
-		rLoc = 4299;
-		rType = 0;
-		vrLen = 672;
-		vrLoc = 3995;
-	};
-	AA9E460E0BBF55A8009C4019 /* PBXTextBookmark */ = {
-		isa = PBXTextBookmark;
-		fRef = AAE69ED50B110795006E309B /* IoObject_inline.h */;
-		name = "Collector_shouldMark_(IOCOLLECTOR, self);";
-		rLen = 43;
-		rLoc = 1709;
-		rType = 0;
-		vrLen = 482;
-		vrLoc = 1345;
-	};
-	AA9E460F0BBF55AC009C4019 /* PBXTextBookmark */ = {
-		isa = PBXTextBookmark;
-		fRef = AAE69ED50B110795006E309B /* IoObject_inline.h */;
-		name = _mark;
-		rLen = 5;
-		rLoc = 4299;
-		rType = 0;
-		vrLen = 672;
-		vrLoc = 3995;
-	};
-	AA9E462F0BC22038009C4019 /* PBXTextBookmark */ = {
-		isa = PBXTextBookmark;
-		fRef = AAE69ED50B110795006E309B /* IoObject_inline.h */;
-		name = _mark;
-		rLen = 5;
-		rLoc = 4299;
-		rType = 0;
-		vrLen = 672;
-		vrLoc = 3995;
-	};
-	AA9E46300BC22038009C4019 /* PBXTextBookmark */ = {
-		isa = PBXTextBookmark;
-		fRef = AAE69EB40B110795006E309B /* IoCoroutine.c */;
-		name = "IoCoroutine.c: IoCoroutine_freeStack";
-		rLen = 0;
-		rLoc = 7145;
-		rType = 0;
-		vrLen = 1295;
-		vrLoc = 6406;
-=======
-		fRef = AAE69EE50B110796006E309B /* IoSeq_mutable.c */;
-		name = "IoSeq_mutable.c: 789";
-		rLen = 0;
-		rLoc = 19346;
-		rType = 0;
-		vrLen = 554;
-		vrLoc = 19068;
-	};
-	AAA1DE010BBAB03100AA93DC /* PBXTextBookmark */ = {
-		isa = PBXTextBookmark;
-		fRef = AAE69EE50B110796006E309B /* IoSeq_mutable.c */;
-		name = "IoSeq_mutable.c: 791";
-		rLen = 0;
-		rLoc = 19303;
-		rType = 0;
-		vrLen = 660;
-		vrLoc = 19477;
-	};
-	AAA1DE020BBAB03100AA93DC /* PBXTextBookmark */ = {
-		isa = PBXTextBookmark;
-		comments = "error: Common.h: No such file or directory";
-		fRef = AAE69EE10B110796006E309B /* IoSeq.h */;
-		rLen = 1;
-		rLoc = 11;
-		rType = 1;
-	};
-	AAA1DE030BBAB03100AA93DC /* PBXTextBookmark */ = {
-		isa = PBXTextBookmark;
-		fRef = AAE69EE50B110796006E309B /* IoSeq_mutable.c */;
-		name = "IoSeq_mutable.c: 791";
-		rLen = 0;
-		rLoc = 19303;
-		rType = 0;
-		vrLen = 660;
-		vrLoc = 19477;
-	};
-	AAA1DE7D0BBB330800AA93DC /* PBXTextBookmark */ = {
+		rLoc = 527;
+		rType = 0;
+		vrLen = 1263;
+		vrLoc = 0;
+	};
+	AAD98D590B5D57DB00BCBE06 /* PBXTextBookmark */ = {
+		isa = PBXTextBookmark;
+		fRef = AAE69EB30B110795006E309B /* IoContext.h */;
+		name = "IoContext.h: 14";
+		rLen = 0;
+		rLoc = 194;
+		rType = 0;
+		vrLen = 690;
+		vrLoc = 0;
+	};
+	AAD98D5D0B5D57DB00BCBE06 /* PBXTextBookmark */ = {
+		isa = PBXTextBookmark;
+		fRef = AAE69EB30B110795006E309B /* IoContext.h */;
+		name = "IoContext.h: 14";
+		rLen = 0;
+		rLoc = 194;
+		rType = 0;
+		vrLen = 690;
+		vrLoc = 0;
+	};
+	AAE69DAC0B110795006E309B /* Base.h */ = {
+		uiCtxt = {
+			sepNavIntBoundsRect = "{{0, 0}, {1163, 1188}}";
+			sepNavSelRange = "{0, 0}";
+			sepNavVisRect = "{{0, 0}, {1163, 1188}}";
+		};
+	};
+	AAE69DAD0B110795006E309B /* BStream.c */ = {
+		uiCtxt = {
+			sepNavIntBoundsRect = "{{0, 0}, {1039, 11196}}";
+			sepNavSelRange = "{521, 0}";
+			sepNavVisRect = "{{0, 0}, {1039, 704}}";
+		};
+	};
+	AAE69DAE0B110795006E309B /* BStream.h */ = {
+		uiCtxt = {
+			sepNavIntBoundsRect = "{{0, 0}, {1089, 2322}}";
+			sepNavSelRange = "{420, 17}";
+			sepNavVisRect = "{{0, 0}, {1089, 1032}}";
+		};
+	};
+	AAE69DAF0B110795006E309B /* BStreamTag.c */ = {
+		uiCtxt = {
+			sepNavIntBoundsRect = "{{0, 0}, {1019, 1368}}";
+			sepNavSelRange = "{447, 0}";
+			sepNavVisRect = "{{0, 0}, {1019, 1026}}";
+		};
+	};
+	AAE69DB00B110795006E309B /* BStreamTag.h */ = {
+		uiCtxt = {
+			sepNavIntBoundsRect = "{{0, 0}, {1037, 720}}";
+			sepNavSelRange = "{508, 14}";
+			sepNavVisRect = "{{0, 126}, {1037, 585}}";
+		};
+	};
+	AAE69DB40B110795006E309B /* Common.c */ = {
+		uiCtxt = {
+			sepNavIntBoundsRect = "{{0, 0}, {1004, 4981}}";
+			sepNavSelRange = "{6002, 0}";
+			sepNavVisRect = "{{0, 4201}, {831, 761}}";
+		};
+	};
+	AAE69DB50B110795006E309B /* Common.h */ = {
+		uiCtxt = {
+			sepNavIntBoundsRect = "{{0, 0}, {855, 3528}}";
+			sepNavSelRange = "{5178, 0}";
+			sepNavVisRect = "{{0, 2752}, {855, 776}}";
+			sepNavWindowFrame = "{{685, 717}, {1072, 806}}";
+		};
+	};
+	AAE69DB60B110795006E309B /* Common_inline.h */ = {
+		uiCtxt = {
+			sepNavIntBoundsRect = "{{0, 0}, {1025, 821}}";
+			sepNavSelRange = "{0, 0}";
+			sepNavVisRect = "{{0, 0}, {1025, 821}}";
+		};
+	};
+	AAE69DB70B110795006E309B /* Date.c */ = {
+		uiCtxt = {
+			sepNavIntBoundsRect = "{{0, 0}, {831, 5797}}";
+			sepNavSelRange = "{2309, 0}";
+			sepNavVisRect = "{{0, 1840}, {831, 761}}";
+		};
+	};
+	AAE69DB80B110795006E309B /* Date.h */ = {
+		uiCtxt = {
+			sepNavIntBoundsRect = "{{0, 0}, {1016, 1710}}";
+			sepNavSelRange = "{230, 0}";
+			sepNavVisRect = "{{0, 31}, {1016, 461}}";
+		};
+	};
+	AAE69DBB0B110795006E309B /* Duration.c */ = {
+		uiCtxt = {
+			sepNavIntBoundsRect = "{{0, 0}, {757, 3870}}";
+			sepNavSelRange = "{3947, 0}";
+			sepNavVisRect = "{{0, 2660}, {757, 940}}";
+		};
+	};
+	AAE69DBC0B110795006E309B /* Duration.h */ = {
+		uiCtxt = {
+			sepNavIntBoundsRect = "{{0, 0}, {757, 1188}}";
+			sepNavSelRange = "{0, 0}";
+			sepNavVisRect = "{{0, 0}, {757, 940}}";
+		};
+	};
+	AAE69DBD0B110795006E309B /* DynLib.c */ = {
+		uiCtxt = {
+			sepNavIntBoundsRect = "{{0, 0}, {1019, 4212}}";
+			sepNavSelRange = "{1341, 0}";
+			sepNavVisRect = "{{0, 1044}, {1019, 1026}}";
+		};
+	};
+	AAE69DBE0B110795006E309B /* DynLib.h */ = {
+		uiCtxt = {
+			sepNavIntBoundsRect = "{{0, 0}, {976, 1008}}";
+			sepNavSelRange = "{418, 0}";
+			sepNavVisRect = "{{0, 0}, {976, 703}}";
+		};
+	};
+	AAE69DC20B110795006E309B /* List.c */ = {
+		uiCtxt = {
+			sepNavIntBoundsRect = "{{0, 0}, {1039, 4500}}";
+			sepNavSelRange = "{2527, 0}";
+			sepNavVisRect = "{{0, 1674}, {1039, 558}}";
+			sepNavWindowFrame = "{{15, 767}, {1072, 806}}";
+		};
+	};
+	AAE69DC30B110795006E309B /* List.h */ = {
+		uiCtxt = {
+			sepNavIntBoundsRect = "{{0, 0}, {1054, 1782}}";
+			sepNavSelRange = "{509, 7}";
+			sepNavVisRect = "{{0, 4}, {1054, 1055}}";
+			sepNavWindowFrame = "{{15, 292}, {1314, 1303}}";
+		};
+	};
+	AAE69DC40B110795006E309B /* List_inline.h */ = {
+		uiCtxt = {
+			sepNavIntBoundsRect = "{{0, 0}, {1054, 7236}}";
+			sepNavSelRange = "{5567, 0}";
+			sepNavVisRect = "{{0, 5173}, {1054, 1055}}";
+			sepNavWindowFrame = "{{53, 169}, {1314, 1303}}";
+		};
+	};
+	AAE69DC50B110795006E309B /* MainArgs.c */ = {
+		uiCtxt = {
+			sepNavIntBoundsRect = "{{0, 0}, {839, 944}}";
+			sepNavSelRange = "{592, 0}";
+			sepNavVisRect = "{{0, 0}, {839, 944}}";
+		};
+	};
+	AAE69DC60B110795006E309B /* MainArgs.h */ = {
+		uiCtxt = {
+			sepNavIntBoundsRect = "{{0, 0}, {839, 944}}";
+			sepNavSelRange = "{0, 0}";
+			sepNavVisRect = "{{0, 0}, {839, 944}}";
+		};
+	};
+	AAE69DC70B110795006E309B /* PHash.c */ = {
+		uiCtxt = {
+			sepNavIntBoundsRect = "{{0, 0}, {907, 4950}}";
+			sepNavSelRange = "{1840, 0}";
+			sepNavVisRect = "{{0, 944}, {907, 759}}";
+		};
+	};
+	AAE69DC80B110795006E309B /* PHash.h */ = {
+		uiCtxt = {
+			sepNavIntBoundsRect = "{{0, 0}, {995, 1404}}";
+			sepNavSelRange = "{1484, 16}";
+			sepNavVisRect = "{{0, 378}, {995, 1026}}";
+			sepNavWindowFrame = "{{61, 250}, {1314, 1303}}";
+		};
+	};
+	AAE69DC90B110795006E309B /* PHash_inline.h */ = {
+		uiCtxt = {
+			sepNavIntBoundsRect = "{{0, 0}, {844, 3366}}";
+			sepNavSelRange = "{1672, 0}";
+			sepNavVisRect = "{{0, 1135}, {827, 366}}";
+			sepNavWindowFrame = "{{609, 391}, {1072, 806}}";
+		};
+	};
+	AAE69DCB0B110795006E309B /* PortableGettimeofday.h */ = {
+		uiCtxt = {
+			sepNavIntBoundsRect = "{{0, 0}, {916, 944}}";
+			sepNavSelRange = "{0, 0}";
+			sepNavVisRect = "{{0, 0}, {839, 944}}";
+		};
+	};
+	AAE69DCC0B110795006E309B /* PortableSnprintf.c */ = {
+		uiCtxt = {
+			sepNavIntBoundsRect = "{{0, 0}, {839, 13440}}";
+			sepNavSelRange = "{21552, 0}";
+			sepNavVisRect = "{{0, 10262}, {839, 944}}";
+		};
+	};
+	AAE69DCD0B110795006E309B /* PortableStdint.h */ = {
+		uiCtxt = {
+			sepNavIntBoundsRect = "{{0, 0}, {1163, 1926}}";
+			sepNavSelRange = "{2348, 0}";
+			sepNavVisRect = "{{0, 738}, {1163, 1188}}";
+		};
+	};
+	AAE69DD00B110795006E309B /* PortableStrptime.c */ = {
+		uiCtxt = {
+			sepNavIntBoundsRect = "{{0, 0}, {995, 7218}}";
+			sepNavSelRange = "{4027, 0}";
+			sepNavVisRect = "{{0, 1904}, {995, 818}}";
+		};
+	};
+	AAE69DD10B110795006E309B /* PortableStrptime.h */ = {
+		uiCtxt = {
+			sepNavIntBoundsRect = "{{0, 0}, {757, 940}}";
+			sepNavSelRange = "{89, 56}";
+			sepNavVisRect = "{{0, 0}, {757, 940}}";
+		};
+	};
+	AAE69DD20B110795006E309B /* PortableTruncate.c */ = {
+		uiCtxt = {
+			sepNavIntBoundsRect = "{{0, 0}, {1054, 934}}";
+			sepNavSelRange = "{0, 0}";
+			sepNavVisRect = "{{0, 0}, {1054, 934}}";
+		};
+	};
+	AAE69DD30B110795006E309B /* PortableTruncate.h */ = {
+		uiCtxt = {
+			sepNavIntBoundsRect = "{{0, 0}, {1078, 934}}";
+			sepNavSelRange = "{0, 0}";
+			sepNavVisRect = "{{0, 0}, {1078, 934}}";
+		};
+	};
+	AAE69DD40B110795006E309B /* PortableUsleep.c */ = {
+		uiCtxt = {
+			sepNavIntBoundsRect = "{{0, 0}, {1054, 934}}";
+			sepNavSelRange = "{138, 0}";
+			sepNavVisRect = "{{0, 0}, {1054, 934}}";
+		};
+	};
+	AAE69DD50B110795006E309B /* PortableUsleep.h */ = {
+		uiCtxt = {
+			sepNavIntBoundsRect = "{{0, 0}, {1163, 1188}}";
+			sepNavSelRange = "{0, 0}";
+			sepNavVisRect = "{{0, 0}, {1163, 1188}}";
+		};
+	};
+	AAE69DD60B110795006E309B /* RandomGen.c */ = {
+		uiCtxt = {
+			sepNavIntBoundsRect = "{{0, 0}, {995, 5850}}";
+			sepNavSelRange = "{0, 0}";
+			sepNavVisRect = "{{0, 0}, {995, 1026}}";
+		};
+	};
+	AAE69DD70B110795006E309B /* RandomGen.h */ = {
+		uiCtxt = {
+			sepNavIntBoundsRect = "{{0, 0}, {995, 1026}}";
+			sepNavSelRange = "{706, 19}";
+			sepNavVisRect = "{{0, 0}, {995, 1026}}";
+		};
+	};
+	AAE69DD80B110795006E309B /* Sorting.c */ = {
+		uiCtxt = {
+			sepNavIntBoundsRect = "{{0, 0}, {1078, 1746}}";
+			sepNavSelRange = "{0, 0}";
+			sepNavVisRect = "{{0, 200}, {1078, 934}}";
+			sepNavWindowFrame = "{{15, 558}, {1296, 1015}}";
+		};
+	};
+	AAE69DD90B110795006E309B /* Sorting.h */ = {
+		uiCtxt = {
+			sepNavIntBoundsRect = "{{0, 0}, {1163, 1188}}";
+			sepNavSelRange = "{0, 0}";
+			sepNavVisRect = "{{0, 0}, {1163, 1188}}";
+		};
+	};
+	AAE69DDA0B110795006E309B /* Stack.c */ = {
+		uiCtxt = {
+			sepNavIntBoundsRect = "{{0, 0}, {1107, 2538}}";
+			sepNavSelRange = "{708, 0}";
+			sepNavVisRect = "{{0, 0}, {1107, 690}}";
+		};
+	};
+	AAE69DDB0B110795006E309B /* Stack.h */ = {
+		uiCtxt = {
+			sepNavIntBoundsRect = "{{0, 0}, {1078, 1530}}";
+			sepNavSelRange = "{1680, 0}";
+			sepNavVisRect = "{{0, 560}, {1078, 934}}";
+		};
+	};
+	AAE69DDC0B110795006E309B /* Stack_inline.h */ = {
+		uiCtxt = {
+			sepNavIntBoundsRect = "{{0, 0}, {1163, 2970}}";
+			sepNavSelRange = "{2653, 0}";
+			sepNavVisRect = "{{0, 1782}, {1163, 1188}}";
+		};
+	};
+	AAE69DF90B110795006E309B /* Coro.c */ = {
+		uiCtxt = {
+			sepNavIntBoundsRect = "{{0, 0}, {741, 11970}}";
+			sepNavSelRange = "{1865, 8}";
+			sepNavVisRect = "{{0, 1548}, {741, 648}}";
+		};
+	};
+	AAE69DFA0B110795006E309B /* Coro.h */ = {
+		uiCtxt = {
+			sepNavIntBoundsRect = "{{0, 0}, {831, 1666}}";
+			sepNavSelRange = "{305, 1}";
+			sepNavVisRect = "{{0, 0}, {831, 763}}";
+			sepNavWindowFrame = "{{38, 768}, {1072, 806}}";
+		};
+	};
+	AAE69E130B110795006E309B /* Collector.c */ = {
+		uiCtxt = {
+			sepNavIntBoundsRect = "{{0, 0}, {884, 6885}}";
+			sepNavSelRange = "{6458, 0}";
+			sepNavVisRect = "{{0, 5236}, {827, 342}}";
+			sepNavWindowFrame = "{{15, 154}, {1360, 1441}}";
+		};
+	};
+	AAE69E140B110795006E309B /* Collector.h */ = {
+		uiCtxt = {
+			sepNavIntBoundsRect = "{{0, 0}, {831, 2346}}";
+			sepNavSelRange = "{2924, 0}";
+			sepNavVisRect = "{{0, 384}, {831, 763}}";
+		};
+	};
+	AAE69E150B110795006E309B /* Collector_inline.h */ = {
+		uiCtxt = {
+			sepNavIntBoundsRect = "{{0, 0}, {1033, 1404}}";
+			sepNavSelRange = "{773, 0}";
+			sepNavVisRect = "{{0, 0}, {1033, 1199}}";
+		};
+	};
+	AAE69E160B110795006E309B /* CollectorMarker.c */ = {
+		uiCtxt = {
+			sepNavIntBoundsRect = "{{0, 0}, {972, 1152}}";
+			sepNavSelRange = "{622, 0}";
+			sepNavVisRect = "{{0, 406}, {972, 394}}";
+		};
+	};
+	AAE69E170B110795006E309B /* CollectorMarker.h */ = {
+		uiCtxt = {
+			sepNavIntBoundsRect = "{{0, 0}, {1275, 1802}}";
+			sepNavSelRange = "{771, 0}";
+			sepNavVisRect = "{{0, 289}, {1275, 827}}";
+			sepNavWindowFrame = "{{646, 0}, {1314, 900}}";
+		};
+	};
+	AAE69E180B110795006E309B /* CollectorMarker_inline.h */ = {
+		uiCtxt = {
+			sepNavIntBoundsRect = "{{0, 0}, {1033, 1458}}";
+			sepNavSelRange = "{1525, 23}";
+			sepNavVisRect = "{{0, 259}, {1033, 1199}}";
+			sepNavWindowFrame = "{{107, 208}, {1314, 1303}}";
+		};
+	};
+	AAE69EA80B110795006E309B /* IoBlock.c */ = {
+		uiCtxt = {
+			sepNavIntBoundsRect = "{{0, 0}, {1252, 9095}}";
+			sepNavSelRange = "{4290, 0}";
+			sepNavVisRect = "{{0, 2558}, {827, 342}}";
+			sepNavWindowFrame = "{{1485, 95}, {875, 1002}}";
+		};
+	};
+	AAE69EA90B110795006E309B /* IoBlock.h */ = {
+		uiCtxt = {
+			sepNavIntBoundsRect = "{{0, 0}, {1037, 1314}}";
+			sepNavSelRange = "{183, 0}";
+			sepNavVisRect = "{{0, 0}, {1037, 585}}";
+		};
+	};
+	AAE69EAA0B110795006E309B /* IoCall.c */ = {
+		uiCtxt = {
+			sepNavIntBoundsRect = "{{0, 0}, {972, 3924}}";
+			sepNavSelRange = "{3346, 0}";
+			sepNavVisRect = "{{0, 3102}, {972, 822}}";
+		};
+	};
+	AAE69EAB0B110795006E309B /* IoCall.h */ = {
+		uiCtxt = {
+			sepNavIntBoundsRect = "{{0, 0}, {1019, 1188}}";
+			sepNavSelRange = "{612, 0}";
+			sepNavVisRect = "{{0, 162}, {1019, 1026}}";
+		};
+	};
+	AAE69EAC0B110795006E309B /* IoCFunction.c */ = {
+		uiCtxt = {
+			sepNavIntBoundsRect = "{{0, 0}, {3236, 3434}}";
+			sepNavSelRange = "{4497, 0}";
+			sepNavVisRect = "{{0, 2648}, {827, 366}}";
+			sepNavWindowFrame = "{{61, 267}, {873, 1286}}";
+		};
+	};
+	AAE69EAD0B110795006E309B /* IoCFunction.h */ = {
+		uiCtxt = {
+			sepNavIntBoundsRect = "{{0, 0}, {757, 1062}}";
+			sepNavSelRange = "{734, 0}";
+			sepNavVisRect = "{{0, 0}, {757, 940}}";
+		};
+	};
+	AAE69EAE0B110795006E309B /* IoCollector.c */ = {
+		uiCtxt = {
+			sepNavIntBoundsRect = "{{0, 0}, {994, 2880}}";
+			sepNavSelRange = "{4181, 288}";
+			sepNavVisRect = "{{0, 1687}, {994, 1181}}";
+			sepNavWindowFrame = "{{130, 49}, {1360, 1441}}";
+		};
+	};
+	AAE69EAF0B110795006E309B /* IoCollector.h */ = {
+		uiCtxt = {
+			sepNavIntBoundsRect = "{{0, 0}, {1054, 1055}}";
+			sepNavSelRange = "{253, 0}";
+			sepNavVisRect = "{{0, 0}, {1054, 1055}}";
+		};
+	};
+	AAE69EB00B110795006E309B /* IoCompiler.c */ = {
+		uiCtxt = {
+			sepNavIntBoundsRect = "{{0, 0}, {1191, 2466}}";
+			sepNavSelRange = "{2855, 0}";
+			sepNavVisRect = "{{0, 1542}, {1191, 751}}";
+		};
+	};
+	AAE69EB10B110795006E309B /* IoCompiler.h */ = {
+		uiCtxt = {
+			sepNavIntBoundsRect = "{{0, 0}, {1019, 1026}}";
+			sepNavSelRange = "{0, 0}";
+			sepNavVisRect = "{{0, 0}, {1019, 1026}}";
+		};
+	};
+	AAE69EB20B110795006E309B /* IoConfig.h */ = {
+		uiCtxt = {
+			sepNavIntBoundsRect = "{{0, 0}, {733, 972}}";
+			sepNavSelRange = "{375, 0}";
+			sepNavVisRect = "{{0, 0}, {733, 940}}";
+		};
+	};
+	AAE69EB30B110795006E309B /* IoContext.h */ = {
+		uiCtxt = {
+			sepNavIntBoundsRect = "{{0, 0}, {833, 644}}";
+			sepNavSelRange = "{194, 0}";
+			sepNavVisRect = "{{0, 0}, {833, 527}}";
+		};
+	};
+	AAE69EB40B110795006E309B /* IoCoroutine.c */ = {
+		uiCtxt = {
+			sepNavIntBoundsRect = "{{0, 0}, {924, 9197}}";
+			sepNavSelRange = "{2602, 0}";
+			sepNavVisRect = "{{0, 1390}, {827, 366}}";
+			sepNavWindowFrame = "{{126, -3}, {1314, 1303}}";
+		};
+	};
+	AAE69EB50B110795006E309B /* IoCoroutine.h */ = {
+		uiCtxt = {
+			sepNavIntBoundsRect = "{{0, 0}, {1025, 2880}}";
+			sepNavSelRange = "{1090, 15}";
+			sepNavVisRect = "{{0, 0}, {1025, 821}}";
+		};
+	};
+	AAE69EB60B110795006E309B /* IoDate.c */ = {
+		uiCtxt = {
+			sepNavIntBoundsRect = "{{0, 0}, {1956, 10846}}";
+			sepNavSelRange = "{12424, 18}";
+			sepNavVisRect = "{{1, 7057}, {831, 761}}";
+			sepNavWindowFrame = "{{1006, 156}, {873, 1286}}";
+		};
+	};
+	AAE69EB70B110795006E309B /* IoDate.h */ = {
+		uiCtxt = {
+			sepNavIntBoundsRect = "{{0, 0}, {757, 1602}}";
+			sepNavSelRange = "{0, 0}";
+			sepNavVisRect = "{{0, 0}, {757, 940}}";
+		};
+	};
+	AAE69EB80B110795006E309B /* IoDebugger.c */ = {
+		uiCtxt = {
+			sepNavIntBoundsRect = "{{0, 0}, {833, 539}}";
+			sepNavSelRange = "{455, 8}";
+			sepNavVisRect = "{{0, 0}, {833, 539}}";
+			sepNavWindowFrame = "{{15, 0}, {1314, 900}}";
+		};
+	};
+	AAE69EB90B110795006E309B /* IoDebugger.h */ = {
+		uiCtxt = {
+			sepNavIntBoundsRect = "{{0, 0}, {868, 1055}}";
+			sepNavSelRange = "{0, 0}";
+			sepNavVisRect = "{{0, 0}, {868, 1055}}";
+		};
+	};
+	AAE69EBA0B110795006E309B /* IoDirectory.c */ = {
+		uiCtxt = {
+			sepNavIntBoundsRect = "{{0, 0}, {954, 10332}}";
+			sepNavSelRange = "{13459, 34}";
+			sepNavVisRect = "{{0, 9299}, {954, 356}}";
+		};
+	};
+	AAE69EBB0B110795006E309B /* IoDirectory.h */ = {
+		uiCtxt = {
+			sepNavIntBoundsRect = "{{0, 0}, {1019, 1026}}";
+			sepNavSelRange = "{1635, 9}";
+			sepNavVisRect = "{{0, 0}, {1019, 1026}}";
+		};
+	};
+	AAE69EBC0B110795006E309B /* IoDuration.c */ = {
+		uiCtxt = {
+			sepNavIntBoundsRect = "{{0, 0}, {1322, 4816}}";
+			sepNavSelRange = "{869, 0}";
+			sepNavVisRect = "{{0, 0}, {855, 840}}";
+		};
+	};
+	AAE69EBD0B110795006E309B /* IoDuration.h */ = {
+		uiCtxt = {
+			sepNavIntBoundsRect = "{{0, 0}, {1019, 1422}}";
+			sepNavSelRange = "{0, 0}";
+			sepNavVisRect = "{{0, 0}, {1019, 1026}}";
+		};
+	};
+	AAE69EBE0B110795006E309B /* IoDynLib.c */ = {
+		uiCtxt = {
+			sepNavIntBoundsRect = "{{0, 0}, {1066, 9252}}";
+			sepNavSelRange = "{5827, 0}";
+			sepNavVisRect = "{{0, 3953}, {1066, 609}}";
+		};
+	};
+	AAE69EBF0B110795006E309B /* IoDynLib.h */ = {
+		uiCtxt = {
+			sepNavIntBoundsRect = "{{0, 0}, {1019, 1098}}";
+			sepNavSelRange = "{1535, 0}";
+			sepNavVisRect = "{{0, 0}, {1019, 1026}}";
+		};
+	};
+	AAE69EC00B110795006E309B /* IoFile.c */ = {
+		uiCtxt = {
+			sepNavIntBoundsRect = "{{0, 0}, {1033, 19242}}";
+			sepNavSelRange = "{19245, 0}";
+			sepNavVisRect = "{{0, 13310}, {1033, 687}}";
+			sepNavWindowFrame = "{{176, 433}, {1296, 1015}}";
+		};
+	};
+	AAE69EC10B110795006E309B /* IoFile.h */ = {
+		uiCtxt = {
+			sepNavIntBoundsRect = "{{0, 0}, {1025, 2034}}";
+			sepNavSelRange = "{380, 0}";
+			sepNavVisRect = "{{0, 0}, {1025, 821}}";
+		};
+	};
+	AAE69EC20B110795006E309B /* IoFile_stat.c */ = {
+		uiCtxt = {
+			sepNavIntBoundsRect = "{{0, 0}, {1019, 5544}}";
+			sepNavSelRange = "{2189, 0}";
+			sepNavVisRect = "{{0, 1211}, {1019, 1026}}";
+		};
+	};
+	AAE69EC30B110795006E309B /* IoFile_stat.h */ = {
+		uiCtxt = {
+			sepNavIntBoundsRect = "{{0, 0}, {1019, 1026}}";
+			sepNavSelRange = "{0, 0}";
+			sepNavVisRect = "{{0, 0}, {1019, 1026}}";
+		};
+	};
+	AAE69EC40B110795006E309B /* IoLexer.c */ = {
+		uiCtxt = {
+			sepNavIntBoundsRect = "{{0, 0}, {907, 24228}}";
+			sepNavSelRange = "{1061, 0}";
+			sepNavVisRect = "{{0, 660}, {907, 607}}";
+			sepNavWindowFrame = "{{84, 246}, {873, 1286}}";
+		};
+	};
+	AAE69EC50B110795006E309B /* IoLexer.h */ = {
+		uiCtxt = {
+			sepNavIntBoundsRect = "{{0, 0}, {1019, 2646}}";
+			sepNavSelRange = "{544, 0}";
+			sepNavVisRect = "{{0, 0}, {1019, 1026}}";
+		};
+	};
+	AAE69EC60B110795006E309B /* IoList.c */ = {
+		uiCtxt = {
+			sepNavIntBoundsRect = "{{0, 0}, {1025, 17946}}";
+			sepNavSelRange = "{2507, 0}";
+			sepNavVisRect = "{{0, 1273}, {1025, 821}}";
+		};
+	};
+	AAE69EC70B110795006E309B /* IoList.h */ = {
+		uiCtxt = {
+			sepNavIntBoundsRect = "{{0, 0}, {1025, 1674}}";
+			sepNavSelRange = "{2826, 17}";
+			sepNavVisRect = "{{0, 571}, {1025, 821}}";
+			sepNavWindowFrame = "{{38, 768}, {1072, 806}}";
+		};
+	};
+	AAE69EC80B110795006E309B /* IoMap.c */ = {
+		uiCtxt = {
+			sepNavIntBoundsRect = "{{0, 0}, {1191, 5580}}";
+			sepNavSelRange = "{2770, 0}";
+			sepNavVisRect = "{{0, 1668}, {1191, 751}}";
+		};
+	};
+	AAE69EC90B110795006E309B /* IoMap.h */ = {
+		uiCtxt = {
+			sepNavIntBoundsRect = "{{0, 0}, {1038, 812}}";
+			sepNavSelRange = "{192, 0}";
+			sepNavVisRect = "{{0, 0}, {1038, 804}}";
+		};
+	};
+	AAE69ECA0B110795006E309B /* IoMessage.c */ = {
+		uiCtxt = {
+			sepNavIntBoundsRect = "{{0, 0}, {1156, 22304}}";
+			sepNavSelRange = "{12776, 0}";
+			sepNavVisRect = "{{0, 8125}, {831, 362}}";
+			sepNavWindowFrame = "{{489, 288}, {1072, 806}}";
+		};
+	};
+	AAE69ECB0B110795006E309B /* IoMessage.h */ = {
+		uiCtxt = {
+			sepNavIntBoundsRect = "{{0, 0}, {994, 3834}}";
+			sepNavSelRange = "{8916, 14}";
+			sepNavVisRect = "{{0, 0}, {994, 1181}}";
+			sepNavWindowFrame = "{{815, 283}, {1072, 806}}";
+		};
+	};
+	AAE69ECC0B110795006E309B /* IoMessage_inline.h */ = {
+		uiCtxt = {
+			sepNavIntBoundsRect = "{{0, 0}, {785, 882}}";
+			sepNavSelRange = "{646, 0}";
+			sepNavVisRect = "{{0, 0}, {785, 882}}";
+		};
+	};
+	AAE69ECD0B110795006E309B /* IoMessage_parser.c */ = {
+		uiCtxt = {
+			sepNavIntBoundsRect = "{{0, 0}, {1089, 4644}}";
+			sepNavSelRange = "{2283, 0}";
+			sepNavVisRect = "{{0, 1121}, {1089, 1268}}";
+			sepNavWindowFrame = "{{15, 767}, {1072, 806}}";
+		};
+	};
+	AAE69ECE0B110795006E309B /* IoMessage_parser.h */ = {
+		uiCtxt = {
+			sepNavIntBoundsRect = "{{0, 0}, {1078, 934}}";
+			sepNavSelRange = "{0, 0}";
+			sepNavVisRect = "{{0, 0}, {1078, 934}}";
+		};
+	};
+	AAE69ECF0B110795006E309B /* IoNumber.c */ = {
+		uiCtxt = {
+			sepNavIntBoundsRect = "{{0, 0}, {907, 23580}}";
+			sepNavSelRange = "{33993, 0}";
+			sepNavVisRect = "{{0, 4446}, {907, 897}}";
+			sepNavWindowFrame = "{{120, 413}, {1296, 1015}}";
+		};
+	};
+	AAE69ED00B110795006E309B /* IoNumber.h */ = {
+		uiCtxt = {
+			sepNavIntBoundsRect = "{{0, 0}, {858, 3042}}";
+			sepNavSelRange = "{1014, 22}";
+			sepNavVisRect = "{{0, 36}, {858, 1228}}";
+			sepNavWindowFrame = "{{176, 162}, {873, 1286}}";
+		};
+	};
+	AAE69ED10B110795006E309B /* IoObject.c */ = {
+		uiCtxt = {
+			sepNavIntBoundsRect = "{{0, 0}, {2484, 34612}}";
+			sepNavSelRange = "{14890, 22}";
+			sepNavVisRect = "{{0, 9335}, {831, 763}}";
+			sepNavWindowFrame = "{{965, -18}, {875, 1002}}";
+		};
+	};
+	AAE69ED20B110795006E309B /* IoObject.h */ = {
+		uiCtxt = {
+			sepNavIntBoundsRect = "{{0, 0}, {1028, 4029}}";
+			sepNavSelRange = "{436, 15}";
+			sepNavVisRect = "{{0, 807}, {831, 763}}";
+		};
+	};
+	AAE69ED30B110795006E309B /* IoObject_flow.c */ = {
+		uiCtxt = {
+			sepNavIntBoundsRect = "{{0, 0}, {1172, 4573}}";
+			sepNavSelRange = "{1308, 32}";
+			sepNavVisRect = "{{0, 749}, {831, 763}}";
+		};
+	};
+	AAE69ED40B110795006E309B /* IoObject_flow.h */ = {
+		uiCtxt = {
+			sepNavIntBoundsRect = "{{0, 0}, {994, 1181}}";
+			sepNavSelRange = "{484, 15}";
+			sepNavVisRect = "{{0, 0}, {994, 1181}}";
+		};
+	};
+	AAE69ED50B110795006E309B /* IoObject_inline.h */ = {
+		uiCtxt = {
+			sepNavIntBoundsRect = "{{0, 0}, {1156, 5508}}";
+			sepNavSelRange = "{1709, 0}";
+			sepNavVisRect = "{{0, 1283}, {827, 342}}";
+			sepNavWindowFrame = "{{551, 518}, {875, 900}}";
+		};
+	};
+	AAE69ED60B110795006E309B /* IoObject_persistence.c */ = {
+		uiCtxt = {
+			sepNavIntBoundsRect = "{{0, 0}, {692, 1921}}";
+			sepNavSelRange = "{1798, 0}";
+			sepNavVisRect = "{{0, 944}, {605, 569}}";
+		};
+	};
+	AAE69ED70B110795006E309B /* IoObject_persistence.h */ = {
+		uiCtxt = {
+			sepNavIntBoundsRect = "{{0, 0}, {831, 763}}";
+			sepNavSelRange = "{286, 25}";
+			sepNavVisRect = "{{0, 0}, {831, 763}}";
+		};
+	};
+	AAE69ED80B110795006E309B /* IoObject_struct.h */ = {
+		uiCtxt = {
+			sepNavIntBoundsRect = "{{0, 0}, {831, 2754}}";
+			sepNavSelRange = "{1469, 0}";
+			sepNavVisRect = "{{0, 420}, {831, 763}}";
+			sepNavWindowFrame = "{{400, 204}, {847, 1132}}";
+		};
+	};
+	AAE69EDE0B110796006E309B /* IoSandbox.c */ = {
+		uiCtxt = {
+			sepNavIntBoundsRect = "{{0, 0}, {855, 3444}}";
+			sepNavSelRange = "{674, 0}";
+			sepNavVisRect = "{{0, 0}, {855, 840}}";
+		};
+	};
+	AAE69EDF0B110796006E309B /* IoSandbox.h */ = {
+		uiCtxt = {
+			sepNavIntBoundsRect = "{{0, 0}, {1139, 1188}}";
+			sepNavSelRange = "{0, 0}";
+			sepNavVisRect = "{{0, 0}, {1139, 1188}}";
+		};
+	};
+	AAE69EE00B110796006E309B /* IoSeq.c */ = {
+		uiCtxt = {
+			sepNavIntBoundsRect = "{{0, 0}, {855, 7164}}";
+			sepNavSelRange = "{5658, 0}";
+			sepNavVisRect = "{{0, 0}, {855, 776}}";
+			sepNavWindowFrame = "{{58, 15}, {847, 1132}}";
+		};
+	};
+	AAE69EE10B110796006E309B /* IoSeq.h */ = {
+		uiCtxt = {
+			sepNavIntBoundsRect = "{{0, 0}, {831, 2023}}";
+			sepNavSelRange = "{157, 20}";
+			sepNavVisRect = "{{0, 0}, {831, 363}}";
+			sepNavWindowFrame = "{{38, 559}, {1296, 1015}}";
+		};
+	};
+	AAE69EE20B110796006E309B /* IoSeq_immutable.c */ = {
+		uiCtxt = {
+			sepNavIntBoundsRect = "{{0, 0}, {995, 21726}}";
+			sepNavSelRange = "{22370, 0}";
+			sepNavVisRect = "{{0, 15888}, {995, 678}}";
+			sepNavWindowFrame = "{{542, 65}, {1040, 1426}}";
+		};
+	};
+	AAE69EE30B110796006E309B /* IoSeq_immutable.h */ = {
+		uiCtxt = {
+			sepNavIntBoundsRect = "{{0, 0}, {1019, 1710}}";
+			sepNavSelRange = "{60, 25}";
+			sepNavVisRect = "{{0, 0}, {1019, 1026}}";
+		};
+	};
+	AAE69EE40B110796006E309B /* IoSeq_inline.h */ = {
+		uiCtxt = {
+			sepNavIntBoundsRect = "{{0, 0}, {831, 362}}";
+			sepNavSelRange = "{265, 0}";
+			sepNavVisRect = "{{0, 0}, {831, 362}}";
+			sepNavWindowFrame = "{{429, 215}, {875, 1002}}";
+		};
+	};
+	AAE69EE50B110796006E309B /* IoSeq_mutable.c */ = {
+		uiCtxt = {
+			sepNavIntBoundsRect = "{{0, 0}, {2516, 19958}}";
+			sepNavSelRange = "{20139, 0}";
+			sepNavVisRect = "{{0, 13619}, {1028, 382}}";
+			sepNavWindowFrame = "{{286, 218}, {1296, 1015}}";
+		};
+	};
+	AAE69EE60B110796006E309B /* IoSeq_mutable.h */ = {
+		uiCtxt = {
+			sepNavIntBoundsRect = "{{0, 0}, {971, 1854}}";
+			sepNavSelRange = "{511, 4}";
+			sepNavVisRect = "{{0, 0}, {971, 811}}";
+		};
+	};
+	AAE69EE70B110796006E309B /* IoState.c */ = {
+		uiCtxt = {
+			sepNavIntBoundsRect = "{{0, 0}, {940, 8449}}";
+			sepNavSelRange = "{13232, 19}";
+			sepNavVisRect = "{{0, 6742}, {827, 337}}";
+			sepNavWindowFrame = "{{713, 169}, {1314, 1303}}";
+		};
+	};
+	AAE69EE80B110796006E309B /* IoState.h */ = {
+		uiCtxt = {
+			sepNavIntBoundsRect = "{{0, 0}, {831, 3332}}";
+			sepNavSelRange = "{321, 0}";
+			sepNavVisRect = "{{0, 135}, {831, 761}}";
+			sepNavWindowFrame = "{{107, 225}, {873, 1286}}";
+		};
+	};
+	AAE69EE90B110796006E309B /* IoState_callbacks.c */ = {
+		uiCtxt = {
+			sepNavIntBoundsRect = "{{0, 0}, {866, 2322}}";
+			sepNavSelRange = "{2623, 0}";
+			sepNavVisRect = "{{0, 1765}, {866, 557}}";
+		};
+	};
+	AAE69EEA0B110796006E309B /* IoState_callbacks.h */ = {
+		uiCtxt = {
+			sepNavIntBoundsRect = "{{0, 0}, {1093, 990}}";
+			sepNavSelRange = "{1045, 20}";
+			sepNavVisRect = "{{0, 0}, {1093, 954}}";
+		};
+	};
+	AAE69EEB0B110796006E309B /* IoState_coros.c */ = {
+		uiCtxt = {
+			sepNavIntBoundsRect = "{{0, 0}, {1078, 934}}";
+			sepNavSelRange = "{450, 13}";
+			sepNavVisRect = "{{0, 0}, {1078, 934}}";
+		};
+	};
+	AAE69EEC0B110796006E309B /* IoState_coros.h */ = {
+		uiCtxt = {
+			sepNavIntBoundsRect = "{{0, 0}, {1066, 609}}";
+			sepNavSelRange = "{248, 13}";
+			sepNavVisRect = "{{0, 0}, {1066, 609}}";
+		};
+	};
+	AAE69EED0B110796006E309B /* IoState_debug.c */ = {
+		uiCtxt = {
+			sepNavIntBoundsRect = "{{0, 0}, {995, 1296}}";
+			sepNavSelRange = "{243, 0}";
+			sepNavVisRect = "{{0, 0}, {995, 1026}}";
+		};
+	};
+	AAE69EEE0B110796006E309B /* IoState_debug.h */ = {
+		uiCtxt = {
+			sepNavIntBoundsRect = "{{0, 0}, {1163, 1188}}";
+			sepNavSelRange = "{0, 0}";
+			sepNavVisRect = "{{0, 0}, {1163, 1188}}";
+		};
+	};
+	AAE69EEF0B110796006E309B /* IoState_eval.c */ = {
+		uiCtxt = {
+			sepNavIntBoundsRect = "{{0, 0}, {1015, 1890}}";
+			sepNavSelRange = "{1185, 35}";
+			sepNavVisRect = "{{0, 648}, {1015, 704}}";
+		};
+	};
+	AAE69EF00B110796006E309B /* IoState_eval.h */ = {
+		uiCtxt = {
+			sepNavIntBoundsRect = "{{0, 0}, {1078, 934}}";
+			sepNavSelRange = "{400, 18}";
+			sepNavVisRect = "{{0, 0}, {1078, 934}}";
+		};
+	};
+	AAE69EF10B110796006E309B /* IoState_exceptions.c */ = {
+		uiCtxt = {
+			sepNavIntBoundsRect = "{{0, 0}, {779, 663}}";
+			sepNavSelRange = "{165, 19}";
+			sepNavVisRect = "{{0, 85}, {779, 168}}";
+		};
+	};
+	AAE69EF20B110796006E309B /* IoState_exceptions.h */ = {
+		uiCtxt = {
+			sepNavIntBoundsRect = "{{0, 0}, {733, 940}}";
+			sepNavSelRange = "{0, 0}";
+			sepNavVisRect = "{{0, 0}, {733, 940}}";
+		};
+	};
+	AAE69EF50B110796006E309B /* IoState_inline.h */ = {
+		uiCtxt = {
+			sepNavIntBoundsRect = "{{0, 0}, {827, 5423}}";
+			sepNavSelRange = "{2558, 0}";
+			sepNavVisRect = "{{0, 1725}, {827, 342}}";
+			sepNavWindowFrame = "{{130, 190}, {873, 1286}}";
+		};
+	};
+	AAE69EF60B110796006E309B /* IoState_symbols.c */ = {
+		uiCtxt = {
+			sepNavIntBoundsRect = "{{0, 0}, {1093, 1548}}";
+			sepNavSelRange = "{1569, 0}";
+			sepNavVisRect = "{{0, 594}, {1093, 954}}";
+			sepNavWindowFrame = "{{268, 349}, {1296, 1015}}";
+		};
+	};
+	AAE69EF70B110796006E309B /* IoState_symbols.h */ = {
+		uiCtxt = {
+			sepNavIntBoundsRect = "{{0, 0}, {1093, 954}}";
+			sepNavSelRange = "{465, 0}";
+			sepNavVisRect = "{{0, 0}, {1093, 954}}";
+		};
+	};
+	AAE69EFA0B110796006E309B /* IoSystem.c */ = {
+		uiCtxt = {
+			sepNavIntBoundsRect = "{{0, 0}, {994, 9018}}";
+			sepNavSelRange = "{9863, 0}";
+			sepNavVisRect = "{{0, 7200}, {994, 1181}}";
+			sepNavWindowFrame = "{{245, 370}, {1296, 1015}}";
+		};
+	};
+	AAE69EFB0B110796006E309B /* IoSystem.h */ = {
+		uiCtxt = {
+			sepNavIntBoundsRect = "{{0, 0}, {1078, 934}}";
+			sepNavSelRange = "{1541, 16}";
+			sepNavVisRect = "{{0, 0}, {1078, 934}}";
+		};
+	};
+	AAE69EFC0B110796006E309B /* IoTag.c */ = {
+		uiCtxt = {
+			sepNavIntBoundsRect = "{{0, 0}, {994, 1332}}";
+			sepNavSelRange = "{562, 0}";
+			sepNavVisRect = "{{0, 0}, {994, 1181}}";
+		};
+	};
+	AAE69EFD0B110796006E309B /* IoTag.h */ = {
+		uiCtxt = {
+			sepNavIntBoundsRect = "{{0, 0}, {994, 1404}}";
+			sepNavSelRange = "{1333, 0}";
+			sepNavVisRect = "{{0, 205}, {994, 1181}}";
+		};
+	};
+	AAE69EFE0B110796006E309B /* IoTag_inline.h */ = {
+		uiCtxt = {
+			sepNavIntBoundsRect = "{{0, 0}, {733, 2862}}";
+			sepNavSelRange = "{2595, 0}";
+			sepNavVisRect = "{{0, 1886}, {733, 940}}";
+		};
+	};
+	AAE69EFF0B110796006E309B /* IoToken.c */ = {
+		uiCtxt = {
+			sepNavIntBoundsRect = "{{0, 0}, {733, 3006}}";
+			sepNavSelRange = "{266, 0}";
+			sepNavVisRect = "{{0, 0}, {733, 940}}";
+			sepNavWindowFrame = "{{38, 288}, {873, 1286}}";
+		};
+	};
+	AAE69F000B110796006E309B /* IoToken.h */ = {
+		uiCtxt = {
+			sepNavIntBoundsRect = "{{0, 0}, {733, 1404}}";
+			sepNavSelRange = "{200, 0}";
+			sepNavVisRect = "{{0, 464}, {733, 940}}";
+			sepNavWindowFrame = "{{15, 309}, {873, 1286}}";
+		};
+	};
+	AAE69F030B110796006E309B /* IoVersion.h */ = {
+		uiCtxt = {
+			sepNavIntBoundsRect = "{{0, 0}, {1163, 1188}}";
+			sepNavSelRange = "{0, 0}";
+			sepNavVisRect = "{{0, 0}, {1163, 1188}}";
+		};
+	};
+	AAE69F040B110796006E309B /* IoVM.h */ = {
+		uiCtxt = {
+			sepNavIntBoundsRect = "{{0, 0}, {1163, 1188}}";
+			sepNavSelRange = "{0, 0}";
+			sepNavVisRect = "{{0, 0}, {1163, 1188}}";
+		};
+	};
+	AAE69F050B110796006E309B /* IoVMInit.c */ = {
+		uiCtxt = {
+			sepNavIntBoundsRect = "{{0, 0}, {971, 51462}}";
+			sepNavSelRange = "{98528, 0}";
+			sepNavVisRect = "{{0, 0}, {971, 811}}";
+			sepNavWindowFrame = "{{84, 246}, {873, 1286}}";
+		};
+	};
+	AAE69F060B110796006E309B /* IoWeakLink.c */ = {
+		uiCtxt = {
+			sepNavIntBoundsRect = "{{0, 0}, {994, 2700}}";
+			sepNavSelRange = "{3564, 2}";
+			sepNavVisRect = "{{0, 1519}, {994, 1181}}";
+		};
+	};
+	AAE69F070B110796006E309B /* IoWeakLink.h */ = {
+		uiCtxt = {
+			sepNavIntBoundsRect = "{{0, 0}, {866, 918}}";
+			sepNavSelRange = "{289, 31}";
+			sepNavVisRect = "{{0, 0}, {866, 557}}";
+		};
+	};
+	AAE6A14F0B110B8F006E309B /* main.c */ = {
+		uiCtxt = {
+			sepNavIntBoundsRect = "{{0, 0}, {1016, 1440}}";
+			sepNavSelRange = "{1310, 0}";
+			sepNavVisRect = "{{0, 859}, {1016, 461}}";
+		};
+	};
+	AAE7C41B0BBCB89C005A3DF1 /* PBXTextBookmark */ = {
 		isa = PBXTextBookmark;
 		fRef = AAE69ED30B110795006E309B /* IoObject_flow.c */;
 		name = "IoState_clearTopPool(state);";
 		rLen = 32;
 		rLoc = 1308;
 		rType = 0;
-		vrLen = 418;
-		vrLoc = 1121;
-	};
-	AAA1DE7E0BBB330800AA93DC /* PBXTextBookmark */ = {
-		isa = PBXTextBookmark;
-		fRef = AAE69EE10B110796006E309B /* IoSeq.h */;
-		name = "#include \"Common.h\"";
-		rLen = 20;
-		rLoc = 157;
-		rType = 0;
-		vrLen = 430;
-		vrLoc = 0;
->>>>>>> 26a6907f
-	};
-	AA9E46310BC22038009C4019 /* PBXTextBookmark */ = {
-		isa = PBXTextBookmark;
-		fRef = AAE69ED50B110795006E309B /* IoObject_inline.h */;
-		name = _mark;
-		rLen = 5;
-		rLoc = 4299;
-		rType = 0;
-		vrLen = 672;
-		vrLoc = 3995;
-	};
-	AA9E46320BC22038009C4019 /* PBXTextBookmark */ = {
-		isa = PBXTextBookmark;
-		fRef = AAE69EB40B110795006E309B /* IoCoroutine.c */;
-		name = io_free;
-		rLen = 7;
-		rLoc = 3237;
-		rType = 0;
-		vrLen = 1066;
-		vrLoc = 2496;
-	};
-	AAA3C88B0B12EE6E004C257F /* PBXTextBookmark */ = {
-		isa = PBXTextBookmark;
-		fRef = AAE69ECC0B110795006E309B /* IoMessage_inline.h */;
-		name = "IoMessage_inline.h: 1";
-		rLen = 0;
-		rLoc = 0;
-		rType = 0;
-		vrLen = 955;
-		vrLoc = 0;
-	};
-	AAA3CAF30B186E2F004C257F /* IoMessage_opShuffle.c */ = {
-		uiCtxt = {
-			sepNavIntBoundsRect = "{{0, 0}, {1054, 10548}}";
-			sepNavSelRange = "{6083, 0}";
-			sepNavVisRect = "{{0, 5008}, {1054, 1055}}";
-		};
-	};
-	AAA3CAF40B186E2F004C257F /* IoMessage_opShuffle.h */ = {
-		uiCtxt = {
-			sepNavIntBoundsRect = "{{0, 0}, {1019, 1026}}";
-			sepNavSelRange = "{0, 0}";
-			sepNavVisRect = "{{0, 0}, {1019, 1026}}";
-		};
-	};
-	AAA4F4460B376DC1009BDAC0 /* PBXTextBookmark */ = {
-		isa = PBXTextBookmark;
-		fRef = AAE69F030B110796006E309B /* IoVersion.h */;
-		name = "IoVersion.h: IO_VERSION_NUMBER";
-		rLen = 0;
-		rLoc = 0;
-		rType = 0;
-		vrLen = 35;
-		vrLoc = 0;
-	};
-	AAA4F4470B376DC1009BDAC0 /* PBXTextBookmark */ = {
-		isa = PBXTextBookmark;
-		fRef = AAE69F040B110796006E309B /* IoVM.h */;
-		name = "IoVM.h: 1";
-		rLen = 0;
-		rLoc = 0;
-		rType = 0;
-		vrLen = 304;
-		vrLoc = 0;
-	};
-	AAAB88580BAFC97B0007CA5A /* PBXTextBookmark */ = {
-		isa = PBXTextBookmark;
-		fRef = AAE69E130B110795006E309B /* Collector.c */;
-		name = "Collector.c: Collector_marksPerAlloc";
-		rLen = 0;
-		rLoc = 2481;
-		rType = 0;
-		vrLen = 835;
-		vrLoc = 2062;
-	};
-	AAAB88590BAFC97B0007CA5A /* PBXTextBookmark */ = {
-		isa = PBXTextBookmark;
-		fRef = AAE69EB60B110795006E309B /* IoDate.c */;
-		name = Date_secondsSince_;
-		rLen = 18;
-		rLoc = 12424;
-		rType = 0;
-		vrLen = 1465;
-		vrLoc = 11335;
-	};
-	AAAB88670BAFCA0B0007CA5A /* PBXTextBookmark */ = {
-		isa = PBXTextBookmark;
-		fRef = AAE69DB70B110795006E309B /* Date.c */;
-		name = "Date.c: 128";
-		rLen = 0;
-		rLoc = 2309;
-		rType = 0;
-		vrLen = 944;
-		vrLoc = 1936;
-	};
-<<<<<<< HEAD
-	AAAB88760BAFCA410007CA5A /* UArray_math.c:71 */ = {
-		isa = PBXFileBreakpoint;
-		actions = (
-		);
-		breakpointStyle = 0;
-		continueAfterActions = 0;
-		delayBeforeContinue = 0;
-		fileReference = AABF81270B759BC8002DBAB5 /* UArray_math.c */;
-		functionName = "UArray_add_()";
-		hitCount = 1;
-		lineNumber = 71;
-		location = UArray_math.ob;
-		modificationTime = 197038951.046206;
-		state = 2;
-	};
-=======
->>>>>>> 26a6907f
-	AABF81230B759BC8002DBAB5 /* UArray_character.c */ = {
-		uiCtxt = {
-			sepNavIntBoundsRect = "{{0, 0}, {1163, 1188}}";
-			sepNavSelRange = "{652, 0}";
-			sepNavVisRect = "{{0, 0}, {1163, 1188}}";
-		};
-	};
-	AABF81240B759BC8002DBAB5 /* UArray_character.h */ = {
-		uiCtxt = {
-			sepNavIntBoundsRect = "{{0, 0}, {1163, 1188}}";
-			sepNavSelRange = "{0, 0}";
-			sepNavVisRect = "{{0, 0}, {1163, 1188}}";
-		};
-	};
-	AABF81250B759BC8002DBAB5 /* UArray_format.c */ = {
-		uiCtxt = {
-			sepNavIntBoundsRect = "{{0, 0}, {1163, 2214}}";
-			sepNavSelRange = "{384, 20}";
-			sepNavVisRect = "{{0, 86}, {1163, 1188}}";
-		};
-	};
-	AABF81270B759BC8002DBAB5 /* UArray_math.c */ = {
-		uiCtxt = {
-			sepNavIntBoundsRect = "{{0, 0}, {855, 12060}}";
-			sepNavSelRange = "{807, 0}";
-			sepNavVisRect = "{{0, 0}, {855, 776}}";
-			sepNavWindowFrame = "{{1323, 410}, {1151, 1143}}";
-		};
-	};
-	AABF81280B759BC8002DBAB5 /* UArray_math.h */ = {
-		uiCtxt = {
-			sepNavIntBoundsRect = "{{0, 0}, {855, 2016}}";
-			sepNavSelRange = "{165, 22}";
-			sepNavVisRect = "{{0, 0}, {855, 776}}";
-			sepNavWindowFrame = "{{358, 440}, {1296, 1015}}";
-		};
-	};
-	AABF81290B759BC8002DBAB5 /* UArray_path.c */ = {
-		uiCtxt = {
-			sepNavIntBoundsRect = "{{0, 0}, {1163, 2106}}";
-			sepNavSelRange = "{551, 0}";
-			sepNavVisRect = "{{0, 0}, {1163, 1188}}";
-		};
-	};
-	AABF812A0B759BC8002DBAB5 /* UArray_path.h */ = {
-		uiCtxt = {
-			sepNavIntBoundsRect = "{{0, 0}, {1042, 1034}}";
-			sepNavSelRange = "{472, 21}";
-			sepNavVisRect = "{{0, 0}, {1042, 1034}}";
-		};
-	};
-	AABF812B0B759BC8002DBAB5 /* UArray_string.c */ = {
-		uiCtxt = {
-			sepNavIntBoundsRect = "{{0, 0}, {995, 702}}";
-			sepNavSelRange = "{253, 0}";
-			sepNavVisRect = "{{0, 0}, {995, 678}}";
-			sepNavWindowFrame = "{{15, 580}, {1296, 1015}}";
-		};
-	};
-	AABF812C0B759BC8002DBAB5 /* UArray_string.h */ = {
-		uiCtxt = {
-			sepNavIntBoundsRect = "{{0, 0}, {1042, 1314}}";
-			sepNavSelRange = "{1656, 0}";
-			sepNavVisRect = "{{0, 551}, {1042, 609}}";
-			sepNavWindowFrame = "{{153, 663}, {1072, 806}}";
-		};
-	};
-	AABF812D0B759BC8002DBAB5 /* UArray_utf.c */ = {
-		uiCtxt = {
-			sepNavIntBoundsRect = "{{0, 0}, {1016, 4482}}";
-			sepNavSelRange = "{0, 0}";
-			sepNavVisRect = "{{0, 0}, {1016, 461}}";
-			sepNavWindowFrame = "{{341, 268}, {1296, 1015}}";
-		};
-	};
-	AABF812E0B759BC8002DBAB5 /* UArray_utf.h */ = {
-		uiCtxt = {
-			sepNavIntBoundsRect = "{{0, 0}, {733, 940}}";
-			sepNavSelRange = "{94, 0}";
-			sepNavVisRect = "{{0, 0}, {733, 940}}";
-			sepNavWindowFrame = "{{15, 580}, {1296, 1015}}";
-		};
-	};
-	AABF812F0B759BC8002DBAB5 /* UArray.c */ = {
-		uiCtxt = {
-			sepNavIntBoundsRect = "{{0, 0}, {866, 19566}}";
-			sepNavSelRange = "{10345, 0}";
-			sepNavVisRect = "{{0, 8336}, {866, 591}}";
-			sepNavWindowFrame = "{{169, 172}, {1296, 1015}}";
-		};
-	};
-	AABF81300B759BC8002DBAB5 /* UArray.h */ = {
-		uiCtxt = {
-			sepNavIntBoundsRect = "{{0, 0}, {855, 8208}}";
-			sepNavSelRange = "{620, 15}";
-			sepNavVisRect = "{{0, 270}, {855, 776}}";
-			sepNavWindowFrame = "{{1037, 457}, {1296, 1015}}";
-		};
-	};
-	AABF81EA0B75A461002DBAB5 /* PBXTextBookmark */ = {
-		isa = PBXTextBookmark;
-		fRef = AABF81290B759BC8002DBAB5 /* UArray_path.c */;
-		name = IO_PATH_SEPARATOR;
-		rLen = 17;
-		rLoc = 308;
-		rType = 0;
-		vrLen = 1573;
-		vrLoc = 0;
-	};
-	AABF81EB0B75A461002DBAB5 /* PBXTextBookmark */ = {
-		isa = PBXTextBookmark;
-		fRef = AABF812A0B759BC8002DBAB5 /* UArray_path.h */;
-		name = "UArray_path.h: 19";
-		rLen = 0;
-		rLoc = 635;
-		rType = 0;
-		vrLen = 1128;
-		vrLoc = 0;
-	};
-	AABF83120B76D00A002DBAB5 /* UArray_stream.c */ = {
-		uiCtxt = {
-			sepNavIntBoundsRect = "{{0, 0}, {994, 2646}}";
-			sepNavSelRange = "{2104, 0}";
-			sepNavVisRect = "{{0, 1003}, {994, 1181}}";
-			sepNavWindowFrame = "{{337, 275}, {1296, 1015}}";
-		};
-	};
-	AABF83130B76D00A002DBAB5 /* UArray_stream.h */ = {
-		uiCtxt = {
-			sepNavIntBoundsRect = "{{0, 0}, {994, 1181}}";
-			sepNavSelRange = "{360, 24}";
-			sepNavVisRect = "{{0, 0}, {994, 1181}}";
-		};
-	};
-	AABF83880B76E40D002DBAB5 /* PBXTextBookmark */ = {
-		isa = PBXTextBookmark;
-		fRef = AABF83130B76D00A002DBAB5 /* UArray_stream.h */;
-		name = "UArray_stream.h: 12";
-		rLen = 0;
-		rLoc = 405;
-		rType = 0;
-		vrLen = 785;
-		vrLoc = 0;
-	};
-	AAC4F5F20B8F04590043C20D /* PBXTextBookmark */ = {
-		isa = PBXTextBookmark;
-		fRef = AAE69EC10B110795006E309B /* IoFile.h */;
-		name = "IoFile.h: 106";
-		rLen = 0;
-		rLoc = 4257;
-		rType = 0;
-		vrLen = 2508;
-		vrLoc = 1911;
-	};
-	AAC4F5F30B8F04590043C20D /* PBXTextBookmark */ = {
-		isa = PBXTextBookmark;
-		fRef = AAE69EC00B110795006E309B /* IoFile.c */;
-		name = "IoFile.c: 134";
-		rLen = 0;
-		rLoc = 3709;
-		rType = 0;
-		vrLen = 1244;
-		vrLoc = 3249;
-	};
-	AAC4F6030B8FCC100043C20D /* PBXTextBookmark */ = {
-		isa = PBXTextBookmark;
-		fRef = AAE69EC10B110795006E309B /* IoFile.h */;
-		name = "IoFile.h: 23";
-		rLen = 0;
-		rLoc = 380;
-		rType = 0;
-		vrLen = 1009;
-		vrLoc = 0;
-	};
-	AAC4F6110B8FD7910043C20D /* PBXTextBookmark */ = {
-		isa = PBXTextBookmark;
-		fRef = AAE69DC40B110795006E309B /* List_inline.h */;
-		name = "List_inline.h: 311";
-		rLen = 0;
-		rLoc = 5567;
-		rType = 0;
-		vrLen = 914;
-		vrLoc = 5200;
-	};
-	AAC4F6120B8FD7910043C20D /* PBXTextBookmark */ = {
-		isa = PBXTextBookmark;
-		fRef = AAE69DC30B110795006E309B /* List.h */;
-		name = LIST_AT;
-		rLen = 7;
-		rLoc = 509;
-		rType = 0;
-		vrLen = 1294;
-		vrLoc = 0;
-	};
-	AAC4F6170B8FD7910043C20D /* PBXTextBookmark */ = {
-		isa = PBXTextBookmark;
-		fRef = AAE69DC40B110795006E309B /* List_inline.h */;
-		name = "List_inline.h: 311";
-		rLen = 0;
-		rLoc = 5567;
-		rType = 0;
-		vrLen = 914;
-		vrLoc = 5200;
-	};
-	AAC4F6180B8FD7910043C20D /* PBXTextBookmark */ = {
-		isa = PBXTextBookmark;
-		fRef = AAE69DC30B110795006E309B /* List.h */;
-		name = LIST_AT;
-		rLen = 7;
-		rLoc = 509;
-		rType = 0;
-		vrLen = 1294;
-		vrLoc = 0;
-	};
-	AAC4F7510B9158970043C20D /* PBXTextBookmark */ = {
-		isa = PBXTextBookmark;
-		fRef = AAA3CAF30B186E2F004C257F /* IoMessage_opShuffle.c */;
-		name = "IoMessage_opShuffle.c: 290";
-		rLen = 0;
-		rLoc = 6083;
-		rType = 0;
-		vrLen = 1123;
-		vrLoc = 5722;
-	};
-	AAC4F7540B9158970043C20D /* PBXTextBookmark */ = {
-		isa = PBXTextBookmark;
-		fRef = AAA3CAF30B186E2F004C257F /* IoMessage_opShuffle.c */;
-		name = "IoMessage_opShuffle.c: 290";
-		rLen = 0;
-		rLoc = 6083;
-		rType = 0;
-		vrLen = 1123;
-		vrLoc = 5722;
-	};
-	AAC4F78F0B9292750043C20D /* PBXTextBookmark */ = {
-		isa = PBXTextBookmark;
-		fRef = AAE69EA80B110795006E309B /* IoBlock.c */;
-		name = "IoBlock.c: IoBlock_activate";
-		rLen = 0;
-		rLoc = 7658;
-		rType = 0;
-		vrLen = 1581;
-		vrLoc = 6808;
-	};
-	AAC4F7A10B9293E30043C20D /* PBXTextBookmark */ = {
-		isa = PBXTextBookmark;
-		fRef = AAE69EAF0B110795006E309B /* IoCollector.h */;
-		name = "IoCollector.h: IoCollector_showStats";
-		rLen = 0;
-		rLoc = 253;
-		rType = 0;
-		vrLen = 1149;
-		vrLoc = 0;
-	};
-	AAC4F7DF0B9299020043C20D /* PBXTextBookmark */ = {
-		isa = PBXTextBookmark;
-		fRef = AAE69EAF0B110795006E309B /* IoCollector.h */;
-		name = "IoCollector.h: IoCollector_proto";
-		rLen = 0;
-		rLoc = 253;
-		rType = 0;
-		vrLen = 290;
-		vrLoc = 0;
-	};
-<<<<<<< HEAD
-	AAC4F7EC0BA0C8D6008D8E0B /* IoObject.c:572 */ = {
-		isa = PBXFileBreakpoint;
-		actions = (
-		);
-		breakpointStyle = 0;
-		continueAfterActions = 0;
-		delayBeforeContinue = 0;
-		fileReference = AAE69ED10B110795006E309B /* IoObject.c */;
-		functionName = "IoObject_finalize()";
-		hitCount = 1;
-		lineNumber = 572;
-		location = IoObject.ob;
-		modificationTime = 197038951.04604;
-		state = 2;
-	};
-	AAC4F7F60BA0C8D7008D8E0B /* PBXTextBookmark */ = {
-		isa = PBXTextBookmark;
-		fRef = AAE69ED10B110795006E309B /* IoObject.c */;
-		name = IoObject_activate;
-		rLen = 17;
-		rLoc = 26113;
-		rType = 0;
-		vrLen = 1886;
-		vrLoc = 25373;
-	};
-=======
->>>>>>> 26a6907f
-	AAC4F7F80BA0C8D7008D8E0B /* PBXTextBookmark */ = {
-		isa = PBXTextBookmark;
-		fRef = AAE69ECB0B110795006E309B /* IoMessage.h */;
-		name = IoMessage_name;
-		rLen = 14;
-		rLoc = 8916;
-		rType = 0;
-		vrLen = 3567;
-		vrLoc = 5877;
-	};
-<<<<<<< HEAD
-	AAC4F7FD0BA0C904008D8E0B /* IoObject.c:577 */ = {
-		isa = PBXFileBreakpoint;
-		actions = (
-		);
-		breakpointStyle = 0;
-		continueAfterActions = 0;
-		delayBeforeContinue = 0;
-		fileReference = AAE69ED10B110795006E309B /* IoObject.c */;
-		functionName = "IoObject_finalize()";
-		hitCount = 1;
-		lineNumber = 577;
-		location = IoObject.ob;
-		modificationTime = 197038951.046048;
-		state = 2;
-	};
-	AAC4F8100BA0CFB9008D8E0B /* IoObject.c:573 */ = {
-		isa = PBXFileBreakpoint;
-		actions = (
-		);
-		breakpointStyle = 0;
-		continueAfterActions = 0;
-		delayBeforeContinue = 0;
-		fileReference = AAE69ED10B110795006E309B /* IoObject.c */;
-		functionName = "IoObject_finalize()";
-		hitCount = 1;
-		lineNumber = 573;
-		location = IoObject.ob;
-		modificationTime = 197038951.046055;
-		state = 2;
-	};
-=======
->>>>>>> 26a6907f
-	AAC4F8150B929F8C0043C20D /* PBXTextBookmark */ = {
-		isa = PBXTextBookmark;
-		fRef = AAE69ED80B110795006E309B /* IoObject_struct.h */;
-		name = IoObject_listeners_;
-		rLen = 19;
-		rLoc = 3828;
-		rType = 0;
-		vrLen = 2713;
-		vrLoc = 2608;
-	};
-	AAC4F8180BA0D001008D8E0B /* PBXTextBookmark */ = {
-		isa = PBXTextBookmark;
-		fRef = AAE69ECA0B110795006E309B /* IoMessage.c */;
-		name = "IoMessage.c: 497";
-		rLen = 0;
-		rLoc = 13219;
-		rType = 0;
-		vrLen = 1053;
-		vrLoc = 12588;
-	};
-	AAC4F8270B92BAEE0043C20D /* PBXTextBookmark */ = {
-		isa = PBXTextBookmark;
-		fRef = AAE69EAD0B110795006E309B /* IoCFunction.h */;
-		name = "IoCFunction.h: ";
-		rLen = 0;
-		rLoc = 734;
-		rType = 0;
-		vrLen = 1820;
-		vrLoc = 0;
-	};
-	AAC4F9850B944F240043C20D /* PBXTextBookmark */ = {
-		isa = PBXTextBookmark;
-		fRef = AAE69ECF0B110795006E309B /* IoNumber.c */;
-		name = "IoNumber.c: 1309";
-		rLen = 0;
-		rLoc = 33999;
-		rType = 0;
-		vrLen = 1180;
-		vrLoc = 6374;
-	};
-	AAD1718B0BAFBD6D00738864 /* PBXTextBookmark */ = {
-		isa = PBXTextBookmark;
-		fRef = AA6AC7410BAF7EBD0049770F /* simd_cp.h */;
-		name = "simd_cp.h: 1";
-		rLen = 0;
-		rLoc = 0;
-		rType = 0;
-		vrLen = 1693;
-		vrLoc = 1920;
-	};
-	AAD1718C0BAFBD6D00738864 /* PBXTextBookmark */ = {
-		isa = PBXTextBookmark;
-		fRef = AA6AC7420BAF7EBD0049770F /* simd_cp_arm-iwmmx.h */;
-		name = "simd_cp_arm-iwmmx.h: 1";
-		rLen = 0;
-		rLoc = 0;
-		rType = 0;
-		vrLen = 1917;
-		vrLoc = 0;
-	};
-	AAD1718E0BAFBD6D00738864 /* PBXTextBookmark */ = {
-		isa = PBXTextBookmark;
-		fRef = AA6AC7440BAF7EBD0049770F /* simd_cp_x86.h */;
-		name = "simd_cp_x86.h: 1";
-		rLen = 0;
-		rLoc = 0;
-		rType = 0;
-		vrLen = 1924;
-		vrLoc = 0;
-	};
-	AAD1718F0BAFBD6D00738864 /* PBXTextBookmark */ = {
-		isa = PBXTextBookmark;
-		fRef = AABF83130B76D00A002DBAB5 /* UArray_stream.h */;
-		name = "UArray_stream.h: UArray_readFromFilePath_";
-		rLen = 24;
-		rLoc = 360;
-		rType = 0;
-		vrLen = 785;
-		vrLoc = 0;
-	};
-	AAD171900BAFBD6D00738864 /* PBXTextBookmark */ = {
-		isa = PBXTextBookmark;
-		fRef = AABF83120B76D00A002DBAB5 /* UArray_stream.c */;
-		name = "UArray_stream.c: 89";
-		rLen = 0;
-		rLoc = 2104;
-		rType = 0;
-		vrLen = 1360;
-		vrLoc = 1380;
-	};
-<<<<<<< HEAD
-	AAD171910BAFBD6D00738864 /* PBXTextBookmark */ = {
-		isa = PBXTextBookmark;
-		fRef = AAE69E140B110795006E309B /* Collector.h */;
-		name = "";
-		rLen = 1;
-		rLoc = 2924;
-		rType = 0;
-		vrLen = 2080;
-		vrLoc = 1700;
-	};
-=======
->>>>>>> 26a6907f
-	AAD171940BAFBD6D00738864 /* PBXTextBookmark */ = {
-		isa = PBXTextBookmark;
-		fRef = AA6AC7420BAF7EBD0049770F /* simd_cp_arm-iwmmx.h */;
-		name = "simd_cp_arm-iwmmx.h: 1";
-		rLen = 0;
-		rLoc = 0;
-		rType = 0;
-		vrLen = 1917;
-		vrLoc = 0;
-	};
-	AAD171950BAFBD6D00738864 /* PBXTextBookmark */ = {
-		isa = PBXTextBookmark;
-		fRef = AA6AC7430BAF7EBD0049770F /* simd_cp_emu.h */;
-		name = "simd_cp_emu.h: 1";
-		rLen = 0;
-		rLoc = 0;
-		rType = 0;
-		vrLen = 1844;
-		vrLoc = 0;
-	};
-	AAD171960BAFBD6D00738864 /* PBXTextBookmark */ = {
-		isa = PBXTextBookmark;
-		fRef = AA6AC7440BAF7EBD0049770F /* simd_cp_x86.h */;
-		name = "simd_cp_x86.h: 1";
-		rLen = 0;
-		rLoc = 0;
-		rType = 0;
-		vrLen = 1924;
-		vrLoc = 0;
-	};
-	AAD171980BAFBD6D00738864 /* PBXTextBookmark */ = {
-		isa = PBXTextBookmark;
-		fRef = AABF83120B76D00A002DBAB5 /* UArray_stream.c */;
-		name = "UArray_stream.c: 89";
-		rLen = 0;
-		rLoc = 2104;
-		rType = 0;
-		vrLen = 1360;
-		vrLoc = 1380;
-	};
-	AAD892E50B7833B6001C28DD /* PBXTextBookmark */ = {
-		isa = PBXTextBookmark;
-		fRef = AABF812A0B759BC8002DBAB5 /* UArray_path.h */;
-		name = IS_PATH_SEPERATOR;
-		rLen = 17;
-		rLoc = 527;
-		rType = 0;
-		vrLen = 1263;
-		vrLoc = 0;
-	};
-	AAD98D590B5D57DB00BCBE06 /* PBXTextBookmark */ = {
-		isa = PBXTextBookmark;
-		fRef = AAE69EB30B110795006E309B /* IoContext.h */;
-		name = "IoContext.h: 14";
-		rLen = 0;
-		rLoc = 194;
-		rType = 0;
-		vrLen = 690;
-		vrLoc = 0;
-	};
-	AAD98D5D0B5D57DB00BCBE06 /* PBXTextBookmark */ = {
-		isa = PBXTextBookmark;
-		fRef = AAE69EB30B110795006E309B /* IoContext.h */;
-		name = "IoContext.h: 14";
-		rLen = 0;
-		rLoc = 194;
-		rType = 0;
-		vrLen = 690;
-		vrLoc = 0;
-	};
-	AAE69DAC0B110795006E309B /* Base.h */ = {
-		uiCtxt = {
-			sepNavIntBoundsRect = "{{0, 0}, {1163, 1188}}";
-			sepNavSelRange = "{0, 0}";
-			sepNavVisRect = "{{0, 0}, {1163, 1188}}";
-		};
-	};
-	AAE69DAD0B110795006E309B /* BStream.c */ = {
-		uiCtxt = {
-			sepNavIntBoundsRect = "{{0, 0}, {1039, 11196}}";
-			sepNavSelRange = "{521, 0}";
-			sepNavVisRect = "{{0, 0}, {1039, 704}}";
-		};
-	};
-	AAE69DAE0B110795006E309B /* BStream.h */ = {
-		uiCtxt = {
-			sepNavIntBoundsRect = "{{0, 0}, {1089, 2322}}";
-			sepNavSelRange = "{420, 17}";
-			sepNavVisRect = "{{0, 0}, {1089, 1032}}";
-		};
-	};
-	AAE69DAF0B110795006E309B /* BStreamTag.c */ = {
-		uiCtxt = {
-			sepNavIntBoundsRect = "{{0, 0}, {1019, 1368}}";
-			sepNavSelRange = "{447, 0}";
-			sepNavVisRect = "{{0, 0}, {1019, 1026}}";
-		};
-	};
-	AAE69DB00B110795006E309B /* BStreamTag.h */ = {
-		uiCtxt = {
-			sepNavIntBoundsRect = "{{0, 0}, {1037, 720}}";
-			sepNavSelRange = "{508, 14}";
-			sepNavVisRect = "{{0, 126}, {1037, 585}}";
-		};
-	};
-	AAE69DB40B110795006E309B /* Common.c */ = {
-		uiCtxt = {
-			sepNavIntBoundsRect = "{{0, 0}, {1004, 4981}}";
-			sepNavSelRange = "{6002, 0}";
-<<<<<<< HEAD
-			sepNavVisRect = "{{0, 4508}, {855, 776}}";
-=======
-			sepNavVisRect = "{{0, 4201}, {831, 761}}";
->>>>>>> 26a6907f
-		};
-	};
-	AAE69DB50B110795006E309B /* Common.h */ = {
-		uiCtxt = {
-			sepNavIntBoundsRect = "{{0, 0}, {855, 3528}}";
-			sepNavSelRange = "{5178, 0}";
-			sepNavVisRect = "{{0, 2752}, {855, 776}}";
-			sepNavWindowFrame = "{{685, 717}, {1072, 806}}";
-		};
-	};
-	AAE69DB60B110795006E309B /* Common_inline.h */ = {
-		uiCtxt = {
-			sepNavIntBoundsRect = "{{0, 0}, {1025, 821}}";
-			sepNavSelRange = "{0, 0}";
-			sepNavVisRect = "{{0, 0}, {1025, 821}}";
-		};
-	};
-	AAE69DB70B110795006E309B /* Date.c */ = {
-		uiCtxt = {
-			sepNavIntBoundsRect = "{{0, 0}, {831, 5797}}";
-			sepNavSelRange = "{2309, 0}";
-			sepNavVisRect = "{{0, 1840}, {831, 761}}";
-		};
-	};
-	AAE69DB80B110795006E309B /* Date.h */ = {
-		uiCtxt = {
-			sepNavIntBoundsRect = "{{0, 0}, {1016, 1710}}";
-			sepNavSelRange = "{230, 0}";
-			sepNavVisRect = "{{0, 31}, {1016, 461}}";
-		};
-	};
-	AAE69DBB0B110795006E309B /* Duration.c */ = {
-		uiCtxt = {
-			sepNavIntBoundsRect = "{{0, 0}, {757, 3870}}";
-			sepNavSelRange = "{3947, 0}";
-			sepNavVisRect = "{{0, 2660}, {757, 940}}";
-		};
-	};
-	AAE69DBC0B110795006E309B /* Duration.h */ = {
-		uiCtxt = {
-			sepNavIntBoundsRect = "{{0, 0}, {757, 1188}}";
-			sepNavSelRange = "{0, 0}";
-			sepNavVisRect = "{{0, 0}, {757, 940}}";
-		};
-	};
-	AAE69DBD0B110795006E309B /* DynLib.c */ = {
-		uiCtxt = {
-			sepNavIntBoundsRect = "{{0, 0}, {1019, 4212}}";
-			sepNavSelRange = "{1341, 0}";
-			sepNavVisRect = "{{0, 1044}, {1019, 1026}}";
-		};
-	};
-	AAE69DBE0B110795006E309B /* DynLib.h */ = {
-		uiCtxt = {
-			sepNavIntBoundsRect = "{{0, 0}, {976, 1008}}";
-			sepNavSelRange = "{418, 0}";
-			sepNavVisRect = "{{0, 0}, {976, 703}}";
-		};
-	};
-	AAE69DC20B110795006E309B /* List.c */ = {
-		uiCtxt = {
-			sepNavIntBoundsRect = "{{0, 0}, {1039, 4500}}";
-			sepNavSelRange = "{2527, 0}";
-			sepNavVisRect = "{{0, 1674}, {1039, 558}}";
-			sepNavWindowFrame = "{{15, 767}, {1072, 806}}";
-		};
-	};
-	AAE69DC30B110795006E309B /* List.h */ = {
-		uiCtxt = {
-			sepNavIntBoundsRect = "{{0, 0}, {1054, 1782}}";
-			sepNavSelRange = "{509, 7}";
-			sepNavVisRect = "{{0, 4}, {1054, 1055}}";
-			sepNavWindowFrame = "{{15, 292}, {1314, 1303}}";
-		};
-	};
-	AAE69DC40B110795006E309B /* List_inline.h */ = {
-		uiCtxt = {
-			sepNavIntBoundsRect = "{{0, 0}, {1054, 7236}}";
-			sepNavSelRange = "{5567, 0}";
-			sepNavVisRect = "{{0, 5173}, {1054, 1055}}";
-			sepNavWindowFrame = "{{53, 169}, {1314, 1303}}";
-		};
-	};
-	AAE69DC50B110795006E309B /* MainArgs.c */ = {
-		uiCtxt = {
-			sepNavIntBoundsRect = "{{0, 0}, {839, 944}}";
-			sepNavSelRange = "{592, 0}";
-			sepNavVisRect = "{{0, 0}, {839, 944}}";
-		};
-	};
-	AAE69DC60B110795006E309B /* MainArgs.h */ = {
-		uiCtxt = {
-			sepNavIntBoundsRect = "{{0, 0}, {839, 944}}";
-			sepNavSelRange = "{0, 0}";
-			sepNavVisRect = "{{0, 0}, {839, 944}}";
-		};
-	};
-	AAE69DC70B110795006E309B /* PHash.c */ = {
-		uiCtxt = {
-			sepNavIntBoundsRect = "{{0, 0}, {907, 4950}}";
-			sepNavSelRange = "{1840, 0}";
-			sepNavVisRect = "{{0, 944}, {907, 759}}";
-		};
-	};
-	AAE69DC80B110795006E309B /* PHash.h */ = {
-		uiCtxt = {
-			sepNavIntBoundsRect = "{{0, 0}, {995, 1404}}";
-			sepNavSelRange = "{1484, 16}";
-			sepNavVisRect = "{{0, 378}, {995, 1026}}";
-			sepNavWindowFrame = "{{61, 250}, {1314, 1303}}";
-		};
-	};
-	AAE69DC90B110795006E309B /* PHash_inline.h */ = {
-		uiCtxt = {
-			sepNavIntBoundsRect = "{{0, 0}, {844, 3366}}";
-			sepNavSelRange = "{1672, 0}";
-			sepNavVisRect = "{{0, 1135}, {827, 366}}";
-			sepNavWindowFrame = "{{609, 391}, {1072, 806}}";
-		};
-	};
-	AAE69DCB0B110795006E309B /* PortableGettimeofday.h */ = {
-		uiCtxt = {
-			sepNavIntBoundsRect = "{{0, 0}, {916, 944}}";
-			sepNavSelRange = "{0, 0}";
-			sepNavVisRect = "{{0, 0}, {839, 944}}";
-		};
-	};
-	AAE69DCC0B110795006E309B /* PortableSnprintf.c */ = {
-		uiCtxt = {
-			sepNavIntBoundsRect = "{{0, 0}, {839, 13440}}";
-			sepNavSelRange = "{21552, 0}";
-			sepNavVisRect = "{{0, 10262}, {839, 944}}";
-		};
-	};
-	AAE69DCD0B110795006E309B /* PortableStdint.h */ = {
-		uiCtxt = {
-			sepNavIntBoundsRect = "{{0, 0}, {1163, 1926}}";
-			sepNavSelRange = "{2348, 0}";
-			sepNavVisRect = "{{0, 738}, {1163, 1188}}";
-		};
-	};
-	AAE69DD00B110795006E309B /* PortableStrptime.c */ = {
-		uiCtxt = {
-			sepNavIntBoundsRect = "{{0, 0}, {995, 7218}}";
-			sepNavSelRange = "{4027, 0}";
-			sepNavVisRect = "{{0, 1904}, {995, 818}}";
-		};
-	};
-	AAE69DD10B110795006E309B /* PortableStrptime.h */ = {
-		uiCtxt = {
-			sepNavIntBoundsRect = "{{0, 0}, {757, 940}}";
-			sepNavSelRange = "{89, 56}";
-			sepNavVisRect = "{{0, 0}, {757, 940}}";
-		};
-	};
-	AAE69DD20B110795006E309B /* PortableTruncate.c */ = {
-		uiCtxt = {
-			sepNavIntBoundsRect = "{{0, 0}, {1054, 934}}";
-			sepNavSelRange = "{0, 0}";
-			sepNavVisRect = "{{0, 0}, {1054, 934}}";
-		};
-	};
-	AAE69DD30B110795006E309B /* PortableTruncate.h */ = {
-		uiCtxt = {
-			sepNavIntBoundsRect = "{{0, 0}, {1078, 934}}";
-			sepNavSelRange = "{0, 0}";
-			sepNavVisRect = "{{0, 0}, {1078, 934}}";
-		};
-	};
-	AAE69DD40B110795006E309B /* PortableUsleep.c */ = {
-		uiCtxt = {
-			sepNavIntBoundsRect = "{{0, 0}, {1054, 934}}";
-			sepNavSelRange = "{138, 0}";
-			sepNavVisRect = "{{0, 0}, {1054, 934}}";
-		};
-	};
-	AAE69DD50B110795006E309B /* PortableUsleep.h */ = {
-		uiCtxt = {
-			sepNavIntBoundsRect = "{{0, 0}, {1163, 1188}}";
-			sepNavSelRange = "{0, 0}";
-			sepNavVisRect = "{{0, 0}, {1163, 1188}}";
-		};
-	};
-	AAE69DD60B110795006E309B /* RandomGen.c */ = {
-		uiCtxt = {
-			sepNavIntBoundsRect = "{{0, 0}, {995, 5850}}";
-			sepNavSelRange = "{0, 0}";
-			sepNavVisRect = "{{0, 0}, {995, 1026}}";
-		};
-	};
-	AAE69DD70B110795006E309B /* RandomGen.h */ = {
-		uiCtxt = {
-			sepNavIntBoundsRect = "{{0, 0}, {995, 1026}}";
-			sepNavSelRange = "{706, 19}";
-			sepNavVisRect = "{{0, 0}, {995, 1026}}";
-		};
-	};
-	AAE69DD80B110795006E309B /* Sorting.c */ = {
-		uiCtxt = {
-			sepNavIntBoundsRect = "{{0, 0}, {1078, 1746}}";
-			sepNavSelRange = "{0, 0}";
-			sepNavVisRect = "{{0, 200}, {1078, 934}}";
-			sepNavWindowFrame = "{{15, 558}, {1296, 1015}}";
-		};
-	};
-	AAE69DD90B110795006E309B /* Sorting.h */ = {
-		uiCtxt = {
-			sepNavIntBoundsRect = "{{0, 0}, {1163, 1188}}";
-			sepNavSelRange = "{0, 0}";
-			sepNavVisRect = "{{0, 0}, {1163, 1188}}";
-		};
-	};
-	AAE69DDA0B110795006E309B /* Stack.c */ = {
-		uiCtxt = {
-			sepNavIntBoundsRect = "{{0, 0}, {1107, 2538}}";
-			sepNavSelRange = "{708, 0}";
-			sepNavVisRect = "{{0, 0}, {1107, 690}}";
-		};
-	};
-	AAE69DDB0B110795006E309B /* Stack.h */ = {
-		uiCtxt = {
-			sepNavIntBoundsRect = "{{0, 0}, {1078, 1530}}";
-			sepNavSelRange = "{1680, 0}";
-			sepNavVisRect = "{{0, 560}, {1078, 934}}";
-		};
-	};
-	AAE69DDC0B110795006E309B /* Stack_inline.h */ = {
-		uiCtxt = {
-			sepNavIntBoundsRect = "{{0, 0}, {1163, 2970}}";
-			sepNavSelRange = "{2653, 0}";
-			sepNavVisRect = "{{0, 1782}, {1163, 1188}}";
-		};
-	};
-	AAE69DF90B110795006E309B /* Coro.c */ = {
-		uiCtxt = {
-			sepNavIntBoundsRect = "{{0, 0}, {757, 11970}}";
-			sepNavSelRange = "{2187, 0}";
-			sepNavVisRect = "{{0, 1033}, {757, 940}}";
-		};
-	};
-	AAE69DFA0B110795006E309B /* Coro.h */ = {
-		uiCtxt = {
-			sepNavIntBoundsRect = "{{0, 0}, {831, 1666}}";
-			sepNavSelRange = "{306, 0}";
-			sepNavVisRect = "{{0, 0}, {831, 763}}";
-			sepNavWindowFrame = "{{38, 768}, {1072, 806}}";
-		};
-	};
-	AAE69E130B110795006E309B /* Collector.c */ = {
-		uiCtxt = {
-			sepNavIntBoundsRect = "{{0, 0}, {884, 6885}}";
-			sepNavSelRange = "{7008, 31}";
-			sepNavVisRect = "{{0, 5253}, {831, 763}}";
-			sepNavWindowFrame = "{{15, 154}, {1360, 1441}}";
-		};
-	};
-	AAE69E140B110795006E309B /* Collector.h */ = {
-		uiCtxt = {
-			sepNavIntBoundsRect = "{{0, 0}, {831, 2346}}";
-			sepNavSelRange = "{2924, 0}";
-			sepNavVisRect = "{{0, 384}, {831, 763}}";
-		};
-	};
-	AAE69E150B110795006E309B /* Collector_inline.h */ = {
-		uiCtxt = {
-			sepNavIntBoundsRect = "{{0, 0}, {1033, 1404}}";
-			sepNavSelRange = "{773, 0}";
-			sepNavVisRect = "{{0, 0}, {1033, 1199}}";
-		};
-	};
-	AAE69E160B110795006E309B /* CollectorMarker.c */ = {
-		uiCtxt = {
-			sepNavIntBoundsRect = "{{0, 0}, {972, 1152}}";
-			sepNavSelRange = "{622, 0}";
-			sepNavVisRect = "{{0, 406}, {972, 394}}";
-		};
-	};
-	AAE69E170B110795006E309B /* CollectorMarker.h */ = {
-		uiCtxt = {
-			sepNavIntBoundsRect = "{{0, 0}, {1275, 1802}}";
-			sepNavSelRange = "{771, 0}";
-			sepNavVisRect = "{{0, 289}, {1275, 827}}";
-			sepNavWindowFrame = "{{646, 0}, {1314, 900}}";
-		};
-	};
-	AAE69E180B110795006E309B /* CollectorMarker_inline.h */ = {
-		uiCtxt = {
-			sepNavIntBoundsRect = "{{0, 0}, {1033, 1458}}";
-			sepNavSelRange = "{1525, 23}";
-			sepNavVisRect = "{{0, 259}, {1033, 1199}}";
-			sepNavWindowFrame = "{{107, 208}, {1314, 1303}}";
-		};
-	};
-	AAE69EA80B110795006E309B /* IoBlock.c */ = {
-		uiCtxt = {
-			sepNavIntBoundsRect = "{{0, 0}, {1252, 9095}}";
-			sepNavSelRange = "{4290, 0}";
-			sepNavVisRect = "{{0, 2558}, {827, 342}}";
-			sepNavWindowFrame = "{{1485, 95}, {875, 1002}}";
-		};
-	};
-	AAE69EA90B110795006E309B /* IoBlock.h */ = {
-		uiCtxt = {
-			sepNavIntBoundsRect = "{{0, 0}, {1037, 1314}}";
-			sepNavSelRange = "{183, 0}";
-			sepNavVisRect = "{{0, 0}, {1037, 585}}";
-		};
-	};
-	AAE69EAA0B110795006E309B /* IoCall.c */ = {
-		uiCtxt = {
-			sepNavIntBoundsRect = "{{0, 0}, {866, 3924}}";
-			sepNavSelRange = "{5276, 70}";
-			sepNavVisRect = "{{0, 3333}, {866, 591}}";
-		};
-	};
-	AAE69EAB0B110795006E309B /* IoCall.h */ = {
-		uiCtxt = {
-			sepNavIntBoundsRect = "{{0, 0}, {1019, 1188}}";
-			sepNavSelRange = "{612, 0}";
-			sepNavVisRect = "{{0, 162}, {1019, 1026}}";
-		};
-	};
-	AAE69EAC0B110795006E309B /* IoCFunction.c */ = {
-		uiCtxt = {
-			sepNavIntBoundsRect = "{{0, 0}, {3236, 3434}}";
-			sepNavSelRange = "{4497, 0}";
-			sepNavVisRect = "{{0, 2648}, {827, 366}}";
-			sepNavWindowFrame = "{{61, 267}, {873, 1286}}";
-		};
-	};
-	AAE69EAD0B110795006E309B /* IoCFunction.h */ = {
-		uiCtxt = {
-			sepNavIntBoundsRect = "{{0, 0}, {757, 1062}}";
-			sepNavSelRange = "{734, 0}";
-			sepNavVisRect = "{{0, 0}, {757, 940}}";
-		};
-	};
-	AAE69EAE0B110795006E309B /* IoCollector.c */ = {
-		uiCtxt = {
-			sepNavIntBoundsRect = "{{0, 0}, {866, 2916}}";
-			sepNavSelRange = "{2365, 0}";
-			sepNavVisRect = "{{0, 810}, {866, 243}}";
-			sepNavWindowFrame = "{{130, 49}, {1360, 1441}}";
-		};
-	};
-	AAE69EAF0B110795006E309B /* IoCollector.h */ = {
-		uiCtxt = {
-			sepNavIntBoundsRect = "{{0, 0}, {1054, 1055}}";
-			sepNavSelRange = "{253, 0}";
-			sepNavVisRect = "{{0, 0}, {1054, 1055}}";
-		};
-	};
-	AAE69EB00B110795006E309B /* IoCompiler.c */ = {
-		uiCtxt = {
-			sepNavIntBoundsRect = "{{0, 0}, {1191, 2466}}";
-			sepNavSelRange = "{2855, 0}";
-			sepNavVisRect = "{{0, 1542}, {1191, 751}}";
-		};
-	};
-	AAE69EB10B110795006E309B /* IoCompiler.h */ = {
-		uiCtxt = {
-			sepNavIntBoundsRect = "{{0, 0}, {1019, 1026}}";
-			sepNavSelRange = "{0, 0}";
-			sepNavVisRect = "{{0, 0}, {1019, 1026}}";
-		};
-	};
-	AAE69EB20B110795006E309B /* IoConfig.h */ = {
-		uiCtxt = {
-			sepNavIntBoundsRect = "{{0, 0}, {733, 972}}";
-			sepNavSelRange = "{375, 0}";
-			sepNavVisRect = "{{0, 0}, {733, 940}}";
-		};
-	};
-	AAE69EB30B110795006E309B /* IoContext.h */ = {
-		uiCtxt = {
-			sepNavIntBoundsRect = "{{0, 0}, {833, 644}}";
-			sepNavSelRange = "{194, 0}";
-			sepNavVisRect = "{{0, 0}, {833, 527}}";
-		};
-	};
-	AAE69EB40B110795006E309B /* IoCoroutine.c */ = {
-		uiCtxt = {
-<<<<<<< HEAD
-			sepNavIntBoundsRect = "{{0, 0}, {855, 9828}}";
-			sepNavSelRange = "{3237, 7}";
-			sepNavVisRect = "{{0, 1583}, {855, 776}}";
-=======
-			sepNavIntBoundsRect = "{{0, 0}, {924, 9197}}";
-			sepNavSelRange = "{2602, 0}";
-			sepNavVisRect = "{{0, 1390}, {827, 366}}";
->>>>>>> 26a6907f
-			sepNavWindowFrame = "{{126, -3}, {1314, 1303}}";
-		};
-	};
-	AAE69EB50B110795006E309B /* IoCoroutine.h */ = {
-		uiCtxt = {
-			sepNavIntBoundsRect = "{{0, 0}, {1025, 2880}}";
-			sepNavSelRange = "{1090, 15}";
-			sepNavVisRect = "{{0, 0}, {1025, 821}}";
-		};
-	};
-	AAE69EB60B110795006E309B /* IoDate.c */ = {
-		uiCtxt = {
-			sepNavIntBoundsRect = "{{0, 0}, {1956, 10846}}";
-			sepNavSelRange = "{12424, 18}";
-			sepNavVisRect = "{{1, 7057}, {831, 761}}";
-			sepNavWindowFrame = "{{1006, 156}, {873, 1286}}";
-		};
-	};
-	AAE69EB70B110795006E309B /* IoDate.h */ = {
-		uiCtxt = {
-			sepNavIntBoundsRect = "{{0, 0}, {757, 1602}}";
-			sepNavSelRange = "{0, 0}";
-			sepNavVisRect = "{{0, 0}, {757, 940}}";
-		};
-	};
-	AAE69EB80B110795006E309B /* IoDebugger.c */ = {
-		uiCtxt = {
-			sepNavIntBoundsRect = "{{0, 0}, {833, 539}}";
-			sepNavSelRange = "{455, 8}";
-			sepNavVisRect = "{{0, 0}, {833, 539}}";
-			sepNavWindowFrame = "{{15, 0}, {1314, 900}}";
-		};
-	};
-	AAE69EB90B110795006E309B /* IoDebugger.h */ = {
-		uiCtxt = {
-			sepNavIntBoundsRect = "{{0, 0}, {868, 1055}}";
-			sepNavSelRange = "{0, 0}";
-			sepNavVisRect = "{{0, 0}, {868, 1055}}";
-		};
-	};
-	AAE69EBA0B110795006E309B /* IoDirectory.c */ = {
-		uiCtxt = {
-			sepNavIntBoundsRect = "{{0, 0}, {954, 10332}}";
-			sepNavSelRange = "{13459, 34}";
-			sepNavVisRect = "{{0, 9299}, {954, 356}}";
-		};
-	};
-	AAE69EBB0B110795006E309B /* IoDirectory.h */ = {
-		uiCtxt = {
-			sepNavIntBoundsRect = "{{0, 0}, {1019, 1026}}";
-			sepNavSelRange = "{1635, 9}";
-			sepNavVisRect = "{{0, 0}, {1019, 1026}}";
-		};
-	};
-	AAE69EBC0B110795006E309B /* IoDuration.c */ = {
-		uiCtxt = {
-			sepNavIntBoundsRect = "{{0, 0}, {1322, 4816}}";
-			sepNavSelRange = "{869, 0}";
-			sepNavVisRect = "{{0, 0}, {855, 840}}";
-		};
-	};
-	AAE69EBD0B110795006E309B /* IoDuration.h */ = {
-		uiCtxt = {
-			sepNavIntBoundsRect = "{{0, 0}, {1019, 1422}}";
-			sepNavSelRange = "{0, 0}";
-			sepNavVisRect = "{{0, 0}, {1019, 1026}}";
-		};
-	};
-	AAE69EBE0B110795006E309B /* IoDynLib.c */ = {
-		uiCtxt = {
-			sepNavIntBoundsRect = "{{0, 0}, {1066, 9252}}";
-			sepNavSelRange = "{5827, 0}";
-			sepNavVisRect = "{{0, 3953}, {1066, 609}}";
-		};
-	};
-	AAE69EBF0B110795006E309B /* IoDynLib.h */ = {
-		uiCtxt = {
-			sepNavIntBoundsRect = "{{0, 0}, {1019, 1098}}";
-			sepNavSelRange = "{1535, 0}";
-			sepNavVisRect = "{{0, 0}, {1019, 1026}}";
-		};
-	};
-	AAE69EC00B110795006E309B /* IoFile.c */ = {
-		uiCtxt = {
-			sepNavIntBoundsRect = "{{0, 0}, {1033, 19242}}";
-			sepNavSelRange = "{19245, 0}";
-			sepNavVisRect = "{{0, 13310}, {1033, 687}}";
-			sepNavWindowFrame = "{{176, 433}, {1296, 1015}}";
-		};
-	};
-	AAE69EC10B110795006E309B /* IoFile.h */ = {
-		uiCtxt = {
-			sepNavIntBoundsRect = "{{0, 0}, {1025, 2034}}";
-			sepNavSelRange = "{380, 0}";
-			sepNavVisRect = "{{0, 0}, {1025, 821}}";
-		};
-	};
-	AAE69EC20B110795006E309B /* IoFile_stat.c */ = {
-		uiCtxt = {
-			sepNavIntBoundsRect = "{{0, 0}, {1019, 5544}}";
-			sepNavSelRange = "{2189, 0}";
-			sepNavVisRect = "{{0, 1211}, {1019, 1026}}";
-		};
-	};
-	AAE69EC30B110795006E309B /* IoFile_stat.h */ = {
-		uiCtxt = {
-			sepNavIntBoundsRect = "{{0, 0}, {1019, 1026}}";
-			sepNavSelRange = "{0, 0}";
-			sepNavVisRect = "{{0, 0}, {1019, 1026}}";
-		};
-	};
-	AAE69EC40B110795006E309B /* IoLexer.c */ = {
-		uiCtxt = {
-			sepNavIntBoundsRect = "{{0, 0}, {907, 24228}}";
-			sepNavSelRange = "{1061, 0}";
-			sepNavVisRect = "{{0, 660}, {907, 607}}";
-			sepNavWindowFrame = "{{84, 246}, {873, 1286}}";
-		};
-	};
-	AAE69EC50B110795006E309B /* IoLexer.h */ = {
-		uiCtxt = {
-			sepNavIntBoundsRect = "{{0, 0}, {1019, 2646}}";
-			sepNavSelRange = "{544, 0}";
-			sepNavVisRect = "{{0, 0}, {1019, 1026}}";
-		};
-	};
-	AAE69EC60B110795006E309B /* IoList.c */ = {
-		uiCtxt = {
-			sepNavIntBoundsRect = "{{0, 0}, {1025, 17946}}";
-			sepNavSelRange = "{2507, 0}";
-			sepNavVisRect = "{{0, 1273}, {1025, 821}}";
-		};
-	};
-	AAE69EC70B110795006E309B /* IoList.h */ = {
-		uiCtxt = {
-			sepNavIntBoundsRect = "{{0, 0}, {1025, 1674}}";
-			sepNavSelRange = "{2826, 17}";
-			sepNavVisRect = "{{0, 571}, {1025, 821}}";
-			sepNavWindowFrame = "{{38, 768}, {1072, 806}}";
-		};
-	};
-	AAE69EC80B110795006E309B /* IoMap.c */ = {
-		uiCtxt = {
-			sepNavIntBoundsRect = "{{0, 0}, {1191, 5580}}";
-			sepNavSelRange = "{2770, 0}";
-			sepNavVisRect = "{{0, 1668}, {1191, 751}}";
-		};
-	};
-	AAE69EC90B110795006E309B /* IoMap.h */ = {
-		uiCtxt = {
-			sepNavIntBoundsRect = "{{0, 0}, {1038, 812}}";
-			sepNavSelRange = "{192, 0}";
-			sepNavVisRect = "{{0, 0}, {1038, 804}}";
-		};
-	};
-	AAE69ECA0B110795006E309B /* IoMessage.c */ = {
-		uiCtxt = {
-			sepNavIntBoundsRect = "{{0, 0}, {1156, 22304}}";
-			sepNavSelRange = "{12776, 0}";
-			sepNavVisRect = "{{0, 8125}, {831, 362}}";
-			sepNavWindowFrame = "{{489, 288}, {1072, 806}}";
-		};
-	};
-	AAE69ECB0B110795006E309B /* IoMessage.h */ = {
-		uiCtxt = {
-			sepNavIntBoundsRect = "{{0, 0}, {994, 3834}}";
-			sepNavSelRange = "{8916, 14}";
-			sepNavVisRect = "{{0, 0}, {994, 1181}}";
-			sepNavWindowFrame = "{{815, 283}, {1072, 806}}";
-		};
-	};
-	AAE69ECC0B110795006E309B /* IoMessage_inline.h */ = {
-		uiCtxt = {
-			sepNavIntBoundsRect = "{{0, 0}, {785, 882}}";
-			sepNavSelRange = "{646, 0}";
-			sepNavVisRect = "{{0, 0}, {785, 882}}";
-		};
-	};
-	AAE69ECD0B110795006E309B /* IoMessage_parser.c */ = {
-		uiCtxt = {
-			sepNavIntBoundsRect = "{{0, 0}, {1089, 4644}}";
-			sepNavSelRange = "{2283, 0}";
-			sepNavVisRect = "{{0, 1121}, {1089, 1268}}";
-			sepNavWindowFrame = "{{15, 767}, {1072, 806}}";
-		};
-	};
-	AAE69ECE0B110795006E309B /* IoMessage_parser.h */ = {
-		uiCtxt = {
-			sepNavIntBoundsRect = "{{0, 0}, {1078, 934}}";
-			sepNavSelRange = "{0, 0}";
-			sepNavVisRect = "{{0, 0}, {1078, 934}}";
-		};
-	};
-	AAE69ECF0B110795006E309B /* IoNumber.c */ = {
-		uiCtxt = {
-			sepNavIntBoundsRect = "{{0, 0}, {907, 23580}}";
-			sepNavSelRange = "{33993, 0}";
-			sepNavVisRect = "{{0, 4446}, {907, 897}}";
-			sepNavWindowFrame = "{{120, 413}, {1296, 1015}}";
-		};
-	};
-	AAE69ED00B110795006E309B /* IoNumber.h */ = {
-		uiCtxt = {
-			sepNavIntBoundsRect = "{{0, 0}, {858, 3042}}";
-			sepNavSelRange = "{1014, 22}";
-			sepNavVisRect = "{{0, 36}, {858, 1228}}";
-			sepNavWindowFrame = "{{176, 162}, {873, 1286}}";
-		};
-	};
-	AAE69ED10B110795006E309B /* IoObject.c */ = {
-		uiCtxt = {
-<<<<<<< HEAD
-			sepNavIntBoundsRect = "{{0, 0}, {855, 36828}}";
-			sepNavSelRange = "{4879, 19}";
-			sepNavVisRect = "{{0, 2735}, {855, 776}}";
-=======
-			sepNavIntBoundsRect = "{{0, 0}, {2484, 34612}}";
-			sepNavSelRange = "{14890, 22}";
-			sepNavVisRect = "{{1, 9335}, {831, 763}}";
->>>>>>> 26a6907f
-			sepNavWindowFrame = "{{965, -18}, {875, 1002}}";
-		};
-	};
-	AAE69ED20B110795006E309B /* IoObject.h */ = {
-		uiCtxt = {
-			sepNavIntBoundsRect = "{{0, 0}, {1028, 4029}}";
-			sepNavSelRange = "{436, 15}";
-			sepNavVisRect = "{{0, 807}, {831, 763}}";
-		};
-	};
-	AAE69ED30B110795006E309B /* IoObject_flow.c */ = {
-		uiCtxt = {
-<<<<<<< HEAD
-			sepNavIntBoundsRect = "{{0, 0}, {855, 4878}}";
-			sepNavSelRange = "{4742, 0}";
-			sepNavVisRect = "{{0, 3598}, {855, 776}}";
-=======
-			sepNavIntBoundsRect = "{{0, 0}, {1172, 4573}}";
-			sepNavSelRange = "{1308, 32}";
-			sepNavVisRect = "{{0, 749}, {831, 763}}";
->>>>>>> 26a6907f
-		};
-	};
-	AAE69ED40B110795006E309B /* IoObject_flow.h */ = {
-		uiCtxt = {
-			sepNavIntBoundsRect = "{{0, 0}, {994, 1181}}";
-			sepNavSelRange = "{484, 15}";
-			sepNavVisRect = "{{0, 0}, {994, 1181}}";
-		};
-	};
-	AAE69ED50B110795006E309B /* IoObject_inline.h */ = {
-		uiCtxt = {
-<<<<<<< HEAD
-			sepNavIntBoundsRect = "{{0, 0}, {855, 5886}}";
-			sepNavSelRange = "{4299, 5}";
-			sepNavVisRect = "{{0, 3617}, {855, 776}}";
-=======
-			sepNavIntBoundsRect = "{{0, 0}, {1156, 5508}}";
-			sepNavSelRange = "{1709, 0}";
-			sepNavVisRect = "{{0, 1283}, {827, 342}}";
->>>>>>> 26a6907f
-			sepNavWindowFrame = "{{551, 518}, {875, 900}}";
-		};
-	};
-	AAE69ED60B110795006E309B /* IoObject_persistence.c */ = {
-		uiCtxt = {
-			sepNavIntBoundsRect = "{{0, 0}, {692, 1921}}";
-			sepNavSelRange = "{1798, 0}";
-			sepNavVisRect = "{{0, 944}, {605, 569}}";
-		};
-	};
-	AAE69ED70B110795006E309B /* IoObject_persistence.h */ = {
-		uiCtxt = {
-			sepNavIntBoundsRect = "{{0, 0}, {831, 763}}";
-			sepNavSelRange = "{286, 25}";
-			sepNavVisRect = "{{0, 0}, {831, 763}}";
-		};
-	};
-	AAE69ED80B110795006E309B /* IoObject_struct.h */ = {
-		uiCtxt = {
-<<<<<<< HEAD
-			sepNavIntBoundsRect = "{{0, 0}, {855, 2844}}";
-			sepNavSelRange = "{1542, 55}";
-			sepNavVisRect = "{{0, 431}, {855, 776}}";
-=======
-			sepNavIntBoundsRect = "{{0, 0}, {831, 2754}}";
-			sepNavSelRange = "{1469, 0}";
-			sepNavVisRect = "{{0, 420}, {831, 763}}";
->>>>>>> 26a6907f
-			sepNavWindowFrame = "{{400, 204}, {847, 1132}}";
-		};
-	};
-	AAE69EDE0B110796006E309B /* IoSandbox.c */ = {
-		uiCtxt = {
-			sepNavIntBoundsRect = "{{0, 0}, {855, 3444}}";
-			sepNavSelRange = "{674, 0}";
-			sepNavVisRect = "{{0, 0}, {855, 840}}";
-		};
-	};
-	AAE69EDF0B110796006E309B /* IoSandbox.h */ = {
-		uiCtxt = {
-			sepNavIntBoundsRect = "{{0, 0}, {1139, 1188}}";
-			sepNavSelRange = "{0, 0}";
-			sepNavVisRect = "{{0, 0}, {1139, 1188}}";
-		};
-	};
-	AAE69EE00B110796006E309B /* IoSeq.c */ = {
-		uiCtxt = {
-			sepNavIntBoundsRect = "{{0, 0}, {855, 7164}}";
-			sepNavSelRange = "{5658, 0}";
-			sepNavVisRect = "{{0, 52}, {855, 776}}";
-			sepNavWindowFrame = "{{58, 15}, {847, 1132}}";
-		};
-	};
-	AAE69EE10B110796006E309B /* IoSeq.h */ = {
-		uiCtxt = {
-			sepNavIntBoundsRect = "{{0, 0}, {831, 2023}}";
-			sepNavSelRange = "{157, 20}";
-			sepNavVisRect = "{{0, 0}, {831, 363}}";
-			sepNavWindowFrame = "{{38, 559}, {1296, 1015}}";
-		};
-	};
-	AAE69EE20B110796006E309B /* IoSeq_immutable.c */ = {
-		uiCtxt = {
-			sepNavIntBoundsRect = "{{0, 0}, {995, 21726}}";
-			sepNavSelRange = "{22370, 0}";
-			sepNavVisRect = "{{0, 15888}, {995, 678}}";
-			sepNavWindowFrame = "{{542, 65}, {1040, 1426}}";
-		};
-	};
-	AAE69EE30B110796006E309B /* IoSeq_immutable.h */ = {
-		uiCtxt = {
-			sepNavIntBoundsRect = "{{0, 0}, {1019, 1710}}";
-			sepNavSelRange = "{60, 25}";
-			sepNavVisRect = "{{0, 0}, {1019, 1026}}";
-		};
-	};
-	AAE69EE40B110796006E309B /* IoSeq_inline.h */ = {
-		uiCtxt = {
-			sepNavIntBoundsRect = "{{0, 0}, {831, 362}}";
-			sepNavSelRange = "{265, 0}";
-			sepNavVisRect = "{{0, 0}, {831, 362}}";
-			sepNavWindowFrame = "{{429, 215}, {875, 1002}}";
-		};
-	};
-	AAE69EE50B110796006E309B /* IoSeq_mutable.c */ = {
-		uiCtxt = {
-			sepNavIntBoundsRect = "{{0, 0}, {2516, 19958}}";
-			sepNavSelRange = "{20139, 0}";
-			sepNavVisRect = "{{0, 13619}, {1028, 382}}";
-			sepNavWindowFrame = "{{286, 218}, {1296, 1015}}";
-		};
-	};
-	AAE69EE60B110796006E309B /* IoSeq_mutable.h */ = {
-		uiCtxt = {
-			sepNavIntBoundsRect = "{{0, 0}, {971, 1854}}";
-			sepNavSelRange = "{511, 4}";
-			sepNavVisRect = "{{0, 0}, {971, 811}}";
-		};
-	};
-	AAE69EE70B110796006E309B /* IoState.c */ = {
-		uiCtxt = {
-			sepNavIntBoundsRect = "{{0, 0}, {893, 8982}}";
-			sepNavSelRange = "{13475, 0}";
-			sepNavVisRect = "{{0, 7286}, {893, 494}}";
-			sepNavWindowFrame = "{{713, 169}, {1314, 1303}}";
-		};
-	};
-	AAE69EE80B110796006E309B /* IoState.h */ = {
-		uiCtxt = {
-<<<<<<< HEAD
-			sepNavIntBoundsRect = "{{0, 0}, {855, 3438}}";
-			sepNavSelRange = "{3489, 18}";
-			sepNavVisRect = "{{0, 2662}, {855, 776}}";
-=======
-			sepNavIntBoundsRect = "{{0, 0}, {831, 3332}}";
-			sepNavSelRange = "{321, 0}";
-			sepNavVisRect = "{{0, 135}, {831, 761}}";
->>>>>>> 26a6907f
-			sepNavWindowFrame = "{{107, 225}, {873, 1286}}";
-		};
-	};
-	AAE69EE90B110796006E309B /* IoState_callbacks.c */ = {
-		uiCtxt = {
-			sepNavIntBoundsRect = "{{0, 0}, {866, 2322}}";
-			sepNavSelRange = "{2623, 0}";
-			sepNavVisRect = "{{0, 1765}, {866, 557}}";
-		};
-	};
-	AAE69EEA0B110796006E309B /* IoState_callbacks.h */ = {
-		uiCtxt = {
-			sepNavIntBoundsRect = "{{0, 0}, {1093, 990}}";
-			sepNavSelRange = "{1045, 20}";
-			sepNavVisRect = "{{0, 0}, {1093, 954}}";
-		};
-	};
-	AAE69EEB0B110796006E309B /* IoState_coros.c */ = {
-		uiCtxt = {
-			sepNavIntBoundsRect = "{{0, 0}, {1078, 934}}";
-			sepNavSelRange = "{450, 13}";
-			sepNavVisRect = "{{0, 0}, {1078, 934}}";
-		};
-	};
-	AAE69EEC0B110796006E309B /* IoState_coros.h */ = {
-		uiCtxt = {
-			sepNavIntBoundsRect = "{{0, 0}, {1066, 609}}";
-			sepNavSelRange = "{248, 13}";
-			sepNavVisRect = "{{0, 0}, {1066, 609}}";
-		};
-	};
-	AAE69EED0B110796006E309B /* IoState_debug.c */ = {
-		uiCtxt = {
-			sepNavIntBoundsRect = "{{0, 0}, {995, 1296}}";
-			sepNavSelRange = "{243, 0}";
-			sepNavVisRect = "{{0, 0}, {995, 1026}}";
-		};
-	};
-	AAE69EEE0B110796006E309B /* IoState_debug.h */ = {
-		uiCtxt = {
-			sepNavIntBoundsRect = "{{0, 0}, {1163, 1188}}";
-			sepNavSelRange = "{0, 0}";
-			sepNavVisRect = "{{0, 0}, {1163, 1188}}";
-		};
-	};
-	AAE69EEF0B110796006E309B /* IoState_eval.c */ = {
-		uiCtxt = {
-			sepNavIntBoundsRect = "{{0, 0}, {1015, 1890}}";
-			sepNavSelRange = "{1185, 35}";
-			sepNavVisRect = "{{0, 648}, {1015, 704}}";
-		};
-	};
-	AAE69EF00B110796006E309B /* IoState_eval.h */ = {
-		uiCtxt = {
-			sepNavIntBoundsRect = "{{0, 0}, {855, 776}}";
-			sepNavSelRange = "{396, 18}";
-			sepNavVisRect = "{{0, 0}, {855, 776}}";
-		};
-	};
-	AAE69EF10B110796006E309B /* IoState_exceptions.c */ = {
-		uiCtxt = {
-			sepNavIntBoundsRect = "{{0, 0}, {733, 940}}";
-			sepNavSelRange = "{464, 20}";
-			sepNavVisRect = "{{0, 0}, {733, 940}}";
-		};
-	};
-	AAE69EF20B110796006E309B /* IoState_exceptions.h */ = {
-		uiCtxt = {
-			sepNavIntBoundsRect = "{{0, 0}, {733, 940}}";
-			sepNavSelRange = "{0, 0}";
-			sepNavVisRect = "{{0, 0}, {733, 940}}";
-		};
-	};
-	AAE69EF50B110796006E309B /* IoState_inline.h */ = {
-		uiCtxt = {
-<<<<<<< HEAD
-			sepNavIntBoundsRect = "{{0, 0}, {866, 5724}}";
-			sepNavSelRange = "{5889, 261}";
-			sepNavVisRect = "{{0, 4646}, {866, 591}}";
-=======
-			sepNavIntBoundsRect = "{{0, 0}, {827, 5423}}";
-			sepNavSelRange = "{2558, 0}";
-			sepNavVisRect = "{{0, 1725}, {827, 342}}";
->>>>>>> 26a6907f
-			sepNavWindowFrame = "{{130, 190}, {873, 1286}}";
-		};
-	};
-	AAE69EF60B110796006E309B /* IoState_symbols.c */ = {
-		uiCtxt = {
-			sepNavIntBoundsRect = "{{0, 0}, {1093, 1548}}";
-			sepNavSelRange = "{1569, 0}";
-			sepNavVisRect = "{{0, 594}, {1093, 954}}";
-			sepNavWindowFrame = "{{268, 349}, {1296, 1015}}";
-		};
-	};
-	AAE69EF70B110796006E309B /* IoState_symbols.h */ = {
-		uiCtxt = {
-			sepNavIntBoundsRect = "{{0, 0}, {855, 776}}";
-			sepNavSelRange = "{308, 26}";
-			sepNavVisRect = "{{0, 0}, {855, 776}}";
-		};
-	};
-	AAE69EFA0B110796006E309B /* IoSystem.c */ = {
-		uiCtxt = {
-			sepNavIntBoundsRect = "{{0, 0}, {994, 9018}}";
-			sepNavSelRange = "{9863, 0}";
-			sepNavVisRect = "{{0, 7200}, {994, 1181}}";
-			sepNavWindowFrame = "{{245, 370}, {1296, 1015}}";
-		};
-	};
-	AAE69EFB0B110796006E309B /* IoSystem.h */ = {
-		uiCtxt = {
-			sepNavIntBoundsRect = "{{0, 0}, {1078, 934}}";
-			sepNavSelRange = "{1541, 16}";
-			sepNavVisRect = "{{0, 0}, {1078, 934}}";
-		};
-	};
-	AAE69EFC0B110796006E309B /* IoTag.c */ = {
-		uiCtxt = {
-			sepNavIntBoundsRect = "{{0, 0}, {994, 1332}}";
-			sepNavSelRange = "{562, 0}";
-			sepNavVisRect = "{{0, 0}, {994, 1181}}";
-		};
-	};
-	AAE69EFD0B110796006E309B /* IoTag.h */ = {
-		uiCtxt = {
-			sepNavIntBoundsRect = "{{0, 0}, {994, 1404}}";
-			sepNavSelRange = "{1333, 0}";
-			sepNavVisRect = "{{0, 205}, {994, 1181}}";
-		};
-	};
-	AAE69EFE0B110796006E309B /* IoTag_inline.h */ = {
-		uiCtxt = {
-			sepNavIntBoundsRect = "{{0, 0}, {733, 2862}}";
-			sepNavSelRange = "{2595, 0}";
-			sepNavVisRect = "{{0, 1886}, {733, 940}}";
-		};
-	};
-	AAE69EFF0B110796006E309B /* IoToken.c */ = {
-		uiCtxt = {
-			sepNavIntBoundsRect = "{{0, 0}, {733, 3006}}";
-			sepNavSelRange = "{266, 0}";
-			sepNavVisRect = "{{0, 0}, {733, 940}}";
-			sepNavWindowFrame = "{{38, 288}, {873, 1286}}";
-		};
-	};
-	AAE69F000B110796006E309B /* IoToken.h */ = {
-		uiCtxt = {
-			sepNavIntBoundsRect = "{{0, 0}, {733, 1404}}";
-			sepNavSelRange = "{200, 0}";
-			sepNavVisRect = "{{0, 464}, {733, 940}}";
-			sepNavWindowFrame = "{{15, 309}, {873, 1286}}";
-		};
-	};
-	AAE69F030B110796006E309B /* IoVersion.h */ = {
-		uiCtxt = {
-			sepNavIntBoundsRect = "{{0, 0}, {1163, 1188}}";
-			sepNavSelRange = "{0, 0}";
-			sepNavVisRect = "{{0, 0}, {1163, 1188}}";
-		};
-	};
-	AAE69F040B110796006E309B /* IoVM.h */ = {
-		uiCtxt = {
-			sepNavIntBoundsRect = "{{0, 0}, {1163, 1188}}";
-			sepNavSelRange = "{0, 0}";
-			sepNavVisRect = "{{0, 0}, {1163, 1188}}";
-		};
-	};
-	AAE69F050B110796006E309B /* IoVMInit.c */ = {
-		uiCtxt = {
-			sepNavIntBoundsRect = "{{0, 0}, {971, 51462}}";
-			sepNavSelRange = "{98528, 0}";
-			sepNavVisRect = "{{0, 0}, {971, 811}}";
-			sepNavWindowFrame = "{{84, 246}, {873, 1286}}";
-		};
-	};
-	AAE69F060B110796006E309B /* IoWeakLink.c */ = {
-		uiCtxt = {
-			sepNavIntBoundsRect = "{{0, 0}, {994, 2700}}";
-			sepNavSelRange = "{3564, 2}";
-			sepNavVisRect = "{{0, 1519}, {994, 1181}}";
-		};
-	};
-	AAE69F070B110796006E309B /* IoWeakLink.h */ = {
-		uiCtxt = {
-			sepNavIntBoundsRect = "{{0, 0}, {866, 918}}";
-			sepNavSelRange = "{289, 31}";
-			sepNavVisRect = "{{0, 0}, {866, 557}}";
-		};
-	};
-	AAE6A14F0B110B8F006E309B /* main.c */ = {
-		uiCtxt = {
-<<<<<<< HEAD
-			sepNavIntBoundsRect = "{{0, 0}, {855, 1440}}";
-			sepNavSelRange = "{396, 0}";
-			sepNavVisRect = "{{0, 124}, {855, 776}}";
-		};
-=======
-			sepNavIntBoundsRect = "{{0, 0}, {1016, 1440}}";
-			sepNavSelRange = "{1310, 0}";
-			sepNavVisRect = "{{0, 859}, {1016, 461}}";
-		};
-	};
-	AAE7C4070BBCB81F005A3DF1 /* PBXTextBookmark */ = {
-		isa = PBXTextBookmark;
-		fRef = AAE69E130B110795006E309B /* Collector.c */;
-		rLen = 1;
-		rLoc = 206;
-		rType = 1;
-	};
-	AAE7C4130BBCB820005A3DF1 /* PBXTextBookmark */ = {
-		isa = PBXTextBookmark;
-		fRef = AAE69ED30B110795006E309B /* IoObject_flow.c */;
-		name = "IoState_clearTopPool(state);";
-		rLen = 32;
-		rLoc = 1308;
-		rType = 0;
-		vrLen = 418;
-		vrLoc = 1121;
-	};
-	AAE7C4140BBCB820005A3DF1 /* PBXTextBookmark */ = {
-		isa = PBXTextBookmark;
-		fRef = AAE69EE10B110796006E309B /* IoSeq.h */;
-		name = "#include \"Common.h\"";
-		rLen = 20;
-		rLoc = 157;
-		rType = 0;
-		vrLen = 383;
-		vrLoc = 0;
-	};
-	AAE7C41B0BBCB89C005A3DF1 /* PBXTextBookmark */ = {
-		isa = PBXTextBookmark;
-		fRef = AAE69ED30B110795006E309B /* IoObject_flow.c */;
-		name = "IoState_clearTopPool(state);";
-		rLen = 32;
-		rLoc = 1308;
-		rType = 0;
 		vrLen = 829;
 		vrLoc = 885;
 	};
@@ -4976,126 +3396,6 @@
 		rType = 0;
 		vrLen = 960;
 		vrLoc = 476;
-	};
-	AAE7C41D0BBCB89C005A3DF1 /* PBXTextBookmark */ = {
-		isa = PBXTextBookmark;
-		fRef = AAE69ED30B110795006E309B /* IoObject_flow.c */;
-		name = "IoState_clearTopPool(state);";
-		rLen = 32;
-		rLoc = 1308;
-		rType = 0;
-		vrLen = 829;
-		vrLoc = 885;
-	};
-	AAE7C41E0BBCB89C005A3DF1 /* PBXTextBookmark */ = {
-		isa = PBXTextBookmark;
-		fRef = AAE69E140B110795006E309B /* Collector.h */;
-		name = "Collector.h: 112";
-		rLen = 0;
-		rLoc = 2924;
-		rType = 0;
-		vrLen = 960;
-		vrLoc = 476;
-	};
-	AAE7C41F0BBCB89C005A3DF1 /* PBXTextBookmark */ = {
-		isa = PBXTextBookmark;
-		fRef = AAE69E130B110795006E309B /* Collector.c */;
-		name = "Collector.c: 246";
-		rLen = 0;
-		rLoc = 5549;
-		rType = 0;
-		vrLen = 990;
-		vrLoc = 4823;
-	};
-	AAE7C4210BBCB933005A3DF1 /* PBXTextBookmark */ = {
-		isa = PBXTextBookmark;
-		fRef = AAE69E130B110795006E309B /* Collector.c */;
-		name = "Collector.c: 246";
-		rLen = 0;
-		rLoc = 5549;
-		rType = 0;
-		vrLen = 990;
-		vrLoc = 4823;
-	};
-	AAE7C42A0BBCBAB6005A3DF1 /* PBXTextBookmark */ = {
-		isa = PBXTextBookmark;
-		fRef = AAE69E130B110795006E309B /* Collector.c */;
-		name = Collector_pushPause;
-		rLen = 0;
-		rLoc = 5549;
-		rType = 0;
-		vrLen = 1012;
-		vrLoc = 4870;
-	};
-	AAE7C42B0BBCBAB6005A3DF1 /* PBXTextBookmark */ = {
-		isa = PBXTextBookmark;
-		fRef = AAE69E130B110795006E309B /* Collector.c */;
-		name = Collector_pushPause;
-		rLen = 0;
-		rLoc = 5549;
-		rType = 0;
-		vrLen = 1012;
-		vrLoc = 4870;
-	};
-	AAE7C42C0BBCBAB6005A3DF1 /* PBXTextBookmark */ = {
-		isa = PBXTextBookmark;
-		fRef = AAE69DFA0B110795006E309B /* Coro.h */;
-		name = "Coro.h: CORO_DEFAULT_STACK_SIZE";
-		rLen = 0;
-		rLoc = 306;
-		rType = 0;
-		vrLen = 967;
-		vrLoc = 0;
-	};
-	AAE7C43B0BBCBB0B005A3DF1 /* PBXTextBookmark */ = {
-		isa = PBXTextBookmark;
-		fRef = AAE69DFA0B110795006E309B /* Coro.h */;
-		name = "Coro.h: CORO_DEFAULT_STACK_SIZE";
-		rLen = 0;
-		rLoc = 306;
-		rType = 0;
-		vrLen = 967;
-		vrLoc = 0;
-	};
-	AAE7C43C0BBCBB0B005A3DF1 /* PBXTextBookmark */ = {
-		isa = PBXTextBookmark;
-		fRef = AAE69E130B110795006E309B /* Collector.c */;
-		name = Collector_pushPause;
-		rLen = 0;
-		rLoc = 5549;
-		rType = 0;
-		vrLen = 1010;
-		vrLoc = 4870;
-	};
-	AAE7C43D0BBCBB0B005A3DF1 /* PBXTextBookmark */ = {
-		isa = PBXTextBookmark;
-		fRef = AAE69DFA0B110795006E309B /* Coro.h */;
-		name = "Coro.h: CORO_DEFAULT_STACK_SIZE";
-		rLen = 0;
-		rLoc = 306;
-		rType = 0;
-		vrLen = 967;
-		vrLoc = 0;
-	};
-	AAE7C43E0BBCBB0B005A3DF1 /* PBXTextBookmark */ = {
-		isa = PBXTextBookmark;
-		fRef = AAE69E130B110795006E309B /* Collector.c */;
-		name = "Collector.c: 250";
-		rLen = 0;
-		rLoc = 5549;
-		rType = 0;
-		vrLen = 1248;
-		vrLoc = 7093;
-	};
-	AAE7C4400BBCBB0D005A3DF1 /* PBXTextBookmark */ = {
-		isa = PBXTextBookmark;
-		fRef = AAE69E130B110795006E309B /* Collector.c */;
-		name = "Collector.c: 250";
-		rLen = 0;
-		rLoc = 5549;
-		rType = 0;
-		vrLen = 1248;
-		vrLoc = 7093;
 	};
 	AAE7C44B0BBCBBED005A3DF1 /* Collector.c:254 */ = {
 		isa = PBXFileBreakpoint;
@@ -5109,7 +3409,7 @@
 		hitCount = 1;
 		lineNumber = 254;
 		location = Collector.ob;
-		modificationTime = 196921763.002862;
+		modificationTime = 197515724.320221;
 		state = 2;
 	};
 	AAE7C44D0BBCBBF0005A3DF1 /* Collector.c:254 */ = {
@@ -5124,7 +3424,7 @@
 		hitCount = 1;
 		lineNumber = 254;
 		location = Collector.ob;
-		modificationTime = 196921763.004056;
+		modificationTime = 197515724.320233;
 		state = 2;
 	};
 	AAE7C44F0BBCBBF1005A3DF1 /* Collector.c:254 */ = {
@@ -5139,7 +3439,7 @@
 		hitCount = 1;
 		lineNumber = 254;
 		location = Collector.ob;
-		modificationTime = 196921763.004868;
+		modificationTime = 197515724.320238;
 		state = 2;
 	};
 	AAE7C4510BBCBC00005A3DF1 /* Collector.c:311 */ = {
@@ -5154,7 +3454,7 @@
 		hitCount = 1;
 		lineNumber = 311;
 		location = Collector.ob;
-		modificationTime = 196921771.788968;
+		modificationTime = 197515724.320242;
 		state = 2;
 	};
 	AAE7C4530BBCBC10005A3DF1 /* Collector.c:335 */ = {
@@ -5169,18 +3469,8 @@
 		hitCount = 1;
 		lineNumber = 335;
 		location = Collector.ob;
-		modificationTime = 196921763.006337;
+		modificationTime = 197515724.320246;
 		state = 2;
-	};
-	AAE7C4540BBCBC2D005A3DF1 /* PBXTextBookmark */ = {
-		isa = PBXTextBookmark;
-		fRef = AAE69E130B110795006E309B /* Collector.c */;
-		name = "";
-		rLen = 1;
-		rLoc = 4394;
-		rType = 0;
-		vrLen = 986;
-		vrLoc = 4002;
 	};
 	AAE7C4750BBCC96E005A3DF1 /* PBXTextBookmark */ = {
 		isa = PBXTextBookmark;
@@ -5212,76 +3502,6 @@
 		vrLen = 442;
 		vrLoc = 0;
 	};
-	AAE7C4780BBCC96E005A3DF1 /* PBXTextBookmark */ = {
-		isa = PBXTextBookmark;
-		fRef = AAE69ED10B110795006E309B /* IoObject.c */;
-		name = IoObject_sentWillFree_;
-		rLen = 22;
-		rLoc = 14890;
-		rType = 0;
-		vrLen = 1052;
-		vrLoc = 14113;
-	};
-	AAE7C4790BBCC96E005A3DF1 /* PBXTextBookmark */ = {
-		isa = PBXTextBookmark;
-		fRef = AAE69E130B110795006E309B /* Collector.c */;
-		name = willFreeFunc;
-		rLen = 0;
-		rLoc = 5549;
-		rType = 0;
-		vrLen = 966;
-		vrLoc = 4726;
-	};
-	AAE7C47A0BBCC96E005A3DF1 /* PBXTextBookmark */ = {
-		isa = PBXTextBookmark;
-		fRef = AAE69E130B110795006E309B /* Collector.c */;
-		name = willFreeFunc;
-		rLen = 0;
-		rLoc = 5549;
-		rType = 0;
-		vrLen = 967;
-		vrLoc = 4726;
-	};
-	AAE7C47B0BBCC96E005A3DF1 /* PBXTextBookmark */ = {
-		isa = PBXTextBookmark;
-		fRef = AAE69ED10B110795006E309B /* IoObject.c */;
-		name = "IoObject.c: 581";
-		rLen = 0;
-		rLoc = 14661;
-		rType = 0;
-		vrLen = 1077;
-		vrLoc = 14113;
-	};
-	AAE7C47C0BBCC96E005A3DF1 /* PBXTextBookmark */ = {
-		isa = PBXTextBookmark;
-		fRef = AAE69ED80B110795006E309B /* IoObject_struct.h */;
-		name = willFree;
-		rLen = 12;
-		rLoc = 1457;
-		rType = 0;
-		vrLen = 1694;
-		vrLoc = 575;
-	};
-	AAE7C47D0BBCC96E005A3DF1 /* PBXTextBookmark */ = {
-		isa = PBXTextBookmark;
-		fRef = AAE69ED10B110795006E309B /* IoObject.c */;
-		name = "IoObject.c: 581";
-		rLen = 0;
-		rLoc = 14661;
-		rType = 0;
-		vrLen = 1006;
-		vrLoc = 14113;
-	};
-	AAE7C47E0BBCC96E005A3DF1 /* PBXTextBookmark */ = {
-		isa = PBXTextBookmark;
-		fRef = AAE69ED20B110795006E309B /* IoObject.h */;
-		name = "OOBJECT_ISTYPE(";
-		rLen = 15;
-		rLoc = 436;
-		rType = 0;
-		vrLen = 2504;
-		vrLoc = 1377;
-	};
 	AAE7C47F0BBCC96E005A3DF1 /* PBXTextBookmark */ = {
 		isa = PBXTextBookmark;
 		fRef = AAE69ED70B110795006E309B /* IoObject_persistence.h */;
@@ -5292,27 +3512,17 @@
 		vrLen = 442;
 		vrLoc = 0;
 	};
-	AAE7C4800BBCC96E005A3DF1 /* PBXTextBookmark */ = {
-		isa = PBXTextBookmark;
-		fRef = AAE69ED10B110795006E309B /* IoObject.c */;
-		name = IoObject_sentWillFree_;
-		rLen = 22;
-		rLoc = 14890;
-		rType = 0;
-		vrLen = 1052;
-		vrLoc = 14113;
-	};
-	AAE7C4810BBCC96E005A3DF1 /* PBXTextBookmark */ = {
-		isa = PBXTextBookmark;
-		fRef = AAE69E130B110795006E309B /* Collector.c */;
-		name = "Collector.c: 330";
-		rLen = 0;
-		rLoc = 7002;
-		rType = 0;
-		vrLen = 973;
-		vrLoc = 6539;
-	};
-	AAE7C4830BBCC9BB005A3DF1 /* PBXTextBookmark */ = {
+	AAE7C48B0BBDAE59005A3DF1 /* PBXTextBookmark */ = {
+		isa = PBXTextBookmark;
+		fRef = AAE69DFA0B110795006E309B /* Coro.h */;
+		name = 4;
+		rLen = 1;
+		rLoc = 305;
+		rType = 0;
+		vrLen = 967;
+		vrLoc = 0;
+	};
+	AAE7C48C0BBDAE59005A3DF1 /* PBXTextBookmark */ = {
 		isa = PBXTextBookmark;
 		fRef = AAE69E130B110795006E309B /* Collector.c */;
 		name = Collector_sendWillFreeCallbacks;
@@ -5321,37 +3531,6 @@
 		rType = 0;
 		vrLen = 957;
 		vrLoc = 6539;
-	};
-	AAE7C4860BBCC9F7005A3DF1 /* PBXTextBookmark */ = {
-		isa = PBXTextBookmark;
-		fRef = AAE69E130B110795006E309B /* Collector.c */;
-		name = Collector_sendWillFreeCallbacks;
-		rLen = 31;
-		rLoc = 7008;
-		rType = 0;
-		vrLen = 957;
-		vrLoc = 6539;
-	};
-	AAE7C4870BBCC9F7005A3DF1 /* PBXTextBookmark */ = {
-		isa = PBXTextBookmark;
-		fRef = AAE69E130B110795006E309B /* Collector.c */;
-		name = Collector_sendWillFreeCallbacks;
-		rLen = 31;
-		rLoc = 7008;
-		rType = 0;
-		vrLen = 957;
-		vrLoc = 6539;
-	};
-	AAE7C4880BBCC9F7005A3DF1 /* PBXTextBookmark */ = {
-		isa = PBXTextBookmark;
-		fRef = AAE69DFA0B110795006E309B /* Coro.h */;
-		name = 4;
-		rLen = 1;
-		rLoc = 305;
-		rType = 0;
-		vrLen = 967;
-		vrLoc = 0;
->>>>>>> 26a6907f
 	};
 	AAE93A2F0B682471000D1BD7 /* SHash_inline.h */ = {
 		uiCtxt = {
@@ -5384,6 +3563,10 @@
 			AAE7C44F0BBCBBF1005A3DF1 /* Collector.c:254 */,
 			AAE7C4510BBCBC00005A3DF1 /* Collector.c:311 */,
 			AAE7C4530BBCBC10005A3DF1 /* Collector.c:335 */,
+			AACAC1960BC5D8EE00FB1C4A /* IoCoroutine_clearStack(tryCoro); */,
+			AACAC19A0BC5D91100FB1C4A /* IoState.c:403 */,
+			AACAC19C0BC5D91F00FB1C4A /* IoState.c:405 */,
+			AACAC1A10BC5D9A300FB1C4A /* IoState_exceptions.c:13 */,
 		);
 	};
 	AAF099FA0B9567DD0014EFE4 /* PBXTextBookmark */ = {
@@ -5396,24 +3579,6 @@
 		vrLen = 978;
 		vrLoc = 18833;
 	};
-<<<<<<< HEAD
-	AAF1D18D0BA7C3A800267C3D /* IoState.c:407 */ = {
-		isa = PBXFileBreakpoint;
-		actions = (
-		);
-		breakpointStyle = 0;
-		continueAfterActions = 0;
-		delayBeforeContinue = 0;
-		fileReference = AAE69EE70B110796006E309B /* IoState.c */;
-		functionName = "IoState_protoWithInitFunction_()";
-		hitCount = 1;
-		lineNumber = 407;
-		location = IoState.ob;
-		modificationTime = 197039087.236873;
-		state = 1;
-	};
-=======
->>>>>>> 26a6907f
 	AAF795490B5EF45300064A7E /* PBXTextBookmark */ = {
 		isa = PBXTextBookmark;
 		fRef = AAE69ECC0B110795006E309B /* IoMessage_inline.h */;
@@ -5454,114 +3619,6 @@
 		vrLen = 1367;
 		vrLoc = 0;
 	};
-<<<<<<< HEAD
-	AAFE6EEB0B97A7290024993A /* Common.c:186 */ = {
-		isa = PBXFileBreakpoint;
-		actions = (
-		);
-		breakpointStyle = 0;
-		continueAfterActions = 0;
-		delayBeforeContinue = 0;
-		fileReference = AAE69DB40B110795006E309B /* Common.c */;
-		functionName = "io_real_malloc()";
-		hitCount = 1;
-		lineNumber = 186;
-		location = Common.ob;
-		modificationTime = 197038951.045736;
-		state = 2;
-	};
-	AAFE6EFA0B97A9210024993A /* Common.c:186 */ = {
-		isa = PBXFileBreakpoint;
-		actions = (
-		);
-		breakpointStyle = 0;
-		continueAfterActions = 0;
-		delayBeforeContinue = 0;
-		fileReference = AAE69DB40B110795006E309B /* Common.c */;
-		functionName = "io_real_malloc()";
-		hitCount = 1;
-		lineNumber = 186;
-		location = Common.ob;
-		modificationTime = 197038951.045774;
-		state = 2;
-	};
-	AAFE6EFF0B97A94C0024993A /* Common.c:170 */ = {
-		isa = PBXFileBreakpoint;
-		actions = (
-		);
-		breakpointStyle = 0;
-		continueAfterActions = 0;
-		delayBeforeContinue = 0;
-		fileReference = AAE69DB40B110795006E309B /* Common.c */;
-		functionName = "MemoryBlockPtr_insertAfter_()";
-		hitCount = 1;
-		lineNumber = 170;
-		location = Common.ob;
-		modificationTime = 197038951.045785;
-		state = 2;
-	};
-	AAFE6F010B97A9C20024993A /* Common.c:170 */ = {
-		isa = PBXFileBreakpoint;
-		actions = (
-		);
-		breakpointStyle = 0;
-		continueAfterActions = 0;
-		delayBeforeContinue = 0;
-		fileReference = AAE69DB40B110795006E309B /* Common.c */;
-		functionName = "MemoryBlockPtr_remove()";
-		hitCount = 1;
-		lineNumber = 170;
-		location = Common.ob;
-		modificationTime = 197038951.045794;
-		state = 2;
-	};
-	AAFE6F2E0B97B0AE0024993A /* Common.c:199 */ = {
-		isa = PBXFileBreakpoint;
-		actions = (
-		);
-		breakpointStyle = 0;
-		continueAfterActions = 0;
-		delayBeforeContinue = 0;
-		fileReference = AAE69DB40B110795006E309B /* Common.c */;
-		functionName = "io_real_realloc()";
-		hitCount = 1;
-		lineNumber = 199;
-		location = Common.ob;
-		modificationTime = 197038951.045813;
-		state = 2;
-	};
-	AAFE6F430B97B1850024993A /* Common.c:152 */ = {
-		isa = PBXFileBreakpoint;
-		actions = (
-		);
-		breakpointStyle = 0;
-		continueAfterActions = 0;
-		delayBeforeContinue = 0;
-		fileReference = AAE69DB40B110795006E309B /* Common.c */;
-		functionName = "MemoryBlock_reallocToSize_()";
-		hitCount = 1;
-		lineNumber = 152;
-		location = Common.ob;
-		modificationTime = 197038951.045822;
-		state = 2;
-	};
-	AAFE6F800B97B8710024993A /* Common.c:173 */ = {
-		isa = PBXFileBreakpoint;
-		actions = (
-		);
-		breakpointStyle = 0;
-		continueAfterActions = 0;
-		delayBeforeContinue = 0;
-		fileReference = AAE69DB40B110795006E309B /* Common.c */;
-		functionName = "MemoryBlock_show()";
-		hitCount = 1;
-		lineNumber = 173;
-		location = Common.ob;
-		modificationTime = 197038951.04583;
-		state = 2;
-	};
-=======
->>>>>>> 26a6907f
 	AAFE6F8C0B97B96A0024993A /* PBXTextBookmark */ = {
 		isa = PBXTextBookmark;
 		fRef = AAE6A14F0B110B8F006E309B /* main.c */;
@@ -5572,249 +3629,6 @@
 		vrLen = 1509;
 		vrLoc = 62;
 	};
-<<<<<<< HEAD
-	AAFE6F930B97BABA0024993A /* IoObject.c:59 */ = {
-		isa = PBXFileBreakpoint;
-		actions = (
-		);
-		breakpointStyle = 0;
-		continueAfterActions = 0;
-		delayBeforeContinue = 0;
-		fileReference = AAE69ED10B110795006E309B /* IoObject.c */;
-		functionName = "IoObject_alloc()";
-		hitCount = 1;
-		lineNumber = 59;
-		location = IoObject.ob;
-		modificationTime = 197038951.045837;
-		state = 2;
-	};
-	AAFE6FAE0B97BE500024993A /* Common.c:132 */ = {
-		isa = PBXFileBreakpoint;
-		actions = (
-		);
-		breakpointStyle = 0;
-		continueAfterActions = 0;
-		delayBeforeContinue = 0;
-		fileReference = AAE69DB40B110795006E309B /* Common.c */;
-		functionName = "MemoryBlock_newWithSize_file_line_()";
-		hitCount = 1;
-		lineNumber = 132;
-		location = Common.ob;
-		modificationTime = 197038951.045845;
-		state = 2;
-	};
-	AAFE6FB00B97BE6F0024993A /* IoState.c:92 */ = {
-		isa = PBXFileBreakpoint;
-		actions = (
-		);
-		breakpointStyle = 0;
-		continueAfterActions = 0;
-		delayBeforeContinue = 0;
-		fileReference = AAE69EE70B110796006E309B /* IoState.c */;
-		functionName = "IoState_new()";
-		hitCount = 1;
-		lineNumber = 92;
-		location = IoState.ob;
-		modificationTime = 197038951.045863;
-		state = 2;
-	};
-	AAFE6FB20B97BE940024993A /* Common.c:135 */ = {
-		isa = PBXFileBreakpoint;
-		actions = (
-		);
-		breakpointStyle = 0;
-		continueAfterActions = 0;
-		delayBeforeContinue = 0;
-		fileReference = AAE69DB40B110795006E309B /* Common.c */;
-		functionName = "MemoryBlock_newWithSize_file_line_()";
-		hitCount = 1;
-		lineNumber = 135;
-		location = Common.ob;
-		modificationTime = 197038951.04587;
-		state = 2;
-	};
-	AAFE6FB80B97BF370024993A /* IoState.c:91 */ = {
-		isa = PBXFileBreakpoint;
-		actions = (
-		);
-		breakpointStyle = 0;
-		continueAfterActions = 0;
-		delayBeforeContinue = 0;
-		fileReference = AAE69EE70B110796006E309B /* IoState.c */;
-		functionName = "IoState_new()";
-		hitCount = 1;
-		lineNumber = 91;
-		location = IoState.ob;
-		modificationTime = 197038951.045877;
-		state = 2;
-	};
-	AAFE6FBB0B97BF520024993A /* IoState.c:88 */ = {
-		isa = PBXFileBreakpoint;
-		actions = (
-		);
-		breakpointStyle = 0;
-		continueAfterActions = 0;
-		delayBeforeContinue = 0;
-		fileReference = AAE69EE70B110796006E309B /* IoState.c */;
-		functionName = "IoState_new()";
-		hitCount = 1;
-		lineNumber = 88;
-		location = IoState.ob;
-		modificationTime = 197038951.045886;
-		state = 2;
-	};
-	AAFE6FBE0B97BF830024993A /* IoObject.c:80 */ = {
-		isa = PBXFileBreakpoint;
-		actions = (
-		);
-		breakpointStyle = 0;
-		continueAfterActions = 0;
-		delayBeforeContinue = 0;
-		fileReference = AAE69ED10B110795006E309B /* IoObject.c */;
-		functionName = "IoObject_proto()";
-		hitCount = 1;
-		lineNumber = 80;
-		location = IoObject.ob;
-		modificationTime = 197038951.045894;
-		state = 2;
-	};
-	AAFE6FC30B97C0180024993A /* IoState.c:96 */ = {
-		isa = PBXFileBreakpoint;
-		actions = (
-		);
-		breakpointStyle = 0;
-		continueAfterActions = 0;
-		delayBeforeContinue = 0;
-		fileReference = AAE69EE70B110796006E309B /* IoState.c */;
-		functionName = "IoState_new()";
-		hitCount = 1;
-		lineNumber = 96;
-		location = IoState.ob;
-		modificationTime = 197038951.045914;
-		state = 2;
-	};
-	AAFE6FD20B97C22D0024993A /* IoObject.c:52 */ = {
-		isa = PBXFileBreakpoint;
-		actions = (
-		);
-		breakpointStyle = 0;
-		continueAfterActions = 0;
-		delayBeforeContinue = 0;
-		fileReference = AAE69ED10B110795006E309B /* IoObject.c */;
-		functionName = "IoObject_justAlloc()";
-		hitCount = 1;
-		lineNumber = 52;
-		location = IoObject.ob;
-		modificationTime = 197038951.045922;
-		state = 2;
-	};
-	AAFE6FD40B97C2C30024993A /* main.c:52 */ = {
-		isa = PBXFileBreakpoint;
-		actions = (
-		);
-		breakpointStyle = 0;
-		continueAfterActions = 0;
-		delayBeforeContinue = 0;
-		fileReference = AAE6A14F0B110B8F006E309B /* main.c */;
-		functionName = "main()";
-		hitCount = 1;
-		lineNumber = 52;
-		location = main.ob;
-		modificationTime = 197038951.04593;
-		state = 2;
-	};
-	AAFE6FDC0B97C4A00024993A /* IoObject.c:668 */ = {
-		isa = PBXFileBreakpoint;
-		actions = (
-		);
-		breakpointStyle = 0;
-		continueAfterActions = 0;
-		delayBeforeContinue = 0;
-		fileReference = AAE69ED10B110795006E309B /* IoObject.c */;
-		functionName = "IoObject_dealloc()";
-		hitCount = 1;
-		lineNumber = 668;
-		location = IoObject.ob;
-		modificationTime = 197038951.045937;
-		state = 2;
-	};
-	AAFE70010B987C460024993A /* IoSystem.c:144 */ = {
-		isa = PBXFileBreakpoint;
-		actions = (
-		);
-		breakpointStyle = 0;
-		continueAfterActions = 0;
-		delayBeforeContinue = 0;
-		fileReference = AAE69EFA0B110796006E309B /* IoSystem.c */;
-		functionName = "IoObject_exit()";
-		hitCount = 1;
-		lineNumber = 144;
-		location = IoSystem.ob;
-		modificationTime = 197038951.045944;
-		state = 2;
-	};
-	AAFE70030B987C660024993A /* IoState.c:448 */ = {
-		isa = PBXFileBreakpoint;
-		actions = (
-		);
-		breakpointStyle = 0;
-		continueAfterActions = 0;
-		delayBeforeContinue = 0;
-		fileReference = AAE69EE70B110796006E309B /* IoState.c */;
-		functionName = "IoState_rawOn_doCString_withLabel_()";
-		hitCount = 1;
-		lineNumber = 448;
-		location = IoState.ob;
-		modificationTime = 197038951.045963;
-		state = 2;
-	};
-	AAFE70050B987CAA0024993A /* IoState.c:485 */ = {
-		isa = PBXFileBreakpoint;
-		actions = (
-		);
-		breakpointStyle = 0;
-		continueAfterActions = 0;
-		delayBeforeContinue = 0;
-		fileReference = AAE69EE70B110796006E309B /* IoState.c */;
-		functionName = "IoState_runCLI()";
-		hitCount = 1;
-		lineNumber = 485;
-		location = IoState.ob;
-		modificationTime = 197038951.045972;
-		state = 2;
-	};
-	AAFE70150B987CF30024993A /* IoState.c:483 */ = {
-		isa = PBXFileBreakpoint;
-		actions = (
-		);
-		breakpointStyle = 0;
-		continueAfterActions = 0;
-		delayBeforeContinue = 0;
-		fileReference = AAE69EE70B110796006E309B /* IoState.c */;
-		functionName = "IoState_runCLI()";
-		hitCount = 1;
-		lineNumber = 483;
-		location = IoState.ob;
-		modificationTime = 197038951.045979;
-		state = 2;
-	};
-	AAFE70250B987F2B0024993A /* IoMessage_parser.c:93 */ = {
-		isa = PBXFileBreakpoint;
-		actions = (
-		);
-		breakpointStyle = 0;
-		continueAfterActions = 0;
-		delayBeforeContinue = 0;
-		fileReference = AAE69ECD0B110795006E309B /* IoMessage_parser.c */;
-		functionName = "IoMessage_newParse()";
-		hitCount = 1;
-		lineNumber = 93;
-		location = IoMessage_parser.ob;
-		modificationTime = 197038951.045987;
-		state = 2;
-	};
-=======
->>>>>>> 26a6907f
 	AAFE70310B9880280024993A /* PBXTextBookmark */ = {
 		isa = PBXTextBookmark;
 		fRef = AAE69ECD0B110795006E309B /* IoMessage_parser.c */;
@@ -5860,12 +3674,12 @@
 		fRef = AAE69EAE0B110795006E309B /* IoCollector.c */;
 		name = IoCollector_timeUsed;
 		rLen = 20;
-		rLoc = 5045;
+		rLoc = 5043;
 		rType = 0;
 		vrLen = 1568;
 		vrLoc = 3590;
 	};
-	AAFE711E0BA07C9B0024993A /* PBXTextBookmark */ = {
+	AAFE71280BA07C9B0024993A /* PBXTextBookmark */ = {
 		isa = PBXTextBookmark;
 		fRef = AAE69DFA0B110795006E309B /* Coro.h */;
 		name = 65536;
@@ -5875,64 +3689,6 @@
 		vrLen = 1310;
 		vrLoc = 0;
 	};
-	AAFE71280BA07C9B0024993A /* PBXTextBookmark */ = {
-		isa = PBXTextBookmark;
-		fRef = AAE69DFA0B110795006E309B /* Coro.h */;
-		name = 65536;
-		rLen = 5;
-		rLoc = 299;
-		rType = 0;
-		vrLen = 1310;
-		vrLoc = 0;
-	};
-<<<<<<< HEAD
-	AAFE71580BA082C80024993A /* IoObject.c:1982 */ = {
-		isa = PBXFileBreakpoint;
-		actions = (
-		);
-		breakpointStyle = 0;
-		continueAfterActions = 0;
-		delayBeforeContinue = 0;
-		fileReference = AAE69ED10B110795006E309B /* IoObject.c */;
-		functionName = "IoObject_become()";
-		hitCount = 1;
-		lineNumber = 1982;
-		location = IoObject.ob;
-		modificationTime = 197038951.046005;
-		state = 2;
-	};
-	AAFE71620BA0832E0024993A /* IoObject.c:646 */ = {
-		isa = PBXFileBreakpoint;
-		actions = (
-		);
-		breakpointStyle = 0;
-		continueAfterActions = 0;
-		delayBeforeContinue = 0;
-		fileReference = AAE69ED10B110795006E309B /* IoObject.c */;
-		functionName = "IoObject_dealloc()";
-		hitCount = 1;
-		lineNumber = 646;
-		location = IoObject.ob;
-		modificationTime = 197038951.046013;
-		state = 2;
-	};
-	AAFE71780BA086930024993A /* Collector.c:342 */ = {
-		isa = PBXFileBreakpoint;
-		actions = (
-		);
-		breakpointStyle = 0;
-		continueAfterActions = 0;
-		delayBeforeContinue = 0;
-		fileReference = AAE69E130B110795006E309B /* Collector.c */;
-		functionName = "Collector_collect()";
-		hitCount = 1;
-		lineNumber = 342;
-		location = Collector.ob;
-		modificationTime = 197038951.046021;
-		state = 2;
-	};
-=======
->>>>>>> 26a6907f
 	AAFFF18F08F132C9002BA44A /* osxvm */ = {
 		isa = PBXExecutable;
 		activeArgIndex = 2147483647;
