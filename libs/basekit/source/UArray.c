/*
copyright: Steve Dekorte, 2006. All rights reserved.
license: See _BSDLicense.txt.
*/

#include "Base.h"

#define UArray_C
#include "UArray.h"
#undef UArray_C

#include <string.h>
#include <ctype.h>
#include <stdlib.h>
#include <limits.h>

size_t CTYPE_size(CTYPE type)
{
	switch (type)
	{
		case CTYPE_uint8_t:   return sizeof(uint8_t);
		case CTYPE_uint16_t:  return sizeof(uint16_t);
		case CTYPE_uint32_t:  return sizeof(uint32_t);
		case CTYPE_uint64_t:  return sizeof(uint64_t);

		case CTYPE_int8_t:    return sizeof(int8_t);
		case CTYPE_int16_t:   return sizeof(int16_t);
		case CTYPE_int32_t:   return sizeof(int32_t);
		case CTYPE_int64_t:   return sizeof(int64_t);

		case CTYPE_float32_t: return sizeof(float32_t);
		case CTYPE_float64_t: return sizeof(float64_t);

		case CTYPE_uintptr_t: return sizeof(uintptr_t);
	}
	return 0;
}

const char *CTYPE_name(CTYPE type)
{
	switch (type)
	{
		case CTYPE_uint8_t:   return "uint8";
		case CTYPE_uint16_t:  return "uint16";
		case CTYPE_uint32_t:  return "uint32";
		case CTYPE_uint64_t:  return "uint64";

		case CTYPE_int8_t:    return "int8";
		case CTYPE_int16_t:   return "int16";
		case CTYPE_int32_t:   return "int32";
		case CTYPE_int64_t:   return "int64";

		case CTYPE_float32_t: return "float32";
		case CTYPE_float64_t: return "float64";

		case CTYPE_uintptr_t: return "intptr";
	}
	return "unknown";
}

int CTYPE_forName(const char *name)
{
	if(!strcmp(name, "uint8"))   return CTYPE_uint8_t;
	if(!strcmp(name, "uint16"))  return CTYPE_uint16_t;
	if(!strcmp(name, "uint32"))  return CTYPE_uint32_t;
	if(!strcmp(name, "uint64"))  return CTYPE_uint64_t;
	if(!strcmp(name, "int8"))    return CTYPE_int8_t;
	if(!strcmp(name, "int16"))   return CTYPE_int16_t;
	if(!strcmp(name, "int32"))   return CTYPE_int32_t;
	if(!strcmp(name, "int64"))   return CTYPE_int64_t;
	if(!strcmp(name, "float32")) return CTYPE_float32_t;
	if(!strcmp(name, "float64")) return CTYPE_float64_t;
	return -1;
}

int CENCODING_forName(const char *name)
{
	if(!strcmp(name, "ascii"))  return CENCODING_ASCII;
	if(!strcmp(name, "utf8"))   return CENCODING_UTF8;
	if(!strcmp(name, "ucs2"))	return CENCODING_UCS2;
	if(!strcmp(name, "ucs4"))	return CENCODING_UCS4;
	if(!strcmp(name, "number")) return CENCODING_NUMBER;
	return -1;
}

const char *CENCODING_name(CENCODING encoding)
{
	switch (encoding)
	{
		case CENCODING_ASCII:  return "ascii";
		case CENCODING_UTF8:   return "utf8";
		case CENCODING_UCS2:   return "ucs2";
		case CENCODING_UCS4:   return "ucs4";
		case CENCODING_NUMBER: return "number";
	}
	return "unknown";
}

// error

void UArray_unsupported_with_(const UArray *self, const char *methodName, const UArray *other)
{
	//UArray_error_(self, "Error: '%s' not supported between '%s' and '%s'\n");
	printf("Error: '%s' not supported between '%s' and '%s'\n",
		   methodName, CTYPE_name(self->itemType), CTYPE_name(other->itemType));
	exit(-1);
}

void UArray_error_(const UArray *self, char *e)
{
	printf("%s\n", e);
	exit(-1);
}

// new

CTYPE UArray_itemType(const UArray *self)
{
	return self->itemType;
}

size_t UArray_itemSize(const UArray *self)
{
	return self->itemSize;
}

//inline 
size_t UArray_sizeRequiredToContain_(const UArray *self, const UArray *other)
{
	return (UArray_sizeInBytes(other)  + self->itemSize - 1) / self->itemSize;
}

void UArray_rawSetItemType_(UArray *self, CTYPE type)
{
	size_t itemSize = CTYPE_size(type);
	self->itemType = type;
	self->itemSize = itemSize;
}

void UArray_setItemType_(UArray *self, CTYPE type)
{
	size_t itemSize = CTYPE_size(type);
	div_t q = div(UArray_sizeInBytes(self), itemSize);

	if (q.rem != 0)
	{
		q.quot += 1;
		UArray_setSize_(self, (q.quot * itemSize) / self->itemSize);
	}

	self->itemType = type;

	self->itemSize = itemSize;
	self->size = q.quot;

	// ensure encoding is sane for type

	if (UArray_isFloatType(self))
	{
		self->encoding = CENCODING_NUMBER;
	}
	else if (self->encoding == CENCODING_ASCII)
	{
		switch(self->itemSize)
		{
			case 2: self->encoding = CENCODING_UCS2; break;
			case 4: self->encoding = CENCODING_UCS4; break;
			case 8: self->encoding = CENCODING_NUMBER; break;
		}
	}
}

CENCODING UArray_encoding(const UArray *self)
{
	return self->encoding;
}

void UArray_setEncoding_(UArray *self, CENCODING encoding)
{
	// ensure that size matches new encoding

	switch(encoding)
	{
		case CENCODING_ASCII:
		case CENCODING_UTF8:
			UArray_setItemType_(self, CTYPE_uint8_t);
			break;
		case CENCODING_UCS2:
			UArray_setItemType_(self, CTYPE_uint16_t);
			break;
		case CENCODING_UCS4:
			UArray_setItemType_(self, CTYPE_uint32_t);
			break;
		case CENCODING_NUMBER:
			// Don't change itemType when setting raw encoding. Raw encoding
			// used for vectors and numbers and the item type may have been set
			// before this call.
			break;
	}

	self->encoding = encoding;
}

void UArray_convertToEncoding_(UArray *self, CENCODING encoding)
{
	switch(encoding)
	{
		case CENCODING_ASCII:
		case CENCODING_UTF8:
			UArray_convertToUTF8(self);
			break;
		case CENCODING_UCS2:
			UArray_convertToUCS2(self);
			break;
		case CENCODING_UCS4:
			UArray_convertToUCS4(self);
			break;
		case CENCODING_NUMBER:
			UArray_setItemType_(self, CTYPE_uint8_t);
			break;
	}

	self->encoding = encoding;
	UArray_changed(self);
}

UArray *UArray_newWithData_type_encoding_size_copy_(void *bytes, CTYPE type, CENCODING encoding, size_t size, int copy)
{
	UArray *self = (UArray *)io_calloc(1, sizeof(UArray));
	UArray_setData_type_size_copy_(self, bytes, type, size, copy);
	self->encoding = encoding;
	return self;
}

UArray *UArray_newWithData_type_size_copy_(void *bytes, CTYPE type, size_t size, int copy)
{
	UArray *self = (UArray *)io_calloc(1, sizeof(UArray));
	UArray_setData_type_size_copy_(self, bytes, type, size, copy);
	self->encoding = CENCODING_ASCII;
	return self;
}

UArray *UArray_new(void)
{
	return UArray_newWithData_type_size_copy_("", CTYPE_uint8_t, 0, 1);
}

UArray *UArray_clone(const UArray *self)
{
	UArray *out = UArray_new();
	UArray_copy_(out, self);
	return out;
}

void UArray_show(const UArray *self)
{
	printf("UArray_%p %s\t", (void *)self, CTYPE_name(self->itemType));
	printf("size: %i ", self->size);
	printf("itemSize: %i ", self->itemSize);
	printf("data: ");
	UArray_print(self);
	printf("\n");
}

void UArray_print(const UArray *self)
{
	if(self->encoding == CENCODING_ASCII || self->encoding == CENCODING_UTF8)
	{
		fwrite(self->data, self->itemSize, self->size, stdout);
	}
	else if(self->encoding != CENCODING_NUMBER)
	{
		UARRAY_FOREACH(self, i, v, printf("%c", (int)v); );
	}
	else if(UArray_isFloatType(self))
	{
		printf("[");
		UARRAY_FOREACH(self, i, v,
					printf("%f", (float)v);
					if(i != self->size - 1) printf(", ");
					);
		printf("]");
	}
	else
	{
		printf("[");
		UARRAY_FOREACH(self, i, v,
					printf("%i", (int)v);
					if(i != self->size - 1) printf(", ");
					);
		printf("]");
	}
}

UArray UArray_stackAllocedWithData_type_size_(void *data, CTYPE type, size_t size)
{
	UArray self;
	memset(&self, 0, sizeof(UArray));

#ifdef UARRAY_DEBUG
	self.stackAllocated = 1;
#endif

	self.itemType = type;
	self.itemSize = CTYPE_size(type);
	self.size = size;
	self.data = data;
	return self;
}

BASEKIT_API UArray UArray_stackAllocedEmptyUArray(void)
{
	UArray self;
	memset(&self, 0, sizeof(UArray));

#ifdef UARRAY_DEBUG
	self.stackAllocated = 1;
#endif

	self.itemType = CTYPE_int32_t;
	self.itemSize = 4;
	self.size = 0;
	self.data = 0x0;
	return self;
}

UArray *UArray_newWithCString_copy_(char *s, int copy)
{
	return UArray_newWithData_type_size_copy_(s, CTYPE_uint8_t, strlen(s), copy);
}

UArray *UArray_newWithCString_(const char *s)
{
	return UArray_newWithData_type_size_copy_((uint8_t *)s, CTYPE_uint8_t, strlen(s), 1);
}

void UArray_empty(UArray *self)
{
	UArray_setSize_(self, 0);
}

void UArray_setCString_(UArray *self, const char *s)
{
	UArray_empty(self);
	UArray_setItemType_(self, CTYPE_uint8_t);
	UArray_appendCString_(self, s);
}

#ifdef UARRAY_DEBUG
void UArray_checkIfOkToRelloc(UArray *self)
{
	if(self->stackAllocated)
	{
		printf("UArray debug error: attempt to io_realloc UArray data that this UArray does not own");
		exit(-1);
	}
}
#endif

void UArray_setData_type_size_copy_(UArray *self, void *data, CTYPE type, size_t size, int copy)
{
	size_t sizeInBytes;

	UArray_rawSetItemType_(self, type);
	self->size = size;

	sizeInBytes = self->size * self->itemSize;

#ifdef UARRAY_DEBUG
	UArray_checkIfOkToRelloc(self);
#endif

	if (copy)
	{
		self->data = io_realloc(self->data, sizeInBytes + 1);
		memmove(self->data, data, sizeInBytes);
		self->data[sizeInBytes] = 0x0;
	}
	else
	{
		if(self->data) free(self->data);
		self->data = data;
	}

}

UArray UArray_stackAllocedWithCString_(char *s)
{
	return UArray_stackAllocedWithData_type_size_(s, CTYPE_uint8_t, strlen(s));
}

const void *UArray_data(const UArray *self)
{
	return self->data;
}

const uint8_t *UArray_bytes(const UArray *self)
{
	return self->data;
}

uint8_t *UArray_mutableBytes(UArray *self)
{
	UArray_changed(self);
	return self->data;
}

const char *UArray_asCString(const UArray *self)
{
	return (const char *)(self->data);
}

void UArray_stackFree(UArray *self)
{
	if(self->data) io_free(self->data);
}

void UArray_free(UArray *self)
{
	if(self->data) io_free(self->data);
	io_free(self);
}

// size

void UArray_setSize_(UArray *self, size_t size)
{
	if (size != self->size)
	{
		size_t oldSizeInBytes = UArray_sizeInBytes(self);
		size_t newSizeInBytes = self->itemSize * size;

#ifdef UARRAY_DEBUG
			UArray_checkIfOkToRelloc(self);
#endif
		self->data = io_realloc(self->data, newSizeInBytes + 1);


		self->data[newSizeInBytes] = 0x0;
		self->size = size;

		if (newSizeInBytes > oldSizeInBytes)
		{
			memset(self->data + oldSizeInBytes, 0, newSizeInBytes - oldSizeInBytes);
		}

		UArray_changed(self);
	}
}

size_t UArray_size(const UArray *self)
{
	return self->size;
}

size_t UArray_sizeInBytes(const UArray *self)
{
	return self->size * self->itemSize;
}

void UArray_sizeTo_(UArray *self, size_t size)
{
	UArray_setSize_(self, size);
}


// copy

void UArray_copy_(UArray *self, const UArray *other)
{
	UArray_setItemType_(self, UArray_itemType(other));
	UArray_setEncoding_(self, UArray_encoding(other));
	UArray_setSize_(self, UArray_size(other));
	UArray_copyItems_(self, other);
}

void UArray_copyItems_(UArray *self, const UArray *other)
{
	if(self->size != other->size)
	{
		printf("UArray_copyItems_ error - arrays not of same size\n");
		exit(-1);
	}

	if(self->itemType == other->itemType)
	{
		UArray_copyData_(self, other);
	}
	else
	{
		DUARRAY_OP(UARRAY_BASICOP_TYPES, =, self, other);
	}
	UArray_changed(self);
}

void UArray_copyData_(UArray *self, const UArray *other)
{
	UArray_setSize_(self, UArray_sizeRequiredToContain_(self, other));
	memmove(self->data, other->data, UArray_sizeInBytes(other));
}

void UArray_convertToItemType_(UArray *self, CTYPE newItemType)
{
	if (self->itemType != newItemType)
	{
		UArray *tmp = UArray_new();
		UArray_setItemType_(tmp, newItemType);
		UArray_setEncoding_(tmp, UArray_encoding(self));
		UArray_setSize_(tmp, self->size);
		UArray_copyItems_(tmp, self);
		UArray_copy_(self, tmp);
		UArray_free(tmp);
		UArray_changed(self);
	}
}

// slice

UArray UArray_stackRange(const UArray *self, size_t start, size_t size)
{
	UArray s;

	memcpy(&s, self, sizeof(UArray));
	UArray_changed(&s);

#ifdef UARRAY_DEBUG
	s.stackAllocated = 1;
#endif

	if(start < self->size || start == 0)
	{
		s.data = self->data + self->itemSize * start;
	}
	else
	{
		s.data = 0x0;
	}

	if(start + size <= self->size)
	{
		s.size = size;
	}
	else
	{
		s.size = 0;
	}

	return s;
}

UArray *UArray_range(const UArray *self, size_t start, size_t size)
{
	UArray out = UArray_stackRange(self, start, size);
	return UArray_clone(&out);
}

UArray UArray_stackSlice(const UArray *self, long start, long end)
{
	start = UArray_wrapPos_(self, start);
	end   = UArray_wrapPos_(self, end);
	if (end < start) end = start;
	return UArray_stackRange(self, start, end - start);
}

BASEKIT_API UArray *UArray_slice(const UArray *self, long start, long end)
{
	UArray out = UArray_stackSlice(self, start, end);
	return UArray_clone(&out);
}

// at, without bounds check

void *UArray_rawPointerAt_(const UArray *self, size_t i)
{
	if (self->itemType == CTYPE_uintptr_t)
	{
		return ((void **)self->data)[i];
	}

	UArray_error_(self, "UArray_rawPointerAt_ not supported on this type");
	return NULL;
}

long UArray_rawLongAt_(const UArray *self, size_t i)
{
	UARRAY_RAWAT_(self, i);
	UArray_error_(self, "UArray_rawLongAt_ not supported on this type");
	return 0;
}

double UArray_rawDoubleAt_(const UArray *self, size_t i)
{
	UARRAY_RAWAT_(self, i);
	UArray_error_(self, "UArray_doubleAt_ not supported on this type");
	return 0;
}

// at, with bounds check

void *UArray_pointerAt_(const UArray *self, size_t i)
{
	if (i >= self->size) { return NULL; }
	return UArray_rawPointerAt_(self, i);
}

long UArray_longAt_(const UArray *self, size_t i)
{
	if (i >= self->size) { return 0; }
	return UArray_rawLongAt_(self, i);
}

double UArray_doubleAt_(const UArray *self, size_t i)
{
	if (i >= self->size) { return 0.0; }
	return UArray_rawDoubleAt_(self, i);
}

// at, extras

long UArray_firstLong(const UArray *self)
{
	return UArray_rawLongAt_(self, 0);
}

long UArray_lastLong(const UArray *self)
{
	if (!self->size)
	{
		return 0;
	}

	return UArray_rawLongAt_(self, self->size - 1);
}

// remove

void UArray_removeRange(UArray *self, size_t start, size_t removeSize)
{
	if (start < self->size)
	{
		if (start + removeSize > self->size)
		{
			removeSize = self->size - start;
		}
		else if (start + removeSize < self->size)
		{
			// need to copy end
			size_t remainder = start + removeSize;
			size_t remainderSize = self->size - remainder;
			memmove(UARRAY_BYTESAT_(self, start), UARRAY_BYTESAT_(self, remainder), self -> itemSize * remainderSize);
		}

		UArray_setSize_(self, self->size - removeSize);
	}
	UArray_changed(self);
}

void UArray_leave_thenRemove_(UArray *self, size_t itemsToLeave, size_t itemsToRemove)
{
	if (itemsToLeave <= 0)
	{
		UArray_clear(self);
		UArray_setSize_(self, 0);
		return;
	}
	
	if (itemsToRemove <= 0)
	{
		return;
	}
	
	{
		size_t tailChunkSizeInBytes;
		
		size_t period = itemsToLeave + itemsToRemove;
		size_t tailItemCount = UArray_size(self) % period;
		size_t itemSize = self->itemSize;
		size_t chunkSizeInBytes = itemSize * itemsToLeave;
		
		if (tailItemCount == 0)
		{
			tailChunkSizeInBytes = 0;
		}
		else if (tailItemCount <= itemsToLeave)
		{
			tailChunkSizeInBytes = tailItemCount * itemSize;
		}
		else
		{
			tailChunkSizeInBytes = chunkSizeInBytes;
		}
		
		{
			size_t chunkCount = UArray_size(self) / period;
			size_t newItemCount = chunkCount * itemsToLeave + tailChunkSizeInBytes / itemSize;
			uint8_t *newData = malloc(newItemCount * itemSize);
			
			{
				size_t chunkPos;
				
				for (chunkPos = 0; chunkPos < chunkCount; chunkPos++)
				{
					memmove(newData + chunkPos * chunkSizeInBytes, UARRAY_BYTESAT_(self, chunkPos * period), chunkSizeInBytes);
				}

				if (tailChunkSizeInBytes)
				{
					memmove(newData + chunkPos * chunkSizeInBytes, UARRAY_BYTESAT_(self, chunkPos * period), tailChunkSizeInBytes);
				}
				
				UArray_setData_type_size_copy_(self, newData, UArray_itemType(self), newItemCount, 0);
				UArray_changed(self);
			}
		}
	}
}

BASEKIT_API void UArray_removeFirst(UArray *self)
{
	UArray_removeRange(self, 0, 1);
}

BASEKIT_API void UArray_removeLast(UArray *self)
{
	if (self->size > 0)
	{
		UArray_setSize_(self, self->size - 1);
	}
}

// insert

#define UARRAY_RAWAT_PUT_(self, pos, v) \
switch (self->itemType)\
{\
	case CTYPE_uint8_t:   ((uint8_t   *)self->data)[pos] = v; return;\
	case CTYPE_uint16_t:  ((uint16_t  *)self->data)[pos] = v; return;\
	case CTYPE_uint32_t:  ((uint32_t  *)self->data)[pos] = v; return;\
	case CTYPE_uint64_t:  ((uint64_t  *)self->data)[pos] = v; return;\
	case CTYPE_int8_t:    ((int8_t    *)self->data)[pos] = v; return;\
	case CTYPE_int16_t:   ((int16_t   *)self->data)[pos] = v; return;\
	case CTYPE_int32_t:   ((int32_t   *)self->data)[pos] = v; return;\
	case CTYPE_int64_t:   ((int64_t   *)self->data)[pos] = v; return;\
	case CTYPE_float32_t: ((float32_t *)self->data)[pos] = v; return;\
	case CTYPE_float64_t: ((float64_t *)self->data)[pos] = v; return;\
	case CTYPE_uintptr_t: ((uintptr_t *)self->data)[pos] = v; return;\
}

void UArray_at_putLong_(UArray *self, size_t pos, long v)
{
	if(pos >= self->size) UArray_setSize_(self, pos + 1);

	//if(UArray_longAt_(self, pos) != v)
	{
		UARRAY_RAWAT_PUT_(self, pos, v);
		UArray_changed(self);
	}
}

void UArray_at_putDouble_(UArray *self, size_t pos, double v)
{
	if(pos >= self->size) UArray_setSize_(self, pos + 1);

	//if(UArray_doubleAt_(self, pos) != v)
	{
		UARRAY_RAWAT_PUT_(self, pos, v);
		UArray_changed(self);
	}
}

void UArray_at_putPointer_(UArray *self, size_t pos, void *v)
{
	if (pos >= self->size) UArray_setSize_(self, pos + 1);

	switch (self->itemType)
	{
		case CTYPE_uintptr_t:
			if(((void **)self->data)[pos] != v)
			{
				((void **)self->data)[pos] = v;
				UArray_changed(self);
			}
			return;
	}

	UArray_error_(self, "UArray_at_putPointer_ not supported with this type");
}

void UArray_appendLong_(UArray *self, long v)
{
	UArray_at_putLong_(self, self->size, v);
}

void UArray_appendDouble_(UArray *self, double v)
{
	UArray_at_putDouble_(self, self->size, v);
}

void UArray_appendPointer_(UArray *self, void *v)
{
	UArray_at_putPointer_(self, self->size, v);
}

void UArray_appendBytes_size_(UArray *self, const uint8_t *bytes, size_t size)
{
	UArray a = UArray_stackAllocedWithData_type_size_((uint8_t *)bytes, CTYPE_uint8_t, size);
	UArray_append_(self, &a);
}

/*
void UArray_appendByte_(UArray *self, uint8_t byte)
{
	UArray a = UArray_stackAllocedWithData_type_size_(&byte, CTYPE_uint8_t, 1);
	UArray_append_(self, &a);	
}
*/

void UArray_insert_every_(UArray *self, UArray *other, size_t itemCount)
{
	UArray *out = UArray_new();
	UArray *convertedOther = other;
	
	if (itemCount == 0)
	{
		UArray_error_(self, "UArray_insert_every_: itemCount must be > 0");
		return;
	}
	
	if(UArray_itemType(self) != UArray_itemType(other))
	{
		UArray *convertedOther = UArray_clone(other);
		UArray_convertToItemType_(convertedOther, UArray_itemType(self));
	}
		
	{
		size_t selfSizeInBytes  = UArray_sizeInBytes(self);
		size_t otherSize = UArray_size(convertedOther);
		size_t chunkSize  = itemCount * UArray_itemSize(self);
		size_t i;
		
		for(i = 0; i < selfSizeInBytes; i += chunkSize)
		{
			if (i + chunkSize > selfSizeInBytes) 
			{ 
				UArray_appendBytes_size_(out, self->data + i, selfSizeInBytes - i);
			}
			else
			{
				UArray_appendBytes_size_(out, self->data + i, chunkSize);
				UArray_appendBytes_size_(out, convertedOther->data, otherSize);
			}
		}
	}
	
	if(UArray_itemType(self) != UArray_itemType(other))
	{
		UArray_free(convertedOther);
	}
	
	UArray_copy_(self, out);
	UArray_free(out);
}

void UArray_at_putAll_(UArray *self, size_t pos, const UArray *other)
{
	if (other->size == 0) return;

	if (pos > self->size)
	{
		UArray_setSize_(self, pos);
	}

	{
		size_t chunkSize = self->size - pos;
		size_t originalSelfSize = self->size;

		UArray_setSize_(self, self->size + other->size);

		{
			UArray oldChunk = UArray_stackRange(self, pos, chunkSize);
			UArray newChunk = UArray_stackRange(self, pos + other->size, chunkSize);
			UArray insertChunk = UArray_stackRange(self, pos, other->size);

			if (
				//(&newChunk)->data == 0x0 ||
				(&insertChunk)->data == 0x0)
			{
				printf("oldChunk.data     %p size %i\n", (void *)(&oldChunk)->data, oldChunk.size);
				printf("newChunk.data     %p size %i\n", (void *)(&newChunk)->data, newChunk.size);
				printf("insertChunk.data  %p size %i\n", (void *)(&insertChunk)->data, insertChunk.size);
				printf("originalSelfSize = %i\n", originalSelfSize);
				printf("self->size  = %i\n", self->size);
				printf("other->size = %i\n", other->size);
				printf("pos = %i\n", pos);
				//exit(-1);

				oldChunk = UArray_stackRange(self, pos, chunkSize);
				newChunk = UArray_stackRange(self, pos + other->size, chunkSize);
				insertChunk = UArray_stackRange(self, pos, other->size);
				return;
			}

			if (newChunk.size) //UArray_copy_(&newChunk, &oldChunk); // copy chunk to end
			UArray_copyItems_(&newChunk, &oldChunk);
			//UArray_copy_(&insertChunk, other); // insert other
			UArray_copyItems_(&insertChunk, other);
		}

		UArray_changed(self);
	}
}

// compare

#define UARRAY_COMPARE_TYPES(OP2, TYPE1, self, TYPE2, other)\
{\
	size_t i, minSize = self->size < other->size ? self->size : other->size;\
	for(i = 0; i < minSize; i ++)\
	{\
		TYPE1 v1 = ((TYPE1 *)self->data)[i];\
		TYPE2 v2 = ((TYPE2 *)other->data)[i];\
		if (v1 > v2) return 1;\
		if (v1 < v2) return -1;\
	}\
	if(self->size != other->size)\
	{\
		return self->size < other->size ? -1 : 1;\
	}\
	return 0;\
}

#define UARRAY_EQ_TYPES(OP2, TYPE1, self, TYPE2, other)\
{\
	size_t i, minSize = self->size < other->size ? self->size : other->size;\
	for(i = 0; i < minSize; i ++)\
	{\
		TYPE1 v1 = ((TYPE1 *)self->data)[i];\
		TYPE2 v2 = ((TYPE2 *)other->data)[i];\
		if (v1 != v2) return 0;\
	}\
	return 1;\
}

#define UARRAY_GT_TYPES(OP2, TYPE1, self, TYPE2, other)\
{\
	size_t i, minSize = self->size < other->size ? self->size : other->size;\
	for(i = 0; i < minSize; i ++)\
	{\
		TYPE1 v1 = ((TYPE1 *)self->data)[i];\
		TYPE2 v2 = ((TYPE2 *)other->data)[i];\
		if (v1 < v2) return 0;\
	}\
	return 1;\
}

#define UARRAY_LT_TYPES(OP2, TYPE1, self, TYPE2, other)\
{\
	size_t i, minSize = self->size < other->size ? self->size : other->size;\
	for(i = 0; i < minSize; i ++)\
	{\
		TYPE1 v1 = ((TYPE1 *)self->data)[i];\
		TYPE2 v2 = ((TYPE2 *)other->data)[i];\
		if (v1 > v2) return 0;\
	}\
	return 1;\
}

int UArray_compare_(const UArray *self, const UArray *other)
{
	DUARRAY_OP(UARRAY_COMPARE_TYPES, NULL, self, other);
	return 0;
}

int UArray_equals_(const UArray *self, const UArray *other)
{
	if (self->size != other->size) return 0;
	DUARRAY_OP(UARRAY_EQ_TYPES, NULL, self, other);
	return 0;
}

int UArray_greaterThan_(const UArray *self, const UArray *other)
{
	if(self->encoding == CENCODING_NUMBER)
	{ DUARRAY_OP(UARRAY_GT_TYPES, NULL, self, other); }

	return UArray_compare_(self, other) > 0;
}

int UArray_lessThan_(const UArray *self, const UArray *other)
{
	if(self->encoding == CENCODING_NUMBER)
	{ DUARRAY_OP(UARRAY_LT_TYPES, NULL, self, other); }

	return UArray_compare_(self, other) < 0;
}

int UArray_greaterThanOrEqualTo_(const UArray *self, const UArray *other)
{
	if(self->encoding == CENCODING_NUMBER)
	{
		if (UArray_greaterThan_(self, other) | UArray_equals_(self, other))
		{ return 1; } else { return 0; }
	}

	return UArray_compare_(self, other) >= 0;
}

int UArray_lessThanOrEqualTo_(const UArray *self, const UArray *other)
{
	if(self->encoding == CENCODING_NUMBER)
	{
		if (UArray_lessThan_(self, other) | UArray_equals_(self, other))
		{ return 1; } else { return 0; }
	}

	return UArray_compare_(self, other) <= 0;
}

int UArray_isZero(const UArray *self)
{
	UARRAY_FOREACH(self, i, v, if (v) return 0;)
	return 1;
}

// find

// printf("i %i %c j %i %c\n", i, v1, j, v2);\
// printf("j%i == %i\n", i, other->size);\

#define UARRAY_FIND_TYPES(OP2, TYPE1, self, TYPE2, other)\
{\
	size_t i;\
			if((self->size < other->size) || (self->size == 0)) return -1;\
			for(i = 0; i < self->size - other->size + 1; i ++)\
			{\
				size_t j;\
					int match = 1;\
					for(j = 0; j < other->size; j ++)\
					{\
						TYPE1 v1 = ((TYPE1 *)self->data)[i + j];\
							TYPE2 v2 = ((TYPE2 *)other->data)[j];\
								if (v1 != v2) { match = 0; break; }\
					}\
					if (match) return i;\
			}\
			return -1;\
}

long UArray_find_(const UArray *self, const UArray *other)
{
	DUARRAY_OP(UARRAY_FIND_TYPES, NULL, self, other);
	return -1;
}

int UArray_contains_(const UArray *self, const UArray *other)
{
	return UArray_find_(self, other) != -1;
}

long UArray_find_from_(const UArray *self, const UArray *other, size_t from)
{
<<<<<<< HEAD
    UArray s;
    long i;
    if (self->size < from) return -1;
=======
  UArray s;
  long i;
  if (self->size < from) return -1;
>>>>>>> 9ead08c1
	s = UArray_stackRange(self, from, self->size - from);
	i = UArray_find_(&s, other);
	return i == -1 ? -1 : from + i;
}

#define UARRAY_FINDANYCASE_TYPES(OP2, TYPE1, self, TYPE2, other)\
{\
	size_t i;\
		if(self->size < other->size) return -1;\
			for(i = 0; i < self->size - other->size + 1; i ++)\
			{\
				size_t j;\
				int match = 1;\
					for(j = 0; j < other->size; j ++)\
					{\
						TYPE1 v1 = ((TYPE1 *)self->data)[i + j];\
						TYPE2 v2 = ((TYPE2 *)other->data)[j];\
						if (tolower((int)v1) != tolower((int)v2)) { match = 0; break; }\
					}\
					if(match) { return i; }\
			}\
			return -1;\
}

long UArray_findAnyCase_(const UArray *self, const UArray *other)
{
	DUARRAY_OP(UARRAY_FINDANYCASE_TYPES, NULL, self, other);
	return -1;
}

int UArray_containsAnyCase_(const UArray *self, const UArray *other)
{
	long i = UArray_findAnyCase_(self, other);
	return i != -1;
}

long UArray_findLongValue_(const UArray *self, long value)
{
	UARRAY_FOREACH(self, i, v, if(v == value) return i);
	return -1;
}

int UArray_containsLong_(const UArray *self, long value)
{
	return UArray_findLongValue_(self, value) != -1;
}

long UArray_findDoubleValue_(const UArray *self, double value)
{
	UARRAY_FOREACH(self, i, v, if(v == value) return i);
	return -1;
}

int UArray_containsDouble_(const UArray *self, double value)
{
	return UArray_findDoubleValue_(self, value) != -1;
}

#define UARRAY_RFIND_TYPES(OP2, TYPE1, self, TYPE2, other)\
{\
	long i, j;\
		if(self->size < other->size) return -1;\
			for(i = self->size - other->size + 1; i > -1; i --)\
			{\
				int match = 1;\
				for(j = 0; j < other->size; j ++)\
				{\
					TYPE1 v1 = ((TYPE1 *)self->data)[i+j];\
						TYPE2 v2 = ((TYPE2 *)other->data)[j];\
							if (v1 != v2) { match = 0; break; }\
				}\
				if(match) { return i;}\
			}\
			return -1;\
}

long UArray_rFind_(const UArray *self, const UArray *other)
{
	DUARRAY_OP(UARRAY_RFIND_TYPES, NULL, self, other);
	return -1;
}

BASEKIT_API long UArray_rFind_from_(const UArray *self, const UArray *other, size_t from)
{
	UArray s = UArray_stackRange(self, 0, from);
	long i = UArray_rFind_(&s, other);
	return i;
}

#define UARRAY_RFINDANYCASE_TYPES(OP2, TYPE1, self, TYPE2, other)\
{\
	long i, j;\
		if(self->size < other->size) return -1;\
			for(i = self->size - other->size + 1; i > -1; i --)\
			{\
				int match = 1;\
				for(j = 0; j < other->size; j ++)\
				{\
					int v1 = ((TYPE1 *)self->data)[i+j];\
						int v2 = ((TYPE2 *)other->data)[j];\
							if (tolower(v1) != tolower(v2)) { match = 0; break; }\
				}\
				if(match) return i;\
			}\
			return -1;\
}

long UArray_rFindAnyCase_(const UArray *self, const UArray *other)
{
	DUARRAY_OP(UARRAY_RFINDANYCASE_TYPES, NULL, self, other);
	return -1;
}

#define UARRAY_RFINDANYVALUE_TYPES(OP2, TYPE1, self, TYPE2, other)\
{\
	long i, j;\
		if(self->size < other->size) return -1;\
			for(i = self->size - 1; i > -1; i --)\
			{\
				TYPE1 v1 = ((TYPE1 *)self->data)[i];\
				for(j = 0; j < other->size; j ++)\
				{\
					TYPE2 v2 = ((TYPE2 *)other->data)[j];\
					if (v1 == v2) { return i; }\
				}\
			}\
			return -1;\
}

long UArray_rFindAnyValue_(const UArray *self, const UArray *other)
{
	DUARRAY_OP(UARRAY_RFINDANYVALUE_TYPES, NULL, self, other);
	return -1;
}

// types

int UArray_isFloatType(const UArray *self)
{
	return self->itemType == CTYPE_float32_t || self->itemType == CTYPE_float64_t;
}

int UArray_isSignedType(const UArray *self)
{
	switch (self->itemType)
	{
		case CTYPE_uint8_t:   return 0;
		case CTYPE_uint16_t:  return 0;
		case CTYPE_uint32_t:  return 0;
		case CTYPE_uint64_t:  return 0;
		case CTYPE_int8_t:    return 1;
		case CTYPE_int16_t:   return 1;
		case CTYPE_int32_t:   return 1;
		case CTYPE_int64_t:   return 1;
		case CTYPE_float32_t: return 1;
		case CTYPE_float64_t: return 1;
	}
	return 0;
}

size_t UArray_wrapPos_(const UArray *self, long pos)
{
	long size = self->size;

	if (pos > size - 1)
	{
		return size;
	}

	if (pos < 0)
	{
		pos = size + pos;

		if (pos < 0)
		{
			pos = 0;
		}
	}

	return pos;
}

int cmp_uint8_t (const uint8_t  *a, const uint8_t *b)     { return *a == *b ? 0 : (*a < *b ? -1 : 1); }
int cmp_uint16_t(const uint16_t *a, const uint16_t *b)    { return *a == *b ? 0 : (*a < *b ? -1 : 1); }
int cmp_uint32_t(const uint32_t *a, const uint32_t *b)    { return *a == *b ? 0 : (*a < *b ? -1 : 1); }
int cmp_uint64_t(const uint64_t *a, const uint64_t *b)    { return *a == *b ? 0 : (*a < *b ? -1 : 1); }

int cmp_int8_t (const int8_t  *a, const int8_t  *b)       { return *a == *b ? 0 : (*a < *b ? -1 : 1); }
int cmp_int16_t(const int16_t *a, const int16_t *b)       { return *a == *b ? 0 : (*a < *b ? -1 : 1); }
int cmp_int32_t(const int32_t *a, const int32_t *b)       { return *a == *b ? 0 : (*a < *b ? -1 : 1); }
int cmp_int64_t(const int64_t *a, const int64_t *b)       { return *a == *b ? 0 : (*a < *b ? -1 : 1); }

int cmp_float32_t(const float32_t *a, const float32_t *b) { return *a == *b ? 0 : (*a < *b ? -1 : 1); }
int cmp_float64_t(const float64_t *a, const float64_t *b) { return *a == *b ? 0 : (*a < *b ? -1 : 1); }
int cmp_uintptr_t(const uintptr_t *a, const uintptr_t *b) { return *a == *b ? 0 : (*a < *b ? -1 : 1); }

void UArray_sort(UArray *self)
{
	void *base = self->data;
	size_t size = self->size;

	UArray_changed(self);

	switch(self->itemType)
	{
		case CTYPE_uint8_t:   qsort(base, size,  sizeof(uint8_t),  (UArraySortCallback *)cmp_uint8_t);   return;
		case CTYPE_uint16_t:  qsort(base, size, sizeof(uint16_t),  (UArraySortCallback *)cmp_uint16_t);  return;
		case CTYPE_uint32_t:  qsort(base, size, sizeof(uint32_t),  (UArraySortCallback *)cmp_uint32_t);  return;
		case CTYPE_uint64_t:  qsort(base, size, sizeof(uint64_t),  (UArraySortCallback *)cmp_uint64_t);  return;

		case CTYPE_int8_t:    qsort(base, size,  sizeof(int8_t),   (UArraySortCallback *)cmp_int8_t);    return;
		case CTYPE_int16_t:   qsort(base, size, sizeof(int16_t),   (UArraySortCallback *)cmp_int16_t);   return;
		case CTYPE_int32_t:   qsort(base, size, sizeof(int32_t),   (UArraySortCallback *)cmp_int32_t);   return;
		case CTYPE_int64_t:   qsort(base, size, sizeof(int64_t),   (UArraySortCallback *)cmp_int64_t);   return;

		case CTYPE_float32_t: qsort(base, size, sizeof(float32_t), (UArraySortCallback *)cmp_float32_t); return;
		case CTYPE_float64_t: qsort(base, size, sizeof(float64_t), (UArraySortCallback *)cmp_float64_t); return;
		case CTYPE_uintptr_t: qsort(base, size, sizeof(uintptr_t), (UArraySortCallback *)cmp_uintptr_t); return;
	}
}

void UArray_sortBy_(UArray *self, UArraySortCallback *cmp)
{
	void *base = self->data;
	size_t size = self->size;

	UArray_changed(self);

	switch(self->itemType)
	{
		case CTYPE_uint8_t:   qsort(base, size,  sizeof(uint8_t),  cmp); return;
		case CTYPE_uint16_t:  qsort(base, size, sizeof(uint16_t),  cmp); return;
		case CTYPE_uint32_t:  qsort(base, size, sizeof(uint32_t),  cmp); return;
		case CTYPE_uint64_t:  qsort(base, size, sizeof(uint64_t),  cmp); return;

		case CTYPE_int8_t:    qsort(base, size,  sizeof(int8_t),   cmp); return;
		case CTYPE_int16_t:   qsort(base, size, sizeof(int16_t),   cmp); return;
		case CTYPE_int32_t:   qsort(base, size, sizeof(int32_t),   cmp); return;
		case CTYPE_int64_t:   qsort(base, size, sizeof(int64_t),   cmp); return;

		case CTYPE_float32_t: qsort(base, size, sizeof(float32_t), cmp); return;
		case CTYPE_float64_t: qsort(base, size, sizeof(float64_t), cmp); return;
		case CTYPE_uintptr_t: qsort(base, size, sizeof(uintptr_t), cmp); return;
	}
}

<|MERGE_RESOLUTION|>--- conflicted
+++ resolved
@@ -1059,15 +1059,9 @@
 
 long UArray_find_from_(const UArray *self, const UArray *other, size_t from)
 {
-<<<<<<< HEAD
-    UArray s;
-    long i;
-    if (self->size < from) return -1;
-=======
   UArray s;
   long i;
   if (self->size < from) return -1;
->>>>>>> 9ead08c1
 	s = UArray_stackRange(self, from, self->size - from);
 	i = UArray_find_(&s, other);
 	return i == -1 ? -1 : from + i;
