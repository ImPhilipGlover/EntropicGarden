--- conflicted
+++ resolved
@@ -39,7 +39,7 @@
 
 /* Windows stuff */
 
-<<<<<<< HEAD
+/*
 #if defined _WIN32 || defined __WINS__ || defined _MSC_VER
 #  define inline __inline
 #  define snprintf _snprintf
@@ -68,7 +68,7 @@
 #  else
 #    define BASEKIT_API
 #  endif
-=======
+*/
 #if defined(WIN32) || defined(__WINS__) || defined(__MINGW32__) || defined(_MSC_VER)
 #define inline __inline
 #define snprintf _snprintf
@@ -90,7 +90,7 @@
 #else
 #define BASEKIT_API
 #endif
->>>>>>> 1bc52699
+
 /*
 #  ifndef _SYS_STDINT_H_
 #    include "PortableStdint.h"
