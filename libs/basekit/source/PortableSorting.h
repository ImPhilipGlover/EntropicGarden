--- conflicted
+++ resolved
@@ -21,13 +21,8 @@
 
 typedef int (*PortableSortingCompareCallback)(void *context, const void *a, const void *b);
 
-<<<<<<< HEAD
 BASEKIT_API void portable_qsort_r(void *base, size_t nel, size_t width,
 	void *context, PortableSortingCompareCallback *compare);
-=======
-BASEKIT_API void portable_qsort_r(void *base, size_t nel, size_t width, 
-	void *context, PortableSortingCompareCallback compare);
->>>>>>> 9ead08c1
 
 #ifdef __cplusplus
 }
