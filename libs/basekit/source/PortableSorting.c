--- conflicted
+++ resolved
@@ -47,36 +47,12 @@
 
 static void swap(void *base, size_t a, size_t b, size_t width, unsigned char *swapSpace)
 {
-<<<<<<< HEAD
-	unsigned char swapBuf[128];
-	unsigned char *swapSpace;
-	void *ap;
-	void *bp;
-
-    if (width > 128) {
-        swapSpace = (unsigned char *) malloc(sizeof(char)*width);
-        if (!swapSpace)
-            return;
-    } else {
-        swapSpace = swapBuf;
-    }
-	ap = ((unsigned char *)base) + width*a;
-	bp = ((unsigned char *)base) + width*b;
-	memcpy(swapSpace, ap, width);
-	memcpy(ap, bp, width);
-	memcpy(bp, swapSpace, width);
-
-    if (width > 128) {
-        free((void*)swapBuf);
-    }
-=======
 	//unsigned char swapSpace[width]; // windows can't deal with this
 	void *ap = ((unsigned char *)base) + width*a;
 	void *bp = ((unsigned char *)base) + width*b;
 	memcpy(swapSpace, ap, width);
 	memcpy(ap, bp, width);
 	memcpy(bp, swapSpace, width);
->>>>>>> 007ba88b
 }
 
 int Sorter_quickSortRearrange(Sorter *self, size_t lb, size_t ub)
