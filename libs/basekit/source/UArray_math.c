/*
	copyright: Steve Dekorte, 2006. All rights reserved.
	license: See _BSDLicense.txt.
*/

#include "UArray.h"
#include <math.h>
#include <float.h>

<<<<<<< HEAD

// #define IO_USE_SIMD 1

#ifdef IO_USE_SIMD
  #include "simd_cp.h"
#else
  #ifdef _MSC_VER
    #pragma message("Uncomment the IO_USE_SIMD define to turn on SIMD acceleration")
  #else
    #warning Uncomment the IO_USE_SIMD define to turn on SIMD acceleration
  #endif
  #define __UNK__EMU__
  #include "simd_cp_emu.h"
=======
//#define IO_USE_SIMD 1

#ifdef IO_USE_SIMD

#ifdef _MSC_VER
#pragma message("Note: IO_USE_SIMD on, attempting to use SIMD acceleration")
#else
#warning Note: IO_USE_SIMD on, attempting to use SIMD acceleration
#endif

#include "simd_cp.h"
#else

#ifdef _MSC_VER
#pragma message("Uncomment the IO_USE_SIMD define to turn on SIMD acceleration")
#else
#warning Uncomment the IO_USE_SIMD define to turn on SIMD acceleration
#endif

#define __UNK__EMU__
#include "simd_cp_emu.h"
>>>>>>> 63c5fb4e
#endif

#define VEC_SIZE 4

#define LLVEC_DUALARG_OP(VNAME, COP, TYPE) \
void v ## TYPE ## _ ## VNAME(TYPE ##_t *aa, TYPE ##_t *bb, size_t size)\
{\
	size_t i = 0;\
	simd_m128 *a = (simd_m128 *)aa;\
	simd_m128 *b = (simd_m128 *)bb;\
	size_t max = (size / VEC_SIZE);\
	for(i = 0; i < max; i ++) { simd_4f_ ## VNAME (a[i], b[i], a[i]); }\
	i = i * VEC_SIZE;\
	while (i < size) { aa[i] COP bb[i]; i ++; }\
}

LLVEC_DUALARG_OP(add,  +=, float32);
LLVEC_DUALARG_OP(sub,  -=, float32);
LLVEC_DUALARG_OP(mult, *=, float32);
LLVEC_DUALARG_OP(div,  /=, float32);

// set

void UArray_round(UArray *self)
{
	UARRAY_FOREACHASSIGN(self, i, v, floor((double)(v+.5)));
}

void UArray_clear(UArray *self)
{
	UARRAY_FOREACHASSIGN(self, i, v, 0);
}

void UArray_setItemsToLong_(UArray *self, long x)
{
	UARRAY_FOREACHASSIGN(self, i, v, x);
}

void UArray_setItemsToDouble_(UArray *self, double x)
{
	UARRAY_FOREACHASSIGN(self, i, v, x);
}

void UArray_rangeFill(UArray *self)
{
	UARRAY_FOREACHASSIGN(self, i, v, i);
}

void UArray_negate(const UArray *self)
{
	if(UArray_isSignedType(self))
	{
		UARRAY_FOREACHASSIGN(self, i, v, -v);
	}
	else
	{
		UArray_error_(self, "UArray_negate not supported on this type");
	}
}

// basic vector math

void UArray_add_(UArray *self, const UArray *other)
{
	if (self->itemType == CTYPE_float32_t && other->itemType == CTYPE_float32_t)
	{
		vfloat32_add((float32_t *)self->data, (float32_t *)other->data, UArray_minSizeWith_(self, other));
		return;
	}

	DUARRAY_OP(UARRAY_BASICOP_TYPES, +=, self, other);
}

void UArray_subtract_(UArray *self, const UArray *other)
{
	if (self->itemType == CTYPE_float32_t && other->itemType == CTYPE_float32_t)
	{
		vfloat32_sub((float32_t *)self->data, (float32_t *)other->data, UArray_minSizeWith_(self, other));
		return;
	}

	DUARRAY_OP(UARRAY_BASICOP_TYPES, -=, self, other);
}

void UArray_multiply_(UArray *self, const UArray *other)
{
	if (self->itemType == CTYPE_float32_t && other->itemType == CTYPE_float32_t)
	{
		vfloat32_mult((float32_t *)self->data, (float32_t *)other->data, UArray_minSizeWith_(self, other));
		return;
	}

	DUARRAY_OP(UARRAY_BASICOP_TYPES, *=, self, other);
}

void UArray_divide_(UArray *self, const UArray *other)
{
	if (self->itemType == CTYPE_float32_t && other->itemType == CTYPE_float32_t)
	{
		vfloat32_div((float32_t *)self->data, (float32_t *)other->data, UArray_minSizeWith_(self, other));
		return;
	}

	DUARRAY_OP(UARRAY_BASICOP_TYPES, /=, self, other);
}

#define UARRAY_DOT(OP2, TYPE1, self, TYPE2, other)\
{\
	double p = 0;\
	size_t i, minSize = self->size < other->size ? self->size : other->size;\
	for(i = 0; i < minSize; i ++)\
	{ p += ((TYPE1 *)self->data)[i] * ((TYPE2 *)other->data)[i]; }\
	return p; \
}


double UArray_dotProduct_(const UArray *self, const UArray *other)
{
	DUARRAY_OP(UARRAY_DOT, NULL, self, other);
}

// basic scalar math

void UArray_addScalarDouble_(UArray *self, double value)
{
	UARRAY_FOREACHASSIGN(self, i, v, v + value);
}

void UArray_subtractScalarDouble_(UArray *self, double value)
{
	UARRAY_FOREACHASSIGN(self, i, v, v - value);
}

void UArray_multiplyScalarDouble_(UArray *self, double value)
{
	UARRAY_FOREACHASSIGN(self, i, v, v * value);
}

void UArray_divideScalarDouble_(UArray *self, double value)
{
	UARRAY_FOREACHASSIGN(self, i, v, v / value);
}

// bitwise

void UArray_bitwiseOr_(UArray *self, const UArray *other)
{
	size_t i, max = UArray_minSizeInBytesWith_(self, other);
	uint8_t *d1 = self->data;
	uint8_t *d2 = other->data;
	for (i = 0; i < max; i ++) { d1[i] |= d2[i]; }
}

void UArray_bitwiseAnd_(UArray *self, const UArray *other)
{
	size_t i, max = UArray_minSizeInBytesWith_(self, other);
	uint8_t *d1 = self->data;
	uint8_t *d2 = other->data;
	for (i = 0; i < max; i ++) { d1[i] &= d2[i]; }
}

void UArray_bitwiseXor_(UArray *self, const UArray *other)
{
	size_t i, max = UArray_minSizeInBytesWith_(self, other);
	uint8_t *d1 = self->data;
	uint8_t *d2 = other->data;
	for (i = 0; i < max; i ++) { d1[i] ^= d2[i]; }
}

void UArray_bitwiseNot(UArray *self)
{
	size_t i, max = UArray_sizeInBytes(self);
	uint8_t *data = self->data;
	for (i = 0; i < max; i ++) { data[i] = ~(data[i]); }
}

// bitwise ops

void UArray_setAllBitsTo_(UArray *self, uint8_t aBool)
{
	size_t i, max = UArray_sizeInBytes(self);
	uint8_t *data = self->data;
	uint8_t bits = aBool ? ~0 : 0;
	for (i = 0; i < max; i ++) { data[i] = bits; }
}

// adjust for endianess?

int UArray_bitAt_(UArray *self, size_t i)
{
	size_t bytePos = i / 8;
	size_t bitPos  = i - bytePos;
	if (bytePos >= UArray_sizeInBytes(self)) return 0;
	return self->data[bytePos] = (self->data[bytePos] >> bitPos) & 0x1;
}

uint8_t UArray_byteAt_(UArray *self, size_t i)
{
	if (i < self->size) return self->data[i];
	return 0;
}

void UArray_setBit_at_(UArray *self, int aBool, size_t i)
{
	size_t bytePos = i / 8;
	size_t bitPos  = i - bytePos;
	uint8_t n = 0x1 << bitPos;
	uint8_t b;
	if (bytePos >= UArray_sizeInBytes(self)) return;
	b = self->data[bytePos];
	b ^= n;
	if (aBool) b |= (0x1 << bitPos);
	self->data[bytePos] = b;
}

UArray *UArray_asBits(const UArray *self)
{
	UArray *out = UArray_new();
	size_t i, max = UArray_sizeInBytes(self);
	uint8_t *data = self->data;

	for (i = 0; i < max; i ++)
	{
		uint8_t b = data[i];
		int j;

		for (j = 0; j < 8; j ++)
		{
			int v = (b >> j) & 0x1;
			UArray_appendCString_(out, v ? "1" : "0");
		}
	}

	return out;
}

size_t UArray_bitCount(UArray *self)
{
	const unsigned char map[] =
	{
		0, 1, 1, 2, 1, 2, 2, 3, 1, 2, 2, 3, 2, 3, 3, 4,
		1, 2, 2, 3, 2, 3, 3, 4, 2, 3, 3, 4, 3, 4, 4, 5,
		1, 2, 2, 3, 2, 3, 3, 4, 2, 3, 3, 4, 3, 4, 4, 5,
		2, 3, 3, 4, 3, 4, 4, 5, 3, 4, 4, 5, 4, 5, 5, 6,
		1, 2, 2, 3, 2, 3, 3, 4, 2, 3, 3, 4, 3, 4, 4, 5,
		2, 3, 3, 4, 3, 4, 4, 5, 3, 4, 4, 5, 4, 5, 5, 6,
		2, 3, 3, 4, 3, 4, 4, 5, 3, 4, 4, 5, 4, 5, 5, 6,
		3, 4, 4, 5, 4, 5, 5, 6, 4, 5, 5, 6, 5, 6, 6, 7,
		1, 2, 2, 3, 2, 3, 3, 4, 2, 3, 3, 4, 3, 4, 4, 5,
		2, 3, 3, 4, 3, 4, 4, 5, 3, 4, 4, 5, 4, 5, 5, 6,
		2, 3, 3, 4, 3, 4, 4, 5, 3, 4, 4, 5, 4, 5, 5, 6,
		3, 4, 4, 5, 4, 5, 5, 6, 4, 5, 5, 6, 5, 6, 6, 7,
		2, 3, 3, 4, 3, 4, 4, 5, 3, 4, 4, 5, 4, 5, 5, 6,
		3, 4, 4, 5, 4, 5, 5, 6, 4, 5, 5, 6, 5, 6, 6, 7,
		3, 4, 4, 5, 4, 5, 5, 6, 4, 5, 5, 6, 5, 6, 6, 7,
		4, 5, 5, 6, 5, 6, 6, 7, 5, 6, 6, 7, 6, 7, 7, 8
	};

	size_t i, max = UArray_sizeInBytes(self);
	uint8_t *data = self->data;
	size_t total = 0;

	for (i = 0; i < max; i ++) { total += map[data[i]]; }

	return total;
}

// logic

#define UARRAY_LOGICOP_TYPES(OP2, TYPE1, self, TYPE2, other)\
{\
	size_t i, minSize = self->size < other->size ? self->size : other->size;\
		for(i = 0; i < minSize; i ++)\
		{\
			((TYPE1 *)self->data)[i] = ((TYPE1 *)self->data)[i] OP2 ((TYPE2 *)other->data)[i];\
		}\
}

void UArray_logicalOr_(UArray *self, const UArray *other)
{
	DUARRAY_INTOP(UARRAY_LOGICOP_TYPES, ||, self, other);
}

void UArray_logicalAnd_(UArray *self, const UArray *other)
{
	DUARRAY_INTOP(UARRAY_LOGICOP_TYPES, &&, self, other);
}

// trigonometry

#define UARRAY_DOP(OP) \
void UArray_ ## OP (UArray *self) { UARRAY_FOREACHASSIGN(self, i, v, OP((double)v)); }

UARRAY_DOP(sin);
UARRAY_DOP(cos);
UARRAY_DOP(tan);
UARRAY_DOP(asin);
UARRAY_DOP(acos);
UARRAY_DOP(atan);
UARRAY_DOP(sinh);
UARRAY_DOP(cosh);
UARRAY_DOP(tanh);
UARRAY_DOP(exp);
UARRAY_DOP(log);
UARRAY_DOP(log10);

UARRAY_DOP(sqrt);
UARRAY_DOP(ceil);
UARRAY_DOP(floor);
UARRAY_DOP(fabs);

void UArray_abs(UArray *self)
{
	UArray_fabs(self);
}

void UArray_square(UArray *self)
{
	UArray_multiply_(self, self);
}

// extras

double UArray_sumAsDouble(const UArray *self)
{
	double sum = 0;
	UARRAY_FOREACH(self, i, v, sum += v);
	return sum;
}

double UArray_productAsDouble(const UArray *self)
{
	double p = 1;
	UARRAY_FOREACH(self, i, v, p *= v);
	return p;
}

double UArray_arithmeticMeanAsDouble(const UArray *self)
{
	return UArray_sumAsDouble(self) / ((double)self->size);
}

double UArray_arithmeticMeanSquareAsDouble(const UArray *self)
{
	double r;
	UArray *s = UArray_clone(self);
	UArray_square(s);
	r = UArray_arithmeticMeanAsDouble(s);
	UArray_free(s);
	return r;
}

double UArray_maxAsDouble(const UArray *self)
{
	if(self->size > 0)
	{
		double max = DBL_MIN;
		UARRAY_FOREACH(self, i, v, if(v > max) { max = v; });
		return max;
	}

	return 0;
}

double UArray_minAsDouble(const UArray *self)
{
	if(self->size > 0)
	{
		double max = DBL_MAX;
		UARRAY_FOREACH(self, i, v, if(v < max) { max = v; });
		return max;
	}

	return 0;
}

BASEKIT_API void UArray_Max(UArray *self, const UArray *other)
{
	size_t i, minSize = self->size < other->size ? self->size : other->size;

	for(i = 0; i < minSize; i ++)
	{
		double v1 = UArray_rawDoubleAt_(self, i);
		double v2 = UArray_rawDoubleAt_(other, i);
		double m = v1 > v2 ? v1 : v2;
		UArray_at_putDouble_(self, i, m);
	}
}

BASEKIT_API void UArray_Min(UArray *self, const UArray *other)
{
	size_t i, minSize = self->size < other->size ? self->size : other->size;

	for(i = 0; i < minSize; i ++)
	{
		double v1 = UArray_rawDoubleAt_(self, i);
		double v2 = UArray_rawDoubleAt_(other, i);
		double m = v1 < v2 ? v1 : v2;
		UArray_at_putDouble_(self, i, m);
	}
}


void UArray_normalize(UArray *self)
{
	double a;
	UArray *s = UArray_clone(self);
	UArray_square(s);
	a = UArray_sumAsDouble(s);
	UArray_free(s);
	a = sqrt(a);
	//double max = UArray_maxAsDouble(self);
	UArray_divideScalarDouble_(self, a);
}

void UArray_crossProduct_(UArray *self, const UArray *other)
{
	if (self->itemType == CTYPE_float32_t &&
		other->itemType == CTYPE_float32_t &&
		self->size > 2 && other->size > 2)
	{
		float32_t *a = (float32_t *)self->data;
		float32_t *b = (float32_t *)other->data;

		float32_t i = (a[1]*b[2]) - (a[2]*b[1]);
		float32_t j = (a[2]*b[0]) - (a[0]*b[2]);
		float32_t k = (a[0]*b[1]) - (a[1]*b[0]);

		a[0] = i;
		a[1] = j;
		a[2] = k;

		UArray_changed(self);

		return;
	}
}

double UArray_distanceTo_(const UArray *self, const UArray *other)
{
	if (self->itemType == CTYPE_float32_t &&
		other->itemType == CTYPE_float32_t)
	{
		float32_t *a = (float32_t *)self->data;
		float32_t *b = (float32_t *)other->data;
		size_t max = self->size > other->size ? self->size : other->size;
		double sum = 0;

		if (self->size == other->size)
		{
			size_t i;

			for (i = 0; i < max; i ++)
			{
				float32_t d = a[i] - b[i];
				sum += d * d;
			}
		}

		return (double)sqrt((double)sum);
	}
	else if (self->itemType == CTYPE_float64_t &&
		other->itemType == CTYPE_float64_t)
	{
		float64_t *a = (float64_t *)self->data;
		float64_t *b = (float64_t *)other->data;
		size_t max = self->size > other->size ? self->size : other->size;
		double sum = 0;

		if (self->size == other->size)
		{
			size_t i;

			for (i = 0; i < max; i ++)
			{
				float32_t d = a[i] - b[i];
				sum += d * d;
			}
		}

		return (double)sqrt((double)sum);
	}

	return 0;
}

// hash

void UArray_changed(UArray *self)
{
	self->hash = 0;
}

uintptr_t UArray_calcHash(UArray *self)
{
	uintptr_t h = 5381;

	int i, max = UArray_sizeInBytes(self);
	uint8_t *data = self->data;

	for(i = 0; i < max; i ++)
	{
		h += (h << 5);
		h ^= data[i];
	}

	//printf("UArray_%p %i %s\n", self, h, (char *)self->data);

/*
	// I *think* this should hash to the same value for ASCII, UCS2 and UCS2 types, but not UTF8

	UARRAY_FOREACH(self, i, v,
		h += (h << 5);
		h ^= (uintptr_t)v;
	);
*/

	return h;
}

uintptr_t UArray_hash(UArray *self)
{
	if (!self->hash)
	{
		self->hash = UArray_calcHash(self);
		if(self->hash == 0x0) self->hash = 0x1;
	}

	return self->hash;
}

int UArray_equalsWithHashCheck_(UArray *self, UArray *other)
{
	if (self == other)
	{
		return 1;
	}
	else
	{
		uintptr_t h1 = UArray_hash(self);
		uintptr_t h2 = UArray_hash(other);

		if (h1 != h2)
		{
			return 0;
		}

		/*
		if(strcmp(self->data, other->data) != 0)
		{
			printf("[%s] %i == %i [%s]\n", self->data, h1, h2, other->data);
		}
		*/
	}

	return UArray_equals_(self, other);
}

// indexes

BASEKIT_API void UArray_duplicateIndexes(UArray *self)
{
	size_t size = self->size;
	int itemSize = self->itemSize;

	if (size)
	{
		size_t si = size - 1;
		size_t di = (size * 2) - 1;
		uint8_t *b;

		UArray_setSize_(self, self->size * 2);

		b = self->data;

		for (;;)
		{
			uint8_t *src  = b + si * itemSize;
			uint8_t *dest = b + di * itemSize;

			memcpy(dest, src, itemSize);
			memcpy(dest - itemSize, src, itemSize);

			if (si == 0) break;
			di = di - 2;
			si --;
		}
	}
}

void UArray_removeOddIndexes(UArray *self)
{
	size_t itemSize = self->itemSize;
	size_t di = 1;
	size_t si = 2;
	size_t max = self->size;
	uint8_t *b = self->data;

	if (max == 0)
	{
		return;
	}

	while (si < max)
	{
		uint8_t *src  = b + (si * itemSize);
		uint8_t *dest = b + (di * itemSize);
		memcpy(dest, src, itemSize);
		si = si + 2;
		di = di + 1;
	}

	UArray_setSize_(self, di);
}

void UArray_removeEvenIndexes(UArray *self)
{
	size_t itemSize = self->itemSize;
	size_t di = 0;
	size_t si = 1;
	size_t max = self->size;
	uint8_t *b = self->data;

	while (si < max)
	{
		uint8_t *src  = b + (si * itemSize);
		uint8_t *dest = b + (di * itemSize);
		memcpy(dest, src, itemSize);
		si = si + 2;
		di = di + 1;
	}

	UArray_setSize_(self, di);
}

void UArray_reverseItemByteOrders(UArray *self)
{
	size_t itemSize = self->itemSize;

	if (itemSize > 1)
	{
		size_t i, max = self->size;
		uint8_t *d = self->data;

		for(i = 0; i < max; i ++)
		{
			size_t j;

			for(j = 0; j < itemSize; j ++)
			{
				size_t i1 = i + j;
				size_t i2 = i + itemSize - j;
				uint8_t v = d[i1];
				d[i1] = d[i2];
				d[i2] = v;
			}
		}

		UArray_changed(self);
	}
}

//
void UArray_addEqualsOffsetXScaleYScale(UArray *self, UArray *other, float offset, float xscale, float yscale)
{	
	if (self->itemType == CTYPE_float32_t && other->itemType == CTYPE_float32_t)
	{
		float32_t *d1 = (float32_t *)self->data;
		float32_t *d2 = (float32_t *)other->data;
		
		long i = offset;
		long j = 0;
		
		while (i < (long)self->size)
		{			
			int jj = j/xscale;
			
			//printf("self->size: %i i: %i jj: %i\n", self->size, i, jj);
			if (jj > other->size - 1) break;
			
			if (i >= 0) //&& jj < other->size - 1)
			{			
				d1[i] += d2[jj] * yscale;
			}
			
			j ++;
			i ++;
		}
		
		UArray_changed(self);
	}
	else
	{
		printf("UArray_addEqualsOffsetXScaleYScale called on non float array\n");
		exit(-1);
	}
}
<|MERGE_RESOLUTION|>--- conflicted
+++ resolved
@@ -7,21 +7,6 @@
 #include <math.h>
 #include <float.h>
 
-<<<<<<< HEAD
-
-// #define IO_USE_SIMD 1
-
-#ifdef IO_USE_SIMD
-  #include "simd_cp.h"
-#else
-  #ifdef _MSC_VER
-    #pragma message("Uncomment the IO_USE_SIMD define to turn on SIMD acceleration")
-  #else
-    #warning Uncomment the IO_USE_SIMD define to turn on SIMD acceleration
-  #endif
-  #define __UNK__EMU__
-  #include "simd_cp_emu.h"
-=======
 //#define IO_USE_SIMD 1
 
 #ifdef IO_USE_SIMD
@@ -43,7 +28,6 @@
 
 #define __UNK__EMU__
 #include "simd_cp_emu.h"
->>>>>>> 63c5fb4e
 #endif
 
 #define VEC_SIZE 4
