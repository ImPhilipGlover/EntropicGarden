--- conflicted
+++ resolved
@@ -29,16 +29,7 @@
 #include <stdio.h>
 #include <sys/types.h>
 #include <sys/stat.h>
-<<<<<<< HEAD
-
-#if defined(_MSC_VER)
-#define WEXITSTATUS(s) (s)
-#else
-#include <sys/wait.h>
-#endif
-=======
 /*#include <sys/wait.h>*/
->>>>>>> 9ead08c1
 
 #if !defined(_MSC_VER) && !defined(__SYMBIAN32__)
 #include <unistd.h> /* ok, this isn't ANSI */
