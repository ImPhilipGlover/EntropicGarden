--- conflicted
+++ resolved
@@ -371,32 +371,6 @@
 
     IoObject *result = List_at_(DATA(self), 0);
     return result ? result : IONIL(self);
-<<<<<<< HEAD
-/*
-	if (IoMessage_argCount(m) == 0)
-	{
-		IoObject *result = List_at_(DATA(self), 0);
-
-		return result ? result : ((IoState *)IOSTATE)->ioNil;
-	}
-	else
-	{
-		int end = IoMessage_locals_intArgAt_(m, locals, 0);
-
-		if (end <= 0)
-		{
-			return IoList_new(IOSTATE);
-		}
-		else
-		{
-            // FIXME: explicit step declaration!
-            List *list = List_cloneSlice(DATA(self), 0, end - 1, 1);
-            return IoList_newWithList_(IOSTATE, list);
-		}
-	}
-	*/
-=======
->>>>>>> 62adfcf6
 }
 
 IO_METHOD(IoList, last)
@@ -408,31 +382,6 @@
 
     IoObject *result = List_at_(DATA(self), List_size(DATA(self)) - 1);
     return result ? result : IONIL(self);
-<<<<<<< HEAD
-/*
-	if (IoMessage_argCount(m) == 0)
-	{
-		IoObject *result = List_at_(DATA(self), List_size(DATA(self))-1);
-		return result ? result : ((IoState *)IOSTATE)->ioNil;
-	}
-	else
-	{
-		size_t size = IoList_rawSize(self);
-		int start = size - IoMessage_locals_intArgAt_(m, locals, 0);
-		List *list;
-
-		if (start < 0)
-		{
-			start = 0;
-		}
-
-        // FIXME: explicit step declaration!
-		list = List_cloneSlice(DATA(self), start, size, 1);
-		return IoList_newWithList_(IOSTATE, list);
-	}
-*/
-=======
->>>>>>> 62adfcf6
 }
 
 void IoList_sliceIndex(int *index, int step, int size)
