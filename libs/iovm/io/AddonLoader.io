--- conflicted
+++ resolved
@@ -7,15 +7,9 @@
 	//doc Addon setName(aSequence) Sets the name of the addon. Returns self.
 	newSlot("name")
 
-<<<<<<< HEAD
-	//doc Addon platform Implemented as method(System platform split at(0) asLowercase).
-	platform := System platform asLowercase
-	
-=======
 	//doc Addon platform Implemented as method(System platform asLowercase).
 	platform := System platform asLowercase
 
->>>>>>> cc2052ac
 	//doc Addon dllSuffix Returns the platform specific dll suffix.
 	dllSuffix := method(
 	  list("cygwin", "mingw", "windows") detect(dllPlatform, platform containsSeq(dllPlatform)) ifNonNil(return("dll"))
