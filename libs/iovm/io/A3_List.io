
List do(
<<<<<<< HEAD
    //doc List sum Returns the sum of the items.
    sum := method(self reduce(+))

    //doc List average Returns the average of the items.
    average := method(self sum / self size)

    //doc List removeFirst Returns the first item and removes it from the list. nil is returned if the list is empty.
    removeFirst := method(if(self size != 0, removeAt(0), nil))

    //doc List removeLast Returns the last item and removes it from the list. nil is returned if the list is empty.
    removeLast := method(self pop)

    //doc List removeSeq Removes each of the items from the current list which are contained in the sequence passed in.
    removeSeq := method(seq,
        seq foreach(x, self remove(x))
        self
    )

    //doc List rest Returns a copy of the list but with the first element removed.
    rest := method(slice(1))

    /*doc List join(optionalSeparator)
    Returns a Sequence of the concatenated items with
    optionalSeparator between each item or simply the concatenation of the items if no optionalSeparator is supplied.
    */
    join := method(sep,
        result := Sequence clone
        if(sep,
            max := self size - 1
            self foreach(idx, value,
                result appendSeq(value)
                if(idx != max, result appendSeq(sep))
            )
        ,
            self foreach(value, result appendSeq(value))
        )
    result)

    /*doc List insertAfter(item, afterItem)
    Inserts item after first occurance of afterItem and returns self. If afterItem
    is not found, item is appended to the end of the list.
    */
    insertAfter := method(item, afterItem,
        i := self indexOf(afterItem)
        if(i, self atInsert(i + 1, item), self append(item))
        self
    )

    /*doc List insertBefore(item, beforeItem)
    Inserts item before first occurance of beforeItem or to the end of the list if
    beforeItem is not found. Returns self.
    */
    insertBefore := method(item, beforeItem,
        i := self indexOf(beforeItem)
        if(i, self atInsert(i, item), self append(item))
        self
    )

    /*doc List insertAt(item, index)
    Inserts item at the specified index. Raises an exception if the index is
    out of bounds. Returns self.
    */
    insertAt := method(item, index, self atInsert(index, item))

    max := method(
        m := call argAt(0)
        obj := self first
        self foreach(o,
            v1 := if(m, o doMessage(m, call sender), o)
            v2 := if(m, obj doMessage(m, call sender), obj)
            if(v1 > v2, obj := o)
        )
        obj
    )

    min := method(
        m := call argAt(0)
        obj := self first
        self foreach(o,
            v1 := if(m, o doMessage(m, call sender), o)
            v2 := if(m, obj doMessage(m, call sender), obj)
            if(v1 < v2, obj := o)
        )
        obj
    )


    /*doc List flatten
    Creates a new list, with all contained lists flattened into the new list. For example:
=======
	//doc List sum Returns the sum of the items.
	sum := method(self reduce(+))

	//doc List average Returns the average of the items.
	average := method(self sum / self size)

	//doc List shuffleInPlace Randomizes the order of the elements in the receiver. Returns self.
	shuffleInPlace := method(for(i, 0, size - 1, swapIndices(i, Random value(i, size) floor)))

	//doc List shuffle Randomizes the ordering of all the items of the receiver. Returns copy of receiver.
	shuffle := method(self itemCopy shuffleInPlace)

	//doc List anyOne Returns a random element of the receiver or nil if the receiver is empty.
	anyOne := method(at(Random value(0, size) floor))

	//doc List removeFirst Returns the first item and removes it from the list. nil is returned if the list is empty.
	removeFirst := method(if(self size != 0, removeAt(0), nil))

	//doc List removeLast Returns the last item and removes it from the list. nil is returned if the list is empty.
	removeLast := method(self pop)

	//doc List removeSeq Removes each of the items from the current list which are contained in the sequence passed in.
	removeSeq := method(seq,
		seq foreach(x, self remove(x))
		self
	)

	//doc List rest Returns a copy of the list but with the first element removed.
	rest := method(slice(1))

	/*doc List join(optionalSeparator)
		Returns a Sequence of the concatenated items with
		optionalSeparator between each item or simply the concatenation of the items if no optionalSeparator is supplied.
	*/
	join := method(sep,
        result := Sequence clone
		if(sep,
			max := self size - 1
			self foreach(idx, value,
                result appendSeq(value)
                if(idx != max, result appendSeq(sep))
            )
		,
            self foreach(value, result appendSeq(value))
		)
    result)

	/*doc List insertAfter(item, afterItem)
	Inserts item after first occurance of afterItem and returns self.
	If afterItem is not found, item is appended to the end of the list.
	*/
	insertAfter := method(item, afterItem,
		i := self indexOf(afterItem)
		if(i, self atInsert(i + 1, item), self append(item))
		self
	)

	//doc List insertBefore(item, beforeItem) Inserts item before first occurance of beforeItem or to the end of the list if beforeItem is not found. Returns self.
	insertBefore := method(item, beforeItem,
		i := self indexOf(beforeItem)
		if(i, self atInsert(i, item), self append(item))
		self
	)

	//doc List insertAt(item, index) Inserts item at the specified index. Raises an exception if the index is out of bounds. Returns self.
	insertAt := method(item, index, self atInsert(index, item))

	asString := method("list(" .. self join(", ") .. ")")

	max := method(
		m := call argAt(0)
		obj := self first
		self foreach(o,
			v1 := if(m, o doMessage(m, call sender), o)
			v2 := if(m, obj doMessage(m, call sender), obj)
			if(v1 > v2, obj := o)
		)
		obj
	)

	min := method(
		m := call argAt(0)
		obj := self first
		self foreach(o,
			v1 := if(m, o doMessage(m, call sender), o)
			v2 := if(m, obj doMessage(m, call sender), obj)
			if(v1 < v2, obj := o)
		)
		obj
	)

	/*doc List flatten
	Creates a new list, with all contained lists flattened into the new list. For example:
>>>>>>> 058e6521
<code>
list(1,2,list(3,4,list(5))) flatten
==> list(1, 2, 3, 4, 5)
</code>
<<<<<<< HEAD
*/

List flatten := method(
    l := List clone
    self foreach(v,
        if(getSlot("v") type == "List",
            l appendSeq(getSlot("v") flatten)
        ,
            l append(getSlot("v")))
    )
    l
)

=======
	*/

	List flatten := method(
		l := List clone
		self foreach(v,
			if(getSlot("v") type == "List",
				l appendSeq(getSlot("v") flatten)
			,
				l append(getSlot("v")))
		)
		l
	)

	/*doc List asMessage Converts each element in the list to unnamed messages
	with their cached result set to the value of the element (without activating).
	Returns an unnamed message whose arguments map 1:1 with the elements (after being converted to messages themselves).
	*/

	asMessage := method(
		m := Message clone
		foreach(elem,
			m setArguments(
				m arguments append(Message clone setCachedResult(getSlot("elem")))
			)
		)
		m
	)
>>>>>>> 058e6521

	/*doc List select(optionalIndex, value, message)",
		"Like foreach, but the values for which the result of
message are non-nil are returned in a new List. Example:
<code>list(1, 5, 7, 2) select(i, v, v > 3) print
==> 5, 7

list(1, 5, 7, 2) select(v, v > 3) print
==> 5, 7</code>
*/

	/*doc List detect(optionalIndex, value, message)
	Returns the first value for which the message evaluates to a non-nil. Example:
<code>list(1, 2, 3, 4) detect(i, v, v > 2)
==> 3

list(1, 2, 3, 4) detect(v, v > 2)
==> 3</code>
*/

<<<<<<< HEAD
    //doc List cursor Returns a ListCursor for the receiver.
    cursor := method(ListCursor clone setCollection(self))
=======
	//doc List map(optionalIndex, value, message) Same as calling mapInPlace() on a clone of the receiver, but more efficient.

	//doc List cursor Returns a ListCursor for the receiver.
	cursor := method(ListCursor clone setCollection(self))

	//doc List containsAll(list) Returns true the target contains all of the items in the argument list.
	containsAll := method(c, c detect(i, contains(i) not) == nil)

	//doc List containsAny(list) Returns true the target contains any of the items in the argument list.
	containsAny := method(c, c detect(i, contains(i)) != nil)

	//doc List intersect(list) Returns a new list containing the common values from the target and argument lists.
	intersect := method(c, c select(i, contains(i)))

	//doc List difference(list) Returns a new list containing items from the target list which aren't in the argument list.
	difference := method(c, select(i, c contains(i) not))

	//doc List union(list) Returns a new list containing items from the target and items which are only in the argument list.
	union := method(c, self clone appendSeq(c difference(self)))

	//doc List unique Returns a new list containing all the values in the target, but no duplicates.
	unique := method(a := list; self foreach(v, a appendIfAbsent(v)); a)

	//doc List asMap The reverse of Map asList: converts a list of lists (key-value pairs) into a Map. The first item of each pair list must be a sequence. The second item is the value.
	asMap := method(
		m := Map clone
		self foreach(pair, m atPut(pair at(0), pair at(1)))
	)

    /*doc List reduce
      Also known as foldl or inject. Combines values in target starting on the left.
      If no initial value is paseed the head of the list is used.
      reduce(+), reduce(+, 15) or reduce(x, y, x + y), reduce(x, y, x + y, 15)
    */
    reduce := method(
        argCount := call argCount

        # Checking for the initial value, if it's not present, the
        # head of the list is used.
        if(argCount == 2 or argCount == 4,
            target := self
            accumulator := call sender doMessage(
                call argAt(argCount - 1)
            )
        ,
            target := slice(1)
            accumulator := first
        )

        if(argCount <= 2,
            args := list(nil)
            method := call argAt(0) name
            target foreach(x,
                accumulator = accumulator performWithArgList(
                    method, args atPut(0, x)
                )
            )
        ,
            aName := call argAt(0) name # Accumulator.
            bName := call argAt(1) name # Item.
            body := call argAt(2)
            # It turns out that copying the list doesn't affect
            # the performance so much, but it keeps the original
            # slots safe.
            sender := call sender shallowCopy

            target foreach(x,
                sender setSlot(aName, accumulator)
                sender setSlot(bName, x)
                accumulator = sender doMessage(body, sender)
            )
        )
        accumulator
    )

    //doc List reverseReduce Also known as foldr and inject. Combines values in target starting on the right. reverseReduce(+) or reverseReduce(x, y, x + y).
    reverseReduce := method(
        accu := last
        if(call message arguments size == 1,
            args := list(nil)
            meth := call argAt(0) name
            exSlice(0, -1) reverseForeach(x, accu = x performWithArgList(meth, args atPut(0, accu)))
        ,
            aName := call argAt(0) name
            bName := call argAt(1) name
            body := call argAt(2)
            exSlice(0, -1) reverseForeach(x,
                call sender setSlot(aName, x)
                call sender setSlot(bName, accu)
                accu = call sender doMessage(body, call sender)
            )
        )
        accu
    )


    mapFromKey := method(key,
        e := key asMessage
        m := Map clone
        self foreach(v,
            k := getSlot("v") doMessage(e)
            l := m at(k)
            if(l, l append(getSlot("v")), m atPut(k, list(getSlot("v"))))
        )
        m
    )

    //doc List uniqueCount Returns a list of list(value, count) for each unique value in self.
    uniqueCount := method(self unique map(item, list(item, self select(== item) size)))

    exSlice := getSlot("slice")

	asJson := method(
		"[" .. self map(asJson) join(",") .. "]"
	)
)
>>>>>>> 058e6521

    //doc List containsAll(list) Returns true the target contains all of the items in the argument list.
    containsAll := method(c, c detect(i, contains(i) not) == nil)

    //doc List containsAny(list) Returns true the target contains any of the items in the argument list.
    containsAny := method(c, c detect(i, contains(i)) != nil)

    //doc List intersect(list) Returns a new list containing the common values from the target and argument lists.
    intersect := method(c, c select(i, contains(i)))

    //doc List difference(list) Returns a new list containing items from the target list which aren't in the argument list.
    difference := method(c, select(i, c contains(i) not))

    //doc List union(list) Returns a new list containing items from the target and items which are only in the argument list.
    union := method(c, self clone appendSeq(c difference(self)))

    //doc List unique Returns a new list containing all the values in the target, but no duplicates.
    unique := method(a := list; self foreach(v, a appendIfAbsent(v)); a)

    /*doc List reduce
    Also known as foldl or inject. Combines values in target starting on the left.
    If no initial value is paseed the head of the list is used. <br />
<code>
Io> list(1, 2, 3) reduce(+)
==> 6
Io> list(1, 2, 3) reduce(xs, x, xs + x)
==> 6
Io> list(1, 2, 3) reduce(+, -6) # Passing the initial value.
==> 0
Io> list(1, 2, 3) reduce(xs, x, xs + x, -6)
==> 0
</code>
*/

    reduce := method(
        argCount := call argCount

        # Checking for the initial value, if it's not present, the
        # head of the list is used.
        if(argCount == 2 or argCount == 4,
            target := self
            accumulator := call sender doMessage(
                call argAt(argCount - 1)
            )
        ,
            target := slice(1)
            accumulator := first
        )

        if(argCount <= 2,
            args := list(nil)
            method := call argAt(0) name
            target foreach(x,
                accumulator = accumulator performWithArgList(
                    method, args atPut(0, x)
                )
            )
        ,
            aName := call argAt(0) name # Accumulator.
            bName := call argAt(1) name # Item.
            body := call argAt(2)
            # It turns out that copying the list doesn't affect
            # the performance so much, but it keeps the original
            # slots safe.
            sender := call sender shallowCopy

            target foreach(x,
                sender setSlot(aName, accumulator)
                sender setSlot(bName, x)
                accumulator = sender doMessage(body, sender)
            )
        )
        accumulator
    )

    /*doc List reverseReduce
    Also known as foldr or inject. Combines values in target starting on the right.
    If no initial value is paseed the head of the list is used. See List reverse for examples.
    */
    reverseReduce := method(
        # An alternative approach is to create a generic method
        # which will take an extra argument formeth, and two
        # wrappers passing foreach and foreachReversed to the
        # generic method.
        call delegateToMethod(self reverse, "reduce")
    )

    mapFromKey := method(key,
        e := key asMessage
        m := Map clone
        self foreach(v,
            k := getSlot("v") doMessage(e)
            l := m at(k)
            if(l, l append(getSlot("v")), m atPut(k, list(getSlot("v"))))
        )
        m
    )

    //doc List uniqueCount Returns a list of list(value, count) for each unique value in self.
    uniqueCount := method(self unique map(item, list(item, self select(== item) size)))

    exSlice := getSlot("slice")

    /*doc List asMessage
    Converts each element in the list to unnamed messages with their cached result
    set to the value of the element (without activating).Returns an unnamed message
    whose arguments map 1:1 with the elements (after being converted to messages themselves).
    */
    asMessage := method(
        m := Message clone
        foreach(elem,
            m setArguments(
                m arguments append(Message clone setCachedResult(getSlot("elem")))
            )
        )
        m
    )

    asString := method("list(" .. self join(", ") .. ")")
    asSimpleString := method(
        result := self slice(0, 30) asString
        if(result size > 40,
            result slice(0, 37) .. "..."
        ,
            result
        )
    )

    //doc List asJson Returns JSON encoded representation of a List.
    asJson := method(
        "[" .. self map(asJson) join(",") .. "]"
    )

    /*doc List asMap
    The reverse of Map asList: converts a list of lists (key-value pairs) into
    a Map. The first item of each pair list must be a sequence. The second item
    is the value.
    */
    asMap := method(
        m := Map clone
        self foreach(pair, m atPut(pair at(0), pair at(1)))
    )
)

List ListCursor := Object clone do(
    newSlot("index", 0)
    newSlot("collection")
    next := method(index = index + 1; max := (collection size - 1); if(index > max, index = max; false, true))
    previous := method(index = index - 1; if(index < 0, index = 0; false, true))
    value := method(collection at(index))
    insert := method(v, collection atInsert(index, getSlot("v")))
    remove := method(v, collection removeAt(index))
)<|MERGE_RESOLUTION|>--- conflicted
+++ resolved
@@ -1,96 +1,5 @@
 
 List do(
-<<<<<<< HEAD
-    //doc List sum Returns the sum of the items.
-    sum := method(self reduce(+))
-
-    //doc List average Returns the average of the items.
-    average := method(self sum / self size)
-
-    //doc List removeFirst Returns the first item and removes it from the list. nil is returned if the list is empty.
-    removeFirst := method(if(self size != 0, removeAt(0), nil))
-
-    //doc List removeLast Returns the last item and removes it from the list. nil is returned if the list is empty.
-    removeLast := method(self pop)
-
-    //doc List removeSeq Removes each of the items from the current list which are contained in the sequence passed in.
-    removeSeq := method(seq,
-        seq foreach(x, self remove(x))
-        self
-    )
-
-    //doc List rest Returns a copy of the list but with the first element removed.
-    rest := method(slice(1))
-
-    /*doc List join(optionalSeparator)
-    Returns a Sequence of the concatenated items with
-    optionalSeparator between each item or simply the concatenation of the items if no optionalSeparator is supplied.
-    */
-    join := method(sep,
-        result := Sequence clone
-        if(sep,
-            max := self size - 1
-            self foreach(idx, value,
-                result appendSeq(value)
-                if(idx != max, result appendSeq(sep))
-            )
-        ,
-            self foreach(value, result appendSeq(value))
-        )
-    result)
-
-    /*doc List insertAfter(item, afterItem)
-    Inserts item after first occurance of afterItem and returns self. If afterItem
-    is not found, item is appended to the end of the list.
-    */
-    insertAfter := method(item, afterItem,
-        i := self indexOf(afterItem)
-        if(i, self atInsert(i + 1, item), self append(item))
-        self
-    )
-
-    /*doc List insertBefore(item, beforeItem)
-    Inserts item before first occurance of beforeItem or to the end of the list if
-    beforeItem is not found. Returns self.
-    */
-    insertBefore := method(item, beforeItem,
-        i := self indexOf(beforeItem)
-        if(i, self atInsert(i, item), self append(item))
-        self
-    )
-
-    /*doc List insertAt(item, index)
-    Inserts item at the specified index. Raises an exception if the index is
-    out of bounds. Returns self.
-    */
-    insertAt := method(item, index, self atInsert(index, item))
-
-    max := method(
-        m := call argAt(0)
-        obj := self first
-        self foreach(o,
-            v1 := if(m, o doMessage(m, call sender), o)
-            v2 := if(m, obj doMessage(m, call sender), obj)
-            if(v1 > v2, obj := o)
-        )
-        obj
-    )
-
-    min := method(
-        m := call argAt(0)
-        obj := self first
-        self foreach(o,
-            v1 := if(m, o doMessage(m, call sender), o)
-            v2 := if(m, obj doMessage(m, call sender), obj)
-            if(v1 < v2, obj := o)
-        )
-        obj
-    )
-
-
-    /*doc List flatten
-    Creates a new list, with all contained lists flattened into the new list. For example:
-=======
 	//doc List sum Returns the sum of the items.
 	sum := method(self reduce(+))
 
@@ -184,12 +93,10 @@
 
 	/*doc List flatten
 	Creates a new list, with all contained lists flattened into the new list. For example:
->>>>>>> 058e6521
 <code>
 list(1,2,list(3,4,list(5))) flatten
 ==> list(1, 2, 3, 4, 5)
 </code>
-<<<<<<< HEAD
 */
 
 List flatten := method(
@@ -203,36 +110,6 @@
     l
 )
 
-=======
-	*/
-
-	List flatten := method(
-		l := List clone
-		self foreach(v,
-			if(getSlot("v") type == "List",
-				l appendSeq(getSlot("v") flatten)
-			,
-				l append(getSlot("v")))
-		)
-		l
-	)
-
-	/*doc List asMessage Converts each element in the list to unnamed messages
-	with their cached result set to the value of the element (without activating).
-	Returns an unnamed message whose arguments map 1:1 with the elements (after being converted to messages themselves).
-	*/
-
-	asMessage := method(
-		m := Message clone
-		foreach(elem,
-			m setArguments(
-				m arguments append(Message clone setCachedResult(getSlot("elem")))
-			)
-		)
-		m
-	)
->>>>>>> 058e6521
-
 	/*doc List select(optionalIndex, value, message)",
 		"Like foreach, but the values for which the result of
 message are non-nil are returned in a new List. Example:
@@ -252,10 +129,6 @@
 ==> 3</code>
 */
 
-<<<<<<< HEAD
-    //doc List cursor Returns a ListCursor for the receiver.
-    cursor := method(ListCursor clone setCollection(self))
-=======
 	//doc List map(optionalIndex, value, message) Same as calling mapInPlace() on a clone of the receiver, but more efficient.
 
 	//doc List cursor Returns a ListCursor for the receiver.
@@ -293,8 +166,8 @@
     reduce := method(
         argCount := call argCount
 
-        # Checking for the initial value, if it's not present, the
-        # head of the list is used.
+        //Checking for the initial value, if it's not present, the
+        //head of the list is used.
         if(argCount == 2 or argCount == 4,
             target := self
             accumulator := call sender doMessage(
@@ -314,12 +187,12 @@
                 )
             )
         ,
-            aName := call argAt(0) name # Accumulator.
-            bName := call argAt(1) name # Item.
+            aName := call argAt(0) name //Accumulator.
+            bName := call argAt(1) name //Item.
             body := call argAt(2)
-            # It turns out that copying the list doesn't affect
-            # the performance so much, but it keeps the original
-            # slots safe.
+            //It turns out that copying the list doesn't affect
+            //the performance so much, but it keeps the original
+            //slots safe.
             sender := call sender shallowCopy
 
             target foreach(x,
@@ -371,8 +244,6 @@
 	asJson := method(
 		"[" .. self map(asJson) join(",") .. "]"
 	)
-)
->>>>>>> 058e6521
 
     //doc List containsAll(list) Returns true the target contains all of the items in the argument list.
     containsAll := method(c, c detect(i, contains(i) not) == nil)
@@ -400,7 +271,7 @@
 ==> 6
 Io> list(1, 2, 3) reduce(xs, x, xs + x)
 ==> 6
-Io> list(1, 2, 3) reduce(+, -6) # Passing the initial value.
+Io> list(1, 2, 3) reduce(+, -6) // Passing the initial value.
 ==> 0
 Io> list(1, 2, 3) reduce(xs, x, xs + x, -6)
 ==> 0
@@ -410,8 +281,8 @@
     reduce := method(
         argCount := call argCount
 
-        # Checking for the initial value, if it's not present, the
-        # head of the list is used.
+        // Checking for the initial value, if it's not present, the
+        // head of the list is used.
         if(argCount == 2 or argCount == 4,
             target := self
             accumulator := call sender doMessage(
@@ -431,12 +302,12 @@
                 )
             )
         ,
-            aName := call argAt(0) name # Accumulator.
-            bName := call argAt(1) name # Item.
+            aName := call argAt(0) name // Accumulator.
+            bName := call argAt(1) name // Item.
             body := call argAt(2)
-            # It turns out that copying the list doesn't affect
-            # the performance so much, but it keeps the original
-            # slots safe.
+            // It turns out that copying the list doesn't affect
+            // the performance so much, but it keeps the original
+            // slots safe.
             sender := call sender shallowCopy
 
             target foreach(x,
@@ -453,10 +324,10 @@
     If no initial value is paseed the head of the list is used. See List reverse for examples.
     */
     reverseReduce := method(
-        # An alternative approach is to create a generic method
-        # which will take an extra argument formeth, and two
-        # wrappers passing foreach and foreachReversed to the
-        # generic method.
+        //An alternative approach is to create a generic method
+        //which will take an extra argument formeth, and two
+        //wrappers passing foreach and foreachReversed to the
+        //generic method.
         call delegateToMethod(self reverse, "reduce")
     )
 
