--- conflicted
+++ resolved
@@ -37,80 +37,6 @@
         )
     result)
 
-<<<<<<< HEAD
-	/*doc List insertAfter(item, afterItem)
-	Inserts item after first occurance of afterItem and returns self.
-	If afterItem is not found, item is appended to the end of the list.
-	*/
-	insertAfter := method(item, afterItem,
-		i := self indexOf(afterItem)
-		if(i, self atInsert(i + 1, item), self append(item))
-		self
-	)
-
-	//doc List insertBefore(item, beforeItem) Inserts item before first occurance of beforeItem or to the end of the list if beforeItem is not found. Returns self.
-	insertBefore := method(item, beforeItem,
-		i := self indexOf(beforeItem)
-		if(i, self atInsert(i, item), self append(item))
-		self
-	)
-
-	//doc List insertAt(item, index) Inserts item at the specified index. Raises an exception if the index is out of bounds. Returns self.
-	insertAt := method(item, index, self atInsert(index, item))
-
-	asString := method("list(" .. self join(", ") .. ")")
-
-	max := method(
-		m := call argAt(0)
-		obj := self first
-		self foreach(o,
-			v1 := if(m, o doMessage(m, call sender), o)
-			v2 := if(m, obj doMessage(m, call sender), obj)
-			if(v1 > v2, obj := o)
-		)
-		obj
-	)
-
-	min := method(
-		m := call argAt(0)
-		obj := self first
-		self foreach(o,
-			v1 := if(m, o doMessage(m, call sender), o)
-			v2 := if(m, obj doMessage(m, call sender), obj)
-			if(v1 < v2, obj := o)
-		)
-		obj
-	)
-
-	/*doc List flatten
-	Creates a new list, with all contained lists flattened into the new list. For example:
-<code>
-list(1,2,list(3,4,list(5))) flatten
-==> list(1, 2, 3, 4, 5)
-</code>
-*/
-
-List flatten := method(
-    l := List clone
-    self foreach(v,
-        if(getSlot("v") type == "List",
-            l appendSeq(getSlot("v") flatten)
-        ,
-            l append(getSlot("v")))
-    )
-    l
-)
-
-	/*doc List select(optionalIndex, value, message)",
-		"Like foreach, but the values for which the result of
-message are non-nil are returned in a new List. Example:
-<code>list(1, 5, 7, 2) select(i, v, v > 3) print
-==> 5, 7
-
-list(1, 5, 7, 2) select(v, v > 3) print
-==> 5, 7</code>
-*/
-=======
     /*doc List insertAfter(item, afterItem)
     Inserts item after first occurance of afterItem and returns self. If afterItem
     is not found, item is appended to the end of the list.
@@ -120,7 +46,6 @@
         if(i, self atInsert(i + 1, item), self append(item))
         self
     )
->>>>>>> 62adfcf6
 
     /*doc List insertBefore(item, beforeItem)
     Inserts item before first occurance of beforeItem or to the end of the list if
@@ -216,8 +141,8 @@
     reduce := method(
         argCount := call argCount
 
-        //Checking for the initial value, if it's not present, the
-        //head of the list is used.
+        # Checking for the initial value, if it's not present, the
+        # head of the list is used.
         if(argCount == 2 or argCount == 4,
             target := self
             accumulator := call sender doMessage(
@@ -237,12 +162,12 @@
                 )
             )
         ,
-            aName := call argAt(0) name //Accumulator.
-            bName := call argAt(1) name //Item.
+            aName := call argAt(0) name # Accumulator.
+            bName := call argAt(1) name # Item.
             body := call argAt(2)
-            //It turns out that copying the list doesn't affect
-            //the performance so much, but it keeps the original
-            //slots safe.
+            # It turns out that copying the list doesn't affect
+            # the performance so much, but it keeps the original
+            # slots safe.
             sender := call sender shallowCopy
 
             target foreach(x,
@@ -282,113 +207,6 @@
 
     exSlice := getSlot("slice")
 
-<<<<<<< HEAD
-	asJson := method(
-		"[" .. self map(asJson) join(",") .. "]"
-	)
-
-    //doc List containsAll(list) Returns true the target contains all of the items in the argument list.
-    containsAll := method(c, c detect(i, contains(i) not) == nil)
-
-    //doc List containsAny(list) Returns true the target contains any of the items in the argument list.
-    containsAny := method(c, c detect(i, contains(i)) != nil)
-
-    //doc List intersect(list) Returns a new list containing the common values from the target and argument lists.
-    intersect := method(c, c select(i, contains(i)))
-
-    //doc List difference(list) Returns a new list containing items from the target list which aren't in the argument list.
-    difference := method(c, select(i, c contains(i) not))
-
-    //doc List union(list) Returns a new list containing items from the target and items which are only in the argument list.
-    union := method(c, self clone appendSeq(c difference(self)))
-
-    //doc List unique Returns a new list containing all the values in the target, but no duplicates.
-    unique := method(a := list; self foreach(v, a appendIfAbsent(v)); a)
-
-    /*doc List reduce
-    Also known as foldl or inject. Combines values in target starting on the left.
-    If no initial value is paseed the head of the list is used. <br />
-<code>
-Io> list(1, 2, 3) reduce(+)
-==> 6
-Io> list(1, 2, 3) reduce(xs, x, xs + x)
-==> 6
-Io> list(1, 2, 3) reduce(+, -6) // Passing the initial value.
-==> 0
-Io> list(1, 2, 3) reduce(xs, x, xs + x, -6)
-==> 0
-</code>
-*/
-
-    reduce := method(
-        argCount := call argCount
-
-        // Checking for the initial value, if it's not present, the
-        // head of the list is used.
-        if(argCount == 2 or argCount == 4,
-            target := self
-            accumulator := call sender doMessage(
-                call argAt(argCount - 1)
-            )
-        ,
-            target := slice(1)
-            accumulator := first
-        )
-
-        if(argCount <= 2,
-            args := list(nil)
-            method := call argAt(0) name
-            target foreach(x,
-                accumulator = accumulator performWithArgList(
-                    method, args atPut(0, x)
-                )
-            )
-        ,
-            aName := call argAt(0) name // Accumulator.
-            bName := call argAt(1) name // Item.
-            body := call argAt(2)
-            // It turns out that copying the list doesn't affect
-            // the performance so much, but it keeps the original
-            // slots safe.
-            sender := call sender shallowCopy
-
-            target foreach(x,
-                sender setSlot(aName, accumulator)
-                sender setSlot(bName, x)
-                accumulator = sender doMessage(body, sender)
-            )
-        )
-        accumulator
-    )
-
-    /*doc List reverseReduce
-    Also known as foldr or inject. Combines values in target starting on the right.
-    If no initial value is paseed the head of the list is used. See List reverse for examples.
-    */
-    reverseReduce := method(
-        //An alternative approach is to create a generic method
-        //which will take an extra argument formeth, and two
-        //wrappers passing foreach and foreachReversed to the
-        //generic method.
-        call delegateToMethod(self reverse, "reduce")
-    )
-
-    mapFromKey := method(key,
-        e := key asMessage
-        m := Map clone
-        self foreach(v,
-            k := getSlot("v") doMessage(e)
-            l := m at(k)
-            if(l, l append(getSlot("v")), m atPut(k, list(getSlot("v"))))
-        )
-        m
-    )
-
-    //doc List uniqueCount Returns a list of list(value, count) for each unique value in self.
-    uniqueCount := method(self unique map(item, list(item, self select(== item) size)))
-
-    exSlice := getSlot("slice")
-
     /*doc List asMessage
     Converts each element in the list to unnamed messages with their cached result
     set to the value of the element (without activating).Returns an unnamed message
@@ -404,23 +222,6 @@
         m
     )
 
-=======
-    /*doc List asMessage
-    Converts each element in the list to unnamed messages with their cached result
-    set to the value of the element (without activating).Returns an unnamed message
-    whose arguments map 1:1 with the elements (after being converted to messages themselves).
-    */
-    asMessage := method(
-        m := Message clone
-        foreach(elem,
-            m setArguments(
-                m arguments append(Message clone setCachedResult(getSlot("elem")))
-            )
-        )
-        m
-    )
-
->>>>>>> 62adfcf6
     asString := method("list(" .. self join(", ") .. ")")
     asSimpleString := method(
         result := self slice(0, 30) asString
