
#CC ?= g++

RANLIB ?= ranlib
AR     ?= ar
ARFLAGS := rcu 
AROUTFLAG :=
CCOUTFLAG := -o 
LINKDLL := $(CC)
LINKDLLOUTFLAG := -o 
LINKDIRFLAG := -L
LINKLIBFLAG := -l
INSTALL_PREFIX_DEFINE := $(INSTALL_PREFIX)

# may need to remove --param max-inline-insns-single=500 for older versions of gccs
WARN :=-Wstrict-prototypes 
#-Winline
#--param max-inline-insns-single=500

#-ansi -pedantic
OPTIMIZE :=-Os -g 
#-msse2 -msse -mmmx
#OPTIMIZE :=-O3 -ffast-math -ftree-vectorize  -ftree-vectorizer-verbose=4
DLL_SUFFIX := so
DLL_COMMAND := -shared
FLAT_NAMESPACE :=
dependson := $(shell cat depends)

HEADERS  :=-I. -I./source
others := $(dependson)
others := $(addprefix -I../,$(others))
others := $(addsuffix /_build/headers,$(others))
HEADERS += $(others)

DLL_L := $(dependson)
DLL_L := $(addprefix -L../,$(DLL_L))
DLL_L := $(addsuffix /_build/dll,$(DLL_L))

DLL_l := $(dependson)
DLL_l := $(addprefix -l,$(DLL_l))

CFLAGS = $(OPTIMIZE) $(WARN) $(HEADERS) #--param max-inline-insns-single=500

# Uncommment for Coros to register their stack with Valgrind
#CFLAGS += -DUSE_VALGRIND

### PLATFORM #####################################################

SYS ?= $(shell uname -s)

ifeq ($(SYS),Darwin)
CFLAGS += -falign-loops=16
CFLAGS += -fPIC
DLL_SUFFIX := dylib
DLL_COMMAND := -dynamiclib
FLAT_NAMESPACE := -flat_namespace
endif

ifeq ($(SYS),DragonFly)
LFLAGS += -lm
endif

ifeq ($(SYS),Linux)
CFLAGS += -falign-loops=16
CFLAGS += -fPIC
endif

ifeq ($(SYS),IRIX)
RANLIB ?= touch
endif

ifneq (,$(findstring CYGW,$(SYS)))
DLL_SUFFIX := dll
endif

ifneq (,$(findstring MINGW,$(SYS)))
DLL_SUFFIX := dll
endif

ifneq (,$(findstring Windows,$(SYS)))
CC := cl -nologo
CCOUTFLAG :=-Fo
WARN := 
<<<<<<< HEAD
OPTIMIZE :=-Zi -MDd -D_USE_MATH_DEFINES -DWIN32 -D_DEBUG -D_CRT_SECURE_NO_DEPRECATE
#OPTIMIZE :=-Zi -MD -D_USE_MATH_DEFINES -DWIN32 -DNDEBUG -D_CRT_SECURE_NO_DEPRECATE
=======
#OPTIMIZE :=-Zi -MDd -D_USE_MATH_DEFINES -DWIN32 -D_DEBUG -D_CRT_SECURE_NO_DEPRECATE
OPTIMIZE :=-O2 -EHsc -MD -D_USE_MATH_DEFINES -DWIN32 -DNDEBUG -D_CRT_SECURE_NO_DEPRECATE
>>>>>>> 9ead08c1
AR := link -lib
AROUTFLAG :=-out:
ARFLAGS :=
LINKDLL := link 
LINKDLLOUTFLAG :=-out:
LINKDIRFLAG := -libpath:
LINKLIBFLAG := lib
DLL_LIB_SUFFIX := .lib
DLL_COMMAND := -link /INCREMENTAL:NO -subsystem:WINDOWS -DLL $(DEF_FILE)
DLL_SUFFIX := dll
DLL_EXTRAS := ws2_32.lib shell32.lib
FLAT_NAMESPACE :=
RANLIB := echo no ranlib
INSTALL_PREFIX_DEFINE := $(shell cygpath -am $(INSTALL_PREFIX))
endif

### Special rules #################################################

ifeq ($(shell [ -f Makefile.local ] && echo true),true)
ALL_BEGIN := $(MAKE) -f Makefile.local CC=cl SYS=$(SYS) all_begin
ALL_END := $(MAKE) -f Makefile.local CC=$(CC) SYS=$(SYS) all_end
MAKE_LOCAL_CLEAN := $(MAKE) -f Makefile.local SYS=$(SYS) CC=$(CC) clean
else
ALL_BEGIN :=
ALL_END := 
MAKE_LOCAL_CLEAN :=
endif

### FILES #########################################################

NAME    := $(notdir $(subst $() ,_,$(shell pwd)))
LIBR    := _build/lib/lib$(NAME).a
DLL     := _build/dll/lib$(NAME).$(DLL_SUFFIX)
infiles := $(wildcard source/*.c) 
#infiles += $(wildcard *.S)
asmfiles := $(wildcard source/*.S)
hfiles  := $(wildcard source/*.h)
buildhfiles := $(subst source/,_build/headers/,$(hfiles))
objects := $(notdir $(infiles))
objects := $(basename $(objects))
objects := $(addsuffix .o,$(objects))
objects := $(addprefix _build/objs/,$(objects))

vmall_objects := $(notdir $(infiles))
vmall_objects := $(basename $(vmall_objects))
vmall_objects := $(addsuffix .o,$(vmall_objects))
vmall_objects := $(addprefix _build/vmall_objs/,$(vmall_objects))


DLL_L := $(dependson)
DLL_L := $(addprefix $(LINKDIRFLAG)../,$(DLL_L))
DLL_L := $(addsuffix /_build/dll,$(DLL_L))

DLL_l := $(dependson)
DLL_l := $(addprefix $(LINKLIBFLAG),$(DLL_l))
DLL_l := $(addsuffix $(DLL_LIB_SUFFIX),$(DLL_l))

DEF_FILE :=

### RULES ###########################################################

all: _build/objs _build/headers _build/lib _build/dll $(buildhfiles)
	$(ALL_BEGIN) 
	$(MAKE) $(LIBR)
	$(MAKE) $(DLL) 
ifneq (,$(findstring Windows,$(SYS)))
	mkdir -p _build/vmall_objs
	$(MAKE) vmall_objs
endif
	$(ALL_END)

_build:
	mkdir -p $@

_build/objs: _build
	mkdir -p $@

_build/headers: _build
	mkdir -p $@

_build/lib: _build
	mkdir -p $@

_build/dll: _build
	mkdir -p $@

# pull in dependency info for *existing* .o files
-include $(objects:.o=.d)

_build/objs/%.o: source/%.c
ifeq (,$(findstring Windows,$(SYS)))
	$(CC) -MM -MT $@ -MF $(@:.o=.d) -DINSTALL_PREFIX=\"$(INSTALL_PREFIX_DEFINE)\" $(CFLAGS) -c $< $(CCOUTFLAG)$@
endif
	$(CC) -DINSTALL_PREFIX=\"$(INSTALL_PREFIX_DEFINE)\" $(CFLAGS) -c $< $(CCOUTFLAG)$@

_build/vmall_objs/%.o: source/%.c
	$(CC) -DINSTALL_PREFIX=\"$(INSTALL_PREFIX_DEFINE)\" $(CFLAGS) \
        -DBUILDING_IOVMALL_DLL -c $< $(CCOUTFLAG)$@

_build/headers/%.h: source/%.h _build/headers
	cp $< $@

_build/vmall_objs:
	mkdir -p $@

vmall_objs: _build/vmall_objs $(vmall_objects)

$(LIBR): $(objects)
ifneq ($(asmfiles),)
	$(CC) $(CFLAGS) -c $(asmfiles) $(CCOUTFLAG)_build/objs/asm.o || true
endif
	$(AR) $(ARFLAGS) $(AROUTFLAG)$@ _build/objs/*.o
	$(RANLIB) $@

$(DLL): $(objects)
	$(LINKDLL) $(DLL_COMMAND) $(FLAT_NAMESPACE) $(DLL_L) _build/objs/*.o $(LINKDLLOUTFLAG)$(DLL) $(DLL_l) $(DLL_EXTRAS)
ifneq (,$(findstring Windows,$(SYS)))
	mt.exe -manifest $@.manifest -outputresource:$@
	rm $@.manifest
endif

clean:
	rm -rf _build
	$(MAKE_LOCAL_CLEAN)<|MERGE_RESOLUTION|>--- conflicted
+++ resolved
@@ -81,13 +81,8 @@
 CC := cl -nologo
 CCOUTFLAG :=-Fo
 WARN := 
-<<<<<<< HEAD
 OPTIMIZE :=-Zi -MDd -D_USE_MATH_DEFINES -DWIN32 -D_DEBUG -D_CRT_SECURE_NO_DEPRECATE
 #OPTIMIZE :=-Zi -MD -D_USE_MATH_DEFINES -DWIN32 -DNDEBUG -D_CRT_SECURE_NO_DEPRECATE
-=======
-#OPTIMIZE :=-Zi -MDd -D_USE_MATH_DEFINES -DWIN32 -D_DEBUG -D_CRT_SECURE_NO_DEPRECATE
-OPTIMIZE :=-O2 -EHsc -MD -D_USE_MATH_DEFINES -DWIN32 -DNDEBUG -D_CRT_SECURE_NO_DEPRECATE
->>>>>>> 9ead08c1
 AR := link -lib
 AROUTFLAG :=-out:
 ARFLAGS :=
