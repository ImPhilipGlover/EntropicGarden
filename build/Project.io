Project := Object clone do(
	cc  := method(System getEnvironmentVariable("CC")  ifNilEval(return "cc"))
	cxx := method(System getEnvironmentVariable("CXX") ifNilEval(return "g++"))
	platform := System platform split at(0) asLowercase

	systemCall := method(s,
		r := trySystemCall(s)
		if(r == 256, System exit(1))
		r
	)

	trySystemCall := method(s,
		result := System system("sh -c '" .. s .. "'")
		result
	)

<<<<<<< HEAD
	modulesInFolder := method(name,
		folder := Directory clone setPath(name)
		if(folder exists not, return List clone)
		subfolders := folder directories
		subfolders selectInPlace(fileNamedOrNil("build.io"))
		//subfolders selectInPlace(directoryNamed("build") fileNamedOrNil("build.io"))
		subfolders map(f,
			module := Lobby doString(f fileNamedOrNil("build.io") contents)
			//module := Lobby doString(f directoryNamed("build") fileNamedOrNil("build.io") contents)
			module folder setPath(f path)
			module
		)
	)

	addons := method(
		self addons := modulesInFolder("addons") sortInPlaceBy(block(x, y, x name < y name))
	)
	
 	buildAddon := method(name,
		currentAddon := addons detect(addon, addon name == name)
		if(currentAddon == nil,	Exception raise("No addon named " .. name .. " found!"))
		currentAddon build(options)
	)
=======
    modulesInFolder := method(path,
        modules := list()
        folder := Directory with(path)

        if(folder exists,
            folder walk(f, if(f name == "build.io",
                # Some modules, might have invalid build files, in that case
                # the error message will be printed.
                try(
                    module := Lobby doString(f contents)
                    module folder setPath(f path pathComponent)
                    modules append(module)
                ) catch(
                    ("Module `#{f path split(\"/\") at(-2)}` " interpolate ..
                     "has invalid build.io file!")  println
                )
            ))
        )
        modules
    )

    addons := lazySlot(modulesInFolder("addons") sortInPlace(name))

    buildAddon := method(name,
        currentAddon := addons detect(name == name)
        if(currentAddon isNil,
            # Probably it makes sense, to abstract this into the Project
            # method, like Project error(aString).
            "Addon `#{name}` not found!" interpolate println
            System exit(1)
        ,
            currentAddon build(options)
        )
    )
>>>>>>> 8aebdb18

	availableAddon := method(addon,
		if(addon hasSlot("isAvailable"),
			//writeln(addon name, " isAvailable")
			return addon isAvailable
		)
		if(addon isDisabled,
			//writeln(addon name, " isDisabled")
			addon isAvailable := false
			return false
		)
		if(addon supportedOnPlatform(platform) not,
			errors addError(addon name .. " is not supported on " .. platform .. "\n")
			addon isAvailable := false
			return false
		)
		if(addon hasDepends(errors) not,
			return false
		)
		addon depends addons foreach(addonName,
			dependancy := addons detect(name == addonName)
			if(dependancy == nil,
				errors addError(addon name .. " is missing " .. addonName .. " addon\n")
				addon isAvailable := false
				return false
			)
			if(availableAddon(dependancy) not,
				errors addError(addon name .. " is missing " .. addonName .. " addon\n")
				addon isAvailable := false
				return false
			)
		)
		addon isAvailable := true
		true
	)

	availableAddons := method(
		addons selectInPlace(addon, availableAddon(addon))
	)

	options := method(
		if (platform == "windows",
			//"-MDd -Zi -DWIN32 -D_DEBUG -DIOBINDINGS -D_CRT_SECURE_NO_DEPRECATE"
			"-MD -Zi -DWIN32 -DNDEBUG -DIOBINDINGS -D_CRT_SECURE_NO_DEPRECATE"
		,
			"-Os -g -Wall -pipe -fno-strict-aliasing -DSANE_POPEN -DIOBINDINGS"
		)
	)

	setupErrors := method(
		self errors := ErrorReport clone
		errors removeFile
	)

	build := method(
		setupErrors
		buildAddons
		writeln("\n--- build complete ---\n")
	)

	orderedAddons := method(
		ordered := List clone
		dependencies := availableAddons clone
		while(0 < dependencies size,
			ordered = dependencies clone appendSeq(ordered) unique
			dependencies = dependencies map(depends addons map(a, addons detect(name == a))) flatten unique
		)
		ordered
	)

	buildAddons := method(
		writeln("\n--- building addons ---\n")

		orderedAddons foreach(build(options))
		self
	)

	libPaths := Directory with("libs") directories map(path)

	otherLibPaths := method(libtype,
		if(libtype == nil, libtype = "_build/dll")
		addons := availableAddons
		l := List clone
		l appendSeq(addons map(a, "-Laddons/" .. a name .. "/" .. libtype))
		l unique
	)

	includes := method(
		libPaths map(s, "-I" .. s .. "/_build/headers")
	)

	cleanAddons := method(
		writeln("--- Project cleanAddons ---")
		addons foreach(clean)
	)

	clean := method(
		writeln("--- Project clean ---")
		cleanAddons
		trySystemCall("rm -rf projects/*/build")
		trySystemCall("rm -f IoAddonsInit.*")
	)

	docs := method(
		writeln("--- Project generate docs from source file comments ---")
		systemCall("cd libs/iovm; ../../_build/binaries/io ../../tools/io/DocsExtractor.io .")
		addons foreach(generateDocs)
		//build
		docsPath := "docs/reference"
		systemCall("rm -rf " .. Path with(docsPath))
		systemCall("mkdir " .. docsPath)
		systemCall("_build/binaries/io tools/io/docs2html.io " .. docsPath)
		writeln(docsPath .." generated")
	)

	cleanDocs := method(
		writeln("--- Project clean embedded docs ---")
		systemCall("cd libs/iovm; rm -rf docs/docs.txt")
		addons foreach(cleanDocs)
	)

	runUnitTests := method(
		setupErrors

		failures := 0

		maxNameSize := availableAddons max(name size) name size
		availableAddons foreach(addon,
			path := Path with(addon folder path, "tests/correctness/run.io")

			if(File clone setPath(path) exists,
				write(addon name alignLeft(maxNameSize), " - ")
				File standardOutput flush
				r := System system("./_build/binaries/io " .. path)
				if(r == 0, writeln("PASSED"), writeln("FAILED ", r, " TESTS"))
				failures = failures + r
			)
		)
		writeln("")
		if(failures == 0, writeln("ALL TESTS PASSED"), writeln("FAILED ", failures, " tests"))
		failures
	)

	installDependenciesFor := method(name,
		addons map(installCommands) map(at(name)) select(!=nil) foreach(c,
			c println
			System system(c)
		)
	)

	aptget := method(installDependenciesFor("aptget"))
	emerge := method(installDependenciesFor("emerge"))
	port   := method(installDependenciesFor("port"))
	urpmi  := method(installDependenciesFor("urpmi"))
)<|MERGE_RESOLUTION|>--- conflicted
+++ resolved
@@ -14,7 +14,7 @@
 		result
 	)
 
-<<<<<<< HEAD
+/*
 	modulesInFolder := method(name,
 		folder := Directory clone setPath(name)
 		if(folder exists not, return List clone)
@@ -38,7 +38,7 @@
 		if(currentAddon == nil,	Exception raise("No addon named " .. name .. " found!"))
 		currentAddon build(options)
 	)
-=======
+*/
     modulesInFolder := method(path,
         modules := list()
         folder := Directory with(path)
@@ -73,7 +73,6 @@
             currentAddon build(options)
         )
     )
->>>>>>> 8aebdb18
 
 	availableAddon := method(addon,
 		if(addon hasSlot("isAvailable"),
