--- conflicted
+++ resolved
@@ -176,12 +176,7 @@
 
 	installCommands := method(
 		commands := Map clone
-<<<<<<< HEAD
-		errors := ErrorReport clone
-		missingLibs(errors) foreach(p,
-=======
 		missingLibs(ErrorReport clone) foreach(p,
->>>>>>> 06060185
 			if(debs at(p), commands atPut("aptget", "apt-get install " .. debs at(p) .. " && ldconfig"))
 			if(ebuilds at(p), commands atPut("emerge", "emerge -DN1 " .. ebuilds at(p)))
 			if(pkgs at(p), commands atPut("port", "port install " .. pkgs at(p)))
