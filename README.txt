--- conflicted
+++ resolved
@@ -14,7 +14,6 @@
 
 OSX
 ---
-<<<<<<< HEAD
 
 Note: Assuming you wish to install to an alternate location, ensure you supply as an argument to the following command, a -DCMAKE_INSTALL_PREFIX=/path where /path is where you wish to install Io to. This is akin to setting INSTALL_PREFIX with the old build system if you are familiar with it, or --prefix with GNU autotools if you are familiar with that suite.
 
@@ -25,11 +24,8 @@
 make install
 
 If you do not wish to install, just run "make" instead of "make install". Currently there is no analogue to the old "make linkInstall". However, if you have used linkInstall in previous versions of Io, you should never have to run linkInstall again, since it created symbolic links to where your Io source was at that time. The only time you would have to do this again, is if you moved the Io source from one dir to another. Most people don't.
-=======
-cd to Io folder
-make vm; sudo make install; sudo make port; sudo make install
-If Homebrew is being used instead of MacPorts, replace that last command with "make brew"
->>>>>>> 04a659c6
+
+
 
 Debian or Ubuntu
 ----------------
